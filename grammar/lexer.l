--- conflicted
+++ resolved
@@ -30,12 +30,8 @@
 
 %{
 #include "config.h"
-<<<<<<< HEAD
 #include "parserif.h"
-char *strdup(const char*);
-=======
 extern char *strdup(char*); /* somehow we do not get this from string.h... */
->>>>>>> 278a2c83
 %}
 
 %option noyywrap nodefault case-insensitive yylineno
