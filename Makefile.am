sbin_PROGRAMS =
pkglib_LTLIBRARIES = 

pkgconfigdir = $(libdir)/pkgconfig

if ENABLE_INET
pkglib_LTLIBRARIES += lmtcpsrv.la lmtcpclt.la
#
#
# TCP (stream) server support
#
lmtcpsrv_la_SOURCES = \
	tcps_sess.c \
	tcps_sess.h \
	tcpsrv.c \
	tcpsrv.h
lmtcpsrv_la_CPPFLAGS = $(PTHREADS_CFLAGS) $(RSRT_CFLAGS)
lmtcpsrv_la_LDFLAGS = -module -avoid-version
lmtcpsrv_la_LIBADD = 

#
# TCP (stream) client support
#
lmtcpclt_la_SOURCES = \
	tcpclt.c \
	tcpclt.h
lmtcpclt_la_CPPFLAGS = $(PTHREADS_CFLAGS) $(RSRT_CFLAGS)
lmtcpclt_la_LDFLAGS = -module -avoid-version
lmtcpclt_la_LIBADD = 

endif # if ENABLE_INET

#
# gssapi support
# 
if ENABLE_GSSAPI
pkglib_LTLIBRARIES += lmgssutil.la
lmgssutil_la_SOURCES = gss-misc.c gss-misc.h
lmgssutil_la_CPPFLAGS = $(PTHREADS_CFLAGS) $(RSRT_CFLAGS)
lmgssutil_la_LDFLAGS = -module -avoid-version
lmgssutil_la_LIBADD = $(GSS_LIBS)
endif

#
# systemd support
#
if HAVE_SYSTEMD

nodist_systemdsystemunit_DATA = \
	rsyslog.service

CLEANFILES = \
	rsyslog.service

%.service: %.service.in
	$(AM_V_GEN)sed -e 's,@sbindir\@,$(sbindir),g' $< > $@

endif

EXTRA_DIST = \
	platform/README \
	platform/freebsd/rsyslogd \
	platform/slackware/rc.rsyslogd \
	platform/redhat/rsyslog.conf \
	contrib/README \
	COPYING \
	COPYING.LESSER \
	COPYING.ASL20 \
	contrib/gnutls/ca.pem \
	contrib/gnutls/cert.pem \
	contrib/gnutls/key.pem \
	rsyslog.service.in

SUBDIRS = doc compat runtime grammar . plugins/immark plugins/imuxsock plugins/imtcp plugins/imudp plugins/omtesting

if ENABLE_RSYSLOGD
SUBDIRS += tools
endif

if ENABLE_IMKLOG
SUBDIRS += plugins/imklog
endif

if ENABLE_IMKMSG
SUBDIRS += plugins/imkmsg
endif

if ENABLE_IMPSTATS
SUBDIRS += plugins/impstats
endif

if ENABLE_IMSOLARIS
SUBDIRS += plugins/imsolaris
endif

if ENABLE_GSSAPI
SUBDIRS += plugins/omgssapi plugins/imgssapi
endif

if ENABLE_RELP
SUBDIRS += plugins/omrelp plugins/imrelp
endif

if ENABLE_MYSQL
SUBDIRS += plugins/ommysql
endif

if ENABLE_OMLIBDBI
SUBDIRS += plugins/omlibdbi
endif

if ENABLE_PGSQL
SUBDIRS += plugins/ompgsql
endif

if ENABLE_SNMP
SUBDIRS += plugins/omsnmp
endif

if ENABLE_SMCUSTBINDCDR
SUBDIRS += plugins/sm_cust_bindcdr
endif

if ENABLE_OMSTDOUT
SUBDIRS += plugins/omstdout
endif

if ENABLE_PMCISCONAMES
SUBDIRS += plugins/pmcisconames
endif

if ENABLE_PMAIXFORWARDEDFROM
SUBDIRS += plugins/pmaixforwardedfrom
endif

if ENABLE_PMSNARE
SUBDIRS += plugins/pmsnare
endif

if ENABLE_PMLASTMSG
SUBDIRS += plugins/pmlastmsg
endif

if ENABLE_PMRFC3164SD
SUBDIRS += plugins/pmrfc3164sd
endif

if ENABLE_OMRULESET
SUBDIRS += plugins/omruleset
endif

if ENABLE_OMUDPSPOOF
SUBDIRS += plugins/omudpspoof
endif

if ENABLE_OMMONGODB
SUBDIRS += plugins/ommongodb
endif

if ENABLE_OMHIREDIS
SUBDIRS += plugins/omhiredis
endif

if ENABLE_OMZMQ3
SUBDIRS += plugins/omzmq3
endif

if ENABLE_OMRABBITMQ
SUBDIRS += plugins/omrabbitmq
endif

if ENABLE_IMZMQ3
SUBDIRS += plugins/imzmq3
endif

if ENABLE_OMUXSOCK
SUBDIRS += plugins/omuxsock
endif

if ENABLE_OMHDFS
SUBDIRS += plugins/omhdfs
endif

if ENABLE_OMJOURNAL
SUBDIRS += plugins/omjournal
endif

if ENABLE_IMJOURNAL
SUBDIRS += plugins/imjournal
endif

if ENABLE_ELASTICSEARCH
SUBDIRS += plugins/omelasticsearch
endif

if ENABLE_MMSNMPTRAPD
SUBDIRS += plugins/mmsnmptrapd
endif

if ENABLE_IMFILE
SUBDIRS += plugins/imfile
endif

if ENABLE_IMPTCP
SUBDIRS += plugins/imptcp
endif

if ENABLE_IMTTCP
SUBDIRS += plugins/imttcp
endif

if ENABLE_IMDIAG
SUBDIRS += plugins/imdiag
endif

if ENABLE_MAIL
SUBDIRS += plugins/ommail
endif

if ENABLE_OMPROG
SUBDIRS += plugins/omprog
endif

if ENABLE_RFC3195
SUBDIRS += plugins/im3195
endif

if ENABLE_MMNORMALIZE
SUBDIRS += plugins/mmnormalize
endif

if ENABLE_MMJSONPARSE
SUBDIRS += plugins/mmjsonparse
endif

if ENABLE_MMAUDIT
SUBDIRS += plugins/mmaudit
endif

if ENABLE_MMANON
SUBDIRS += plugins/mmanon
endif

<<<<<<< HEAD
if ENABLE_MMCOUNT
SUBDIRS += plugins/mmcount
endif

if ENABLE_MMFIELDS
SUBDIRS += plugins/mmfields
=======
if ENABLE_MMRFC5424ADDHMAC
SUBDIRS += plugins/mmrfc5424addhmac
>>>>>>> b1e2559b
endif

if ENABLE_ORACLE
SUBDIRS += plugins/omoracle
endif

if ENABLE_GUI
SUBDIRS += java
endif

# tests are added as last element, because tests may need different
# modules that need to be generated first
SUBDIRS += tests


# make sure "make distcheck" tries to build all modules. This means that
# a developer must always have an environment where every supporting library
# is available. If that is not the case, the respective configure option may
# temporarily be removed below. The intent behind forcing everthing to compile
# in a make distcheck is so that we detect code that accidently was not updated
# when some global update happened.
DISTCHECK_CONFIGURE_FLAGS=	--enable-gssapi_krb5 \
				--enable-imfile \
				--enable-snmp \
				--enable-libdbi \
				--enable-mysql \
				--enable-relp \
				--enable-rsyslogd \
				--enable-mail \
				--enable-klog \
				--enable-diagtools \
				--enable-gnutls \
				--enable-omstdout \
				--enable-pmlastmsg \
				--enable-omruleset \
				--enable-omprog \
				--enable-imdiag \
				--enable-imptcp \
				--enable-imttcp \
				--enable-omuxsock \
				--enable-impstats \
				--enable-memcheck \
				--enable-pmaixforwardedfrom \
				--enable-pmcisconames \
				--enable-pmsnare \
				--enable-mmsnmptrapd \
				--enable-elasticsearch \
				--enable-valgrind \
				--with-systemdsystemunitdir=$$dc_install_base/$(systemdsystemunitdir) 
# temporarily disable these checks for make distcheck 2012-09-06 rgerhards
#				--enable-extended-tests \
#				--enable-pgsql 
ACLOCAL_AMFLAGS = -I m4<|MERGE_RESOLUTION|>--- conflicted
+++ resolved
@@ -241,17 +241,16 @@
 SUBDIRS += plugins/mmanon
 endif
 
-<<<<<<< HEAD
 if ENABLE_MMCOUNT
 SUBDIRS += plugins/mmcount
 endif
 
 if ENABLE_MMFIELDS
 SUBDIRS += plugins/mmfields
-=======
+endif
+
 if ENABLE_MMRFC5424ADDHMAC
 SUBDIRS += plugins/mmrfc5424addhmac
->>>>>>> b1e2559b
 endif
 
 if ENABLE_ORACLE
