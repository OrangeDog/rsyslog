- improvded testbench
  - added test with truly random data received via syslog to test
    robustness
<<<<<<< HEAD
=======
- bugfix: default for $OMFileFlushOnTXEnd was wrong ("off").
  This, in default mode, caused buffered writing to be used, what
  means that it looked like no output were written or partial
  lines. Thanks to Michael Biebl for pointing out this bug.
>>>>>>> e2ceb724
- bugfix: testbench failed when not executed in UTC+1 timezone
  accidently, the time zone information was kept inside some
  to-be-checked-for responses
- temporary bugfix replaced by permanent one for
  message-induced off-by-one error (potential segfault) (see 4.6.2)
  The analysis has been completed and a better fix been crafted and 
  integrated.
<<<<<<< HEAD
- bugfix: the T/P/E config size specifiers did not work properly under
  all 32-bit platforms
---------------------------------------------------------------------------
Version 4.6.3  [v4-stable] (rgerhards), 2010-03-??
- bugfix: local unix system log socket was deleted even when it was
  not configured
=======
>>>>>>> e2ceb724
---------------------------------------------------------------------------
Version 4.6.2  [v4-stable] (rgerhards), 2010-03-26
- new feature: "." action type added to support writing files to relative
  pathes (this is primarily meant as a debug aid)
- added replacements for atomic instructions on systems that do not
  support them. [backport of Stefen Sledz' patch for v5)
- new feature: $OMFileAsyncWriting directive added
  it permits to specifiy if asynchronous writing should be done or not
- bugfix(temporary): message-induced off-by-one error (potential segfault)
  Some types of malformed messages could trigger an off-by-one error
  (for example, \0 or \n as the last character, and generally control
  character escaption is questionable). This is due to not strictly
  following a the \0 or string counted string paradigm (during the last
  optimization on the cstring class). As a temporary fix, we have 
  introduced a proper recalculation of the size. However, a final
  patch is expected in the future. See bug tracker for further details
  and when the final patch will be available:
  http://bugzilla.adiscon.com/show_bug.cgi?id=184
  Note that the current patch is considered sufficient to solve the
  situation, but it requires a bit more runtime than desirable.
- bugfix: potential segfault in dynafile cache
  This bug was triggered by an open failure. The the cache was full and
  a new entry needed to be placed inside it, a victim for eviction was
  selected. That victim was freed, then the open of the new file tried. If
  the open failed, the victim entry was still freed, and the function
  exited. However, on next invocation and cache search, the victim entry
  was used as if it were populated, most probably resulting in a segfault.
- bugfix: race condition during directory creation
  If multiple files try to create a directory at (almost) the same time,
  some of them may fail. This is a data race and also exists with other
  processes that may create the same directory. We do now check for this
  condition and gracefully handle it.
- bugfix: potential re-use of free()ed file stream object in omfile
  when dynaCache is enabled, the cache is full, a new entry needs to
  be allocated, thus the LRU discarded, then a new entry is opend and that
  fails. In that case, it looks like the discarded stream may be reused
  improperly (based on code analysis, test case and confirmation pending)
- added new property replacer option "date-rfc3164-buggyday" primarily
  to ease migration from syslog-ng. See property replacer doc for
  details. [backport from 5.5.3 because urgently needed by some]
- improved testbench
- bugfix: invalid buffer write in (file) stream class
  currently being accessed buffer could be overwritten with new data.
  While this probably did not cause access violations, it could case loss
  and/or duplication of some data (definitely a race with no deterministic
  outcome)
- bugfix: potential hang condition during filestream close
  predicate was not properly checked when waiting for the background file
  writer
- bugfix: improper synchronization when "$OMFileFlushOnTXEnd on" was used
  Internal data structures were not properly protected due to missing
  mutex calls.
- bugfix: potential data loss during file stream shutdown
- bugfix: potential problems during file stream shutdown
  The shutdown/close sequence was not clean, what potentially (but
  unlikely) could lead to some issues. We have not been able to describe
  any fatal cases, but there was some bug potential. Sequence has now
  been straighted out.
- bugfix: potential problem (loop, abort) when file write error occured
  When a write error occured in stream.c, variable iWritten had the error
  code but this was handled as if it were the actual number of bytes
  written. That was used in pointer arithmetic later on, and thus could
  lead to all sorts of problems. However, this could only happen if the
  error was EINTR or the file in question was a tty. All other cases were
  handled properly. Now, iWritten is reset to zero in such cases, resulting
  in proper retries.
- bugfix: $omfileFlushOnTXEnd was turned on when set to off and vice
  versa due to an invalid check
- bugfix: recent patch to fix small memory leak could cause invalid free.
  This could only happen during config file parsing.
- bugfix(minor): handling of extremely large strings in dbgprintf() fixed
  Previously, it could lead to garbagge output and, in extreme cases, also
  to segfaults. Note: this was a problem only when debug output was 
  actually enabled, so it caused no problem in production use.
- bugfix(minor): BSD_SO_COMPAT query function had some global vars not
  properly initialized. However, in practice the loader initializes them 
  with zero, the desired value, so there were no actual issue in almost 
  all cases.
---------------------------------------------------------------------------
Version 4.6.1  [v4-stable] (rgerhards), 2010-03-04
- re-enabled old pipe output (using new module ompipe, built-in) after
  some problems with pipes (and especially in regard to xconsole) were
  discovered. Thanks to Michael Biebl for reporting the issues.
- bugfix: potential problems with large file support could cause segfault
  ... and other weird problems. This seemed to affect 32bit-platforms
  only, but I can not totally outrule there were issues on other
  platforms as well. The previous code could cause system data types
  to be defined inconsistently, and that could lead to various 
  troubles. Special thanks go to the Mandriva team for identifying
  an initial problem, help discussing it and ultimately a fix they
  contributed.
- bugfix: fixed problem that caused compilation on FreeBSD 9.0 to fail.
  bugtracker: http://bugzilla.adiscon.com/show_bug.cgi?id=181
  Thanks to Christiano for reporting.
- bugfix: potential segfault in omfile when a dynafile open failed
  In that case, a partial cache entry was written, and some internal
  pointers (iCurrElt) not correctly updated. In the next iteration, that
  could lead to a segfault, especially if iCurrElt then points to the
  then-partial record. Not very likely, but could happen in practice.
- bugfix (theoretical): potential segfault in omfile under low memory
  condition. This is only a theoretical bug, because it would only 
  happen when strdup() fails to allocate memory - which is highly 
  unlikely and will probably lead to all other sorts of errors.
- bugfix: comment char ('#') in literal terminated script parsing
  and thus could not be used.
  but tracker: http://bugzilla.adiscon.com/show_bug.cgi?id=119
  [merged in from v3.22.2]
---------------------------------------------------------------------------
Version 4.6.0  [v4-stable] (rgerhards), 2010-02-24
***************************************************************************
* This is a new stable v4 version. It contains all fixes and enhancements *
* made during the 4.5.x phase as well as those listed below.              *
* Note: this version is scheduled to conclude the v4 development process. *
*       Do not expect any more new developments in v4. The focus is now   *
*       on v5 (what also means we have a single devel branch again).      *
*       ("development" means new feature development, bug fixes are of    *
*       course provided for v4-stable)                                    *
***************************************************************************
- improved testbench to contain samples for totally malformed messages
  which miss parts of the message content
- bugfix: some malformed messages could lead to a missing LF inside files
  or some other missing parts of the template content.
- bugfix: if a message ended immediately with a hostname, the hostname
  was mistakenly interpreted as TAG, and localhost be used as hostname
- bugfix: message without MSG part could case a segfault
  [backported from v5 commit 98d1ed504ec001728955a5bcd7916f64cd85f39f]
  This actually was a "recent" regression, but I did not realize that it
  was introduced by the performance optimization in v4-devel. Shame on
  me for having two devel versions at the same time...
---------------------------------------------------------------------------
Version 4.5.8  [v4-beta] (rgerhards), 2010-02-10
- enhanced doc for using PostgreSQL
  Thanks to Marc Schiffbauer for the new/updated doc
- bugfix: property replacer returned invalid parameters under some (unusual)
  conditions. In extreme cases, this could lead to garbled logs and/or
  a system failure.
- bugfix: invalid length returned (often) when using regular expressions
  inside the property replacer
- bugfix: submatch regex in property replacer did not honor "return 0 on
  no match" config case
- bugfix: imuxsock incorrectly stated inputname "imudp"
  Thanks to Ryan Lynch for reporting this.
- (slightly) enhanced support for FreeBSD by setting _PATH_MODDIR to
  the correct value on FreeBSD.
  Thanks to Cristiano for the patch.
- bugfix: -d did not enable display of debug messages
  regression from introduction of "debug on demand" mode
  Thanks to Michael Biebl for reporting this bug
- bugfix: blanks inside file names did not terminate file name parsing.
  This could reslult in the whole rest of a line (including comments)
  to be treated as file name in "write to file" actions.
  Thanks to Jack for reporting this issue.
- bugfix: rsyslog hang when writing to a named pipe which nobody was
  reading. Thanks to Michael Biebl for reporting this bug.
- bugfix: memory leak when sending messages in zip-compressed format
  Thanks to Naoya Nakazawa for analyzing this issue and providing a patch.
- bugfix: potential segfaults during queue shutdown
  (bugs require certain non-standard settings to appear)
  Thanks to varmojfekoj for the patch
---------------------------------------------------------------------------
Version 4.5.7  [v4-beta] (rgerhards), 2009-11-18
- added a so-called "On Demand Debug" mode, in which debug output can
  be generated only after the process has started, but not right from
  the beginning. This is assumed to be useful for hard-to-find bugs.
  Also improved the doc on the debug system.
- bugfix (kind of): check if TCP connection is still alive if using TLS
  Thanks to Jonathan Bond-Caron for the patch.
- bugfix: hostname accidently set to IP address for some message sources,
  for example imudp. Thanks to Anton for reporting this bug.
- bugfix [imported from 4.4.3]: $ActionExecOnlyOnceEveryInterval did
  not work.
---------------------------------------------------------------------------
Version 4.5.6  [v4-beta] (rgerhards), 2009-11-05
- bugfix: named pipes did no longer work (they always got an open error)
  this was a regression from the omfile rewrite in 4.5.0
- bugfix(minor): diag function returned wrong queue memeber count
  for the main queue if an active DA queue existed. This had no relevance
  to real deployments (assuming they are not running the debug/diagnostic
  module...), but sometimes caused grief and false alerts in the 
  testbench.
- included some important fixes from v4-stable:
  * bugfix: invalid handling of zero-sized messages
  * bugfix: zero-sized UDP messages are no longer processed
  * bugfix: random data could be appended to message
  * bugfix: reverse lookup reduction logic in imudp do DNS queries too often
- bugfix(testbench): testcase did not properly wait for rsyslod shutdown
  thus some unpredictable behavior and a false negative test result
  could occur. [BACKPORTED from v5]
- bugfix(testbench): sequence check was not always performed correctly,
  that could result in tests reporting success when they actually failed
---------------------------------------------------------------------------
Version 4.5.5  [v4-beta] (rgerhards), 2009-10-21
- added $InputTCPServerNotifyOnConnectionClose config directive
  see doc for details
- bugfix: debug string larger than 1K were improperly displayed. Max size
  is now 32K
- bugfix: invalid storage class selected for some size config parameters.
  This resulted in wrong values. The most prominent victim was the
  directory creation mode, which was set to zero in some cases. For 
  details, see related blog post:
  http://blog.gerhards.net/2009/10/another-note-on-hard-to-find-bugs.html
---------------------------------------------------------------------------
Version 4.5.4  [v4-beta] (rgerhards), 2009-09-29
- bugfix: potential segfault in stream writer on destruction
  Most severely affected omfile. The problem was that some buffers were
  freed before the asynchronous writer thread was shut down. So the
  writer thread accessed invalid data, which may even already be
  overwritten. Symptoms (with omfile) were segfaults, grabled data
  and files with random names placed around the file system (most
  prominently into the root directory). Special thanks to Aaron for
  helping to track this down.
- bugfix: potential race in object loader (obj.c) during use/release
  of object interface
- bugfixes: potential problems in out file zip writer. Problems could
  lead to abort and/or memory leak. The module is now hardened in a very
  conservative way, which is sub-optimal from a performance point of view.
  This should be improved if it has proven reliable in practice.
---------------------------------------------------------------------------
Version 4.5.3  [v4-beta] (rgerhards), 2009-09-17
- bugfix: repeated messages were incorrectly processed
  this could lead to loss of the repeated message content. As a side-
  effect, it could probably also be possible that some segfault occurs
  (quite unlikely). The root cause was that some counters introduced
  during the malloc optimizations were not properly duplicated in
  MsgDup(). Note that repeated message processing is not enabled
  by default.
- bugfix: message sanitation had some issues:
  - control character DEL was not properly escaped
  - NUL and LF characters were not properly stripped if no control
    character replacement was to be done
  - NUL characters in the message body were silently dropped (this was
    a regeression introduced by some of the recent optimizations)
- bugfix: strings improperly reused, resulting in some message properties
  be populated with strings from previous messages. This was caused by
  an improper predicate check. [backported from v5]
- fixed some minor portability issues
- bugfix: reverse lookup reduction logic in imudp do DNS queries too often
  [imported from 4.4.2]
---------------------------------------------------------------------------
Version 4.5.2  [v4-beta] (rgerhards), 2009-08-21
- legacy syslog parser changed so that it now accepts date stamps in
  wrong case. Some devices seem to create them and I do not see any harm
  in supporting that.
- added $InputTCPMaxListeners directive - permits to specify how many 
  TCP servers shall be possible (default is 20).
- bugfix: memory leak with some input modules. Those inputs that
  use parseAndSubmitMsg() leak two small memory blocks with every message.
  Typically, those process only relatively few messages, so the issue 
  does most probably not have any effect in practice.
- bugfix: if tcp listen port could not be created, no error message was
  emitted
- bugfix: potential segfault in output file writer (omfile)
  In async write mode, we use modular arithmetic to index the output
  buffer array. However, the counter variables accidently were signed,
  thus resulting in negative indizes after integer overflow. That in turn
  could lead to segfaults, but was depending on the memory layout of 
  the instance in question (which in turn depended on a number of
  variables, like compile settings but also configuration). The counters
  are now unsigned (as they always should have been) and so the dangling
  mis-indexing does no longer happen. This bug potentially affected all
  installations, even if only some may actually have seen a segfault.
- bugfix: hostnames with dashes in them were incorrectly treated as
  malformed, thus causing them to be treated as TAG (this was a regression
  introduced from the "rfc3164 strict" change in 4.5.0).
---------------------------------------------------------------------------
Version 4.5.1  [DEVEL] (rgerhards), 2009-07-15
- CONFIG CHANGE: $HUPisRestart default is now "off". We are doing this
  to support removal of restart-type HUP in v5.
- bugfix: fromhost-ip was sometimes truncated
- bugfix: potential segfault when zip-compressed syslog records were
  received (double free)
- bugfix: properties inputname, fromhost, fromhost-ip, msg were lost when
  working with disk queues
- performance enhancement: much faster, up to twice as fast (depending
  on configuration)
- bugfix: abort condition when RecvFrom was not set and message reduction
  was on. Happend e.g. with imuxsock.
- added $klogConsoleLogLevel directive which permits to set a new
  console log level while rsyslog is active
- bugfix: message could be truncated after TAG, often when forwarding
  This was a result of an internal processing error if maximum field
  sizes had been specified in the property replacer.
- added ability for the TCP output action to "rebind" its send socket after
  sending n messages (actually, it re-opens the connection, the name is 
  used because this is a concept very similiar to $ActionUDPRebindInterval).
  New config directive $ActionSendTCPRebindInterval added for the purpose.
  By default, rebinding is disabled. This is considered useful for load
  balancers.
- testbench improvements
---------------------------------------------------------------------------
Version 4.5.0  [DEVEL] (rgerhards), 2009-07-02
- activation order of inputs changed, they are now activated only after
  privileges are dropped. Thanks to Michael Terry for the patch.
- greatly improved performance
- greatly reduced memory requirements of msg object
  to around half of the previous demand. This means that more messages can
  be stored in core! Due to fewer cache misses, this also means some
  performance improvement.
- improved config error messages: now contain a copy of the config line
  that (most likely) caused the error
- reduced max value for $DynaFileCacheSize to 1,000 (the former maximum
  of 10,000 really made no sense, even 1,000 is very high, but we like
  to keep the user in control ;)).
- added capability to fsync() queue disk files for enhanced reliability
  (also add's speed, because you do no longer need to run the whole file
  system in sync mode)
- more strict parsing of the hostname in rfc3164 mode, hopefully
  removes false positives (but may cause some trouble with hostname
  parsing). For details, see this bug tracker:
  http://bugzilla.adiscon.com/show_bug.cgi?id=126
- omfile rewrite to natively support zip files (includes large extension
  of the stream class)
- added configuration commands (see doc for explanations)
  * $OMFileZipLevel
  * $OMFileIOBufferSize
  * $OMFileFlushOnTXEnd
  * $MainMsgQueueSyncQueueFiles
  * $ActionQueueSyncQueueFiles
- done some memory accesses explicitely atomic
- bugfix: subtle (and usually irrelevant) issue in timout processing
  timeout could be one second too early if nanoseconds wrapped
- set a more sensible timeout for shutdow, now 1.5 seconds to complete
  processing (this also removes those cases where the shutdown message
  was not written because the termination happened before it)
- internal bugfix: object pointer was only reset to NULL when an object
  was actually destructed. This most likely had no effect to existing code,
  but it may also have caused trouble in remote cases. Similarly, the fix
  may also cause trouble...
- bugfix: missing initialization during timestamp creation
  This could lead to timestamps written in the wrong format, but not to
  an abort
---------------------------------------------------------------------------
Version 4.4.3  [v4-stable] (rgerhards), 2009-10-??
- bugfix: several smaller bugs resolved after flexelint review
  Thanks to varmojfekoj for the patch.
- bugfix: $ActionExecOnlyOnceEveryInterval did not work.
  This was a regression from the time() optimizations done in v4.
  Bug tracker: http://bugzilla.adiscon.com/show_bug.cgi?id=143
  Thanks to Klaus Tachtler for reporting this bug.
- bugfix: potential segfault on queue shutdown
  Thanks to varmojfekoj for the patch.
- bugfix: potential hang condition on queue shutdown
  [imported from v3-stable]
- bugfix: segfault on startup when -q or -Q option was given
  [imported from v3-stable]
---------------------------------------------------------------------------
Version 4.4.2  [v4-stable] (rgerhards), 2009-10-09
- bugfix: invalid handling of zero-sized messages, could lead to mis-
  addressing and potential memory corruption/segfault
- bugfix: zero-sized UDP messages are no longer processed
  until now, they were forwarded to processing, but this makes no sense
  Also, it looks like the system seems to provide a zero return code
  on a UDP recvfrom() from time to time for some internal reasons. These
  "receives" are now silently ignored.
- bugfix: random data could be appended to message, possibly causing
  segfaults
- bugfix: reverse lookup reduction logic in imudp do DNS queries too often
  A comparison was done between the current and the former source address.
  However, this was done on the full sockaddr_storage structure and not
  on the host address only. This has now been changed for IPv4 and IPv6.
  The end result of this bug could be a higher UDP message loss rate than
  necessary (note that UDP message loss can not totally be avoided due
  to the UDP spec)
---------------------------------------------------------------------------
Version 4.4.1  [v4-stable] (rgerhards), 2009-09-02
- features requiring Java are automatically disabled if Java is not
  present (thanks to Michael Biebl for his help!)
- bugfix: invalid double-quoted PRI, among others in outgoing messages
  This causes grief with all receivers.
  Bug tracker: http://bugzilla.adiscon.com/show_bug.cgi?id=147
- bugfix: Java testing tools were required, even if testbench was disabled
  This resulted in build errors if no Java was present on the build system,
  even though none of the selected option actually required Java.
  (I forgot to backport a similar fix to newer releases).
- bugfix (backport): omfwd segfault
  Note that the orginal (higher version) patch states this happens only
  when debugging mode is turned on. That statement is wrong: if debug
  mode is turned off, the message is not being emitted, but the division
  by zero in the actual parameters still happens.
---------------------------------------------------------------------------
Version 4.4.0  [v4-stable] (rgerhards), 2009-08-21
- bugfix: stderr/stdout were not closed to be able to emit error messages,
  but this caused ssh sessions to hang. Now we close them after the 
  initial initialization. See forum thread:
  http://kb.monitorware.com/controlling-terminal-issues-t9875.html
- bugfix: sending syslog messages with zip compression did not work
---------------------------------------------------------------------------
Version 4.3.2  [v4-beta] (rgerhards), 2009-06-24
- removed long-obsoleted property UxTradMsg
- added a generic network stream server (in addition to rather specific
  syslog tcp server)
- added ability for the UDP output action to rebind its send socket after
  sending n messages. New config directive $ActionSendUDPRebindInterval
  added for the purpose. By default, rebinding is disabled. This is 
  considered useful for load balancers.
- bugfix: imdiag/imtcp had a race condition
- improved testbench (now much better code design and reuse)
- added config switch --enable-testbench=no to turn off testbench
---------------------------------------------------------------------------
Version 4.3.1  [DEVEL] (rgerhards), 2009-05-25
- added capability to run multiple tcp listeners (on different ports)
- performance enhancement: imtcp calls parser no longer on input thread
  but rather inside on of the potentially many main msg queue worker
  threads (an enhancement scheduled for all input plugins where this is
  possible)
- added $GenerateConfigGraph configuration command which can be used
  to generate nice-looking (and very informative) rsyslog configuration
  graphs.
- added $ActionName configuration directive (currently only used for
  graph generation, but may find other uses)
- improved doc
  * added (hopefully) easier to grasp queue explanation
- improved testbench
  * added tests for queue disk-only mode (checks disk queue logic)
- bugfix: light and full delay watermarks had invalid values, badly
  affecting performance for delayable inputs
- build system improvements - thanks to Michael Biebl
- added new testing module imdiag, which enables to talk to the 
  rsyslog core at runtime. The current implementation is only a 
  beginning, but can be expanded over time
---------------------------------------------------------------------------
Version 4.3.0  [DEVEL] (rgerhards), 2009-04-17
- new feature: new output plugin omprog, which permits to start program
  and feed it (via its stdin) with syslog messages. If the program
  terminates, it is restarted.
- improved internal handling of RainerScript functions, building the
  necessary plumbing to support more functions with decent runtime
  performance. This is also necessary towards the long-term goal
  of loadable library modules.
- added new RainerScript function "tolower"
- improved testbench
  * added tests for tcp-based reception
  * added tcp-load test (1000 connections, 20,000 messages)
- added $MaxOpenFiles configuration directive
- bugfix: solved potential memory leak in msg processing, could manifest
  itself in imtcp
- bugfix: ompgsql did not detect problems in sql command execution
  this could cause loss of messages. The handling was correct if the
  connection broke, but not if there was a problem with statement
  execution. The most probable case for such a case would be invalid
  sql inside the template, and this is now much easier to diagnose.
---------------------------------------------------------------------------
Version 4.2.0  [v4-stable] (rgerhards), 2009-06-23
- bugfix: light and full delay watermarks had invalid values, badly
  affecting performance for delayable inputs
- imported all patches from 3.22.1 as of today (see below)
- bugfix: compile problems in im3195
---------------------------------------------------------------------------
Version 4.1.7  [BETA] (rgerhards), 2009-04-22
- bugfix: $InputTCPMaxSessions config directive was accepted, but not
  honored. This resulted in a fixed upper limit of 200 connections.
- bugfix: the default for $DirCreateMode was 0644, and as such wrong.
  It has now been changed to 0700. For some background, please see
  http://lists.adiscon.net/pipermail/rsyslog/2009-April/001986.html
- bugfix: ompgsql did not detect problems in sql command execution
  this could cause loss of messages. The handling was correct if the
  connection broke, but not if there was a problem with statement
  execution. The most probable case for such a case would be invalid
  sql inside the template, and this is now much easier to diagnose.
---------------------------------------------------------------------------
Version 4.1.6  [DEVEL] (rgerhards), 2009-04-07
- added new "csv" property replacer options to enable simple creation
  of CSV-formatted outputs (format from RFC4180 is used)
- implemented function support in RainerScript. That means the engine
  parses and compile functions, as well as executes a few build-in
  ones. Dynamic loading and registration of functions is not yet
  supported - but we now have a good foundation to do that later on.
- implemented the strlen() RainerScript function
- added a template output module
- added -T rsyslogd command line option, enables to specify a directory
  where to chroot() into on startup. This is NOT a security feature but
  introduced to support testing. Thus, -T does not make sure chroot()
  is used in a secure way. (may be removed later)
- added omstdout module for testing purposes. Spits out all messages to
  stdout - no config option, no other features
- added a parser testing suite (still needs to be extended, but a good
  start)
- modified $ModLoad statement so that for modules whom's name starts with
  a dot, no path is prepended (this enables relative-pathes and should
  not break any valid current config)
- fixed a bug that caused action retries not to work correctly
  situation was only cleared by a restart
- bugfix: closed dynafile was potentially never written until another
  dynafile name was generated - potential loss of messages
- improved omfile so that it properly suspends itself if there is an
  i/o or file name generation error. This enables it to be used with
  the full high availability features of rsyslog's engine
- bugfix: fixed some segaults on Solaris, where vsprintf() does not
  check for NULL pointers
- improved performance of regexp-based filters
  Thanks to Arnaud Cornet for providing the idea and initial patch.
- added a new way how output plugins may be passed parameters. This is
  more effcient for some outputs. They new can receive fields not only
  as a single string but rather in an array where each string is seperated.
- added (some) developer documentation for output plugin interface
- bugfix: potential abort with DA queue after high watermark is reached
  There exists a race condition that can lead to a segfault. Thanks
  go to vbernetr, who performed the analysis and provided patch, which
  I only tweaked a very little bit.
- bugfix: imtcp did incorrectly parse hostname/tag
  Thanks to Luis Fernando Muñoz Mejías for the patch.
---------------------------------------------------------------------------
Version 4.1.5  [DEVEL] (rgerhards), 2009-03-11
- bugfix: parser did not correctly parse fields in UDP-received messages
- added ERE support in filter conditions
  new comparison operation "ereregex"
- added new config directive $RepeatedMsgContainsOriginalMsg so that the
  "last message repeated n times" messages, if generated, may
  have an alternate format that contains the message that is being repeated
---------------------------------------------------------------------------
Version 4.1.4  [DEVEL] (rgerhards), 2009-01-29
- bugfix: inconsistent use of mutex/atomic operations could cause segfault
  details are too many, for full analysis see blog post at:
  http://blog.gerhards.net/2009/01/rsyslog-data-race-analysis.html
- bugfix: unitialized mutex was used in msg.c:getPRI
  This was subtle, because getPRI is called as part of the debugging code
  (always executed) in syslogd.c:logmsg.
- bufgix: $PreserveFQDN was not properly handled for locally emitted
  messages
---------------------------------------------------------------------------
Version 4.1.3  [DEVEL] (rgerhards), 2008-12-17
- added $InputTCPServerAddtlFrameDelimiter config directive, which
  enables to specify an additional, non-standard message delimiter
  for processing plain tcp syslog. This is primarily a fix for the invalid
  framing used in Juniper's NetScreen products. Credit to forum user
  Arv for suggesting this solution.
- added $InputTCPServerInputName property, which enables a name to be
  specified that will be available during message processing in the
  inputname property. This is considered useful for logic that treats
  messages differently depending on which input received them.
- added $PreserveFQDN config file directive
  Enables to use FQDNs in sender names where the legacy default
  would have stripped the domain part.
  Thanks to BlinkMind, Inc. http://www.blinkmind.com for sponsoring this
  development.
- bugfix: imudp went into an endless loop under some circumstances
  (but could also leave it under some other circumstances...)
  Thanks to David Lang and speedfox for reporting this issue.
---------------------------------------------------------------------------
Version 4.1.2  [DEVEL] (rgerhards), 2008-12-04
- bugfix: code did not compile without zlib
- security bugfix: $AllowedSender was not honored, all senders were
  permitted instead (see http://www.rsyslog.com/Article322.phtml)
- security fix: imudp emitted a message when a non-permitted sender
  tried to send a message to it. This behaviour is operator-configurable.
  If enabled, a message was emitted each time. That way an attacker could
  effectively fill the disk via this facility. The message is now
  emitted only once in a minute (this currently is a hard-coded limit,
  if someone comes up with a good reason to make it configurable, we
  will probably do that).
- doc bugfix: typo in v3 compatibility document directive syntax
  thanks to Andrej for reporting
- imported other changes from 3.21.8 and 3.20.1 (see there)
---------------------------------------------------------------------------
Version 4.1.1  [DEVEL] (rgerhards), 2008-11-26
- added $PrivDropToGroup, $PrivDropToUser, $PrivDropToGroupID,
  $PrivDropToUserID config directives to enable dropping privileges.
  This is an effort to provide a security enhancement. For the limits of this
  approach, see http://wiki.rsyslog.com/index.php/Security
- re-enabled imklog to compile on FreeBSD (brought in from beta)
---------------------------------------------------------------------------
Version 4.1.0  [DEVEL] (rgerhards), 2008-11-18

********************************* WARNING *********************************
This version has a slightly different on-disk format for message entries.
As a consequence, old queue files being read by this version may have
an invalid output timestamp, which could result to some malfunction inside
the output driver. It is recommended to drain queues with the previous
version before switching to this one.
********************************* WARNING *********************************

- greatly enhanced performance when compared to v3.
- added configuration directive "HUPisRestart" which enables to configure
  HUP to be either a full restart or "just" a leightweight way to
  close open files.
- enhanced legacy syslog parser to detect year if part of the timestamp
  the format is based on what Cisco devices seem to emit.
- added a setting "$OptimizeForUniprocessor" to enable users to turn off
  pthread_yield calls which are counter-productive on multiprocessor 
  machines (but have been shown to be useful on uniprocessors)
- reordered imudp processing. Message parsing is now done as part of main
  message queue worker processing (was part of the input thread)
  This should also improve performance, as potentially more work is
  done in parallel.
- bugfix: compressed syslog messages could be slightly mis-uncompressed
  if the last byte of the compressed record was a NUL
- added $UDPServerTimeRequery option which enables to work with
  less acurate timestamps in favor of performance. This enables querying
  of the time only every n-th time if imudp is running in the tight
  receive loop (aka receiving messsages at a high rate)
- doc bugfix: queue doc had wrong parameter name for setting controlling
  worker thread shutdown period
- restructured rsyslog.conf documentation
- bugfix: memory leak in ompgsql
  Thanks to Ken for providing the patch
---------------------------------------------------------------------------
Version 3.22.2 [v3-stable] (rgerhards), 2009-07-??
- bugfix: comment char ('#') in literal terminated script parsing
  and thus could not be used.
  but tracker: http://bugzilla.adiscon.com/show_bug.cgi?id=119
- enhance: imrelp now also provides remote peer's IP address 
  [if librelp != 1.0.0 is used]
- bugfix: sending syslog messages with zip compression did not work
- bugfix: potential hang condition on queue shutdown
- bugfix: segfault on startup when -q or -Q option was given
  bug tracker: http://bugzilla.adiscon.com/show_bug.cgi?id=157
  Thanks to Jonas Nogueira for reporting this bug.
- clarified use of $ActionsSendStreamDriver[AuthMode/PermittedPeers]
  in doc set (require TLS drivers)
- bugfix: $CreateDirs variable not properly initialized, default thus
  was random (but most often "on")
- bugfix: potential segfault when -p command line option was used
  thanks to varmojfekoj for pointing me at this bug
---------------------------------------------------------------------------
Version 3.22.1 [v3-stable] (rgerhards), 2009-07-02
- bugfix: invalid error message issued if $inlcudeConfig was on an empty
  set of files (e.g. *.conf, where none such files existed)
  thanks to Michael Biebl for reporting this bug
- bugfix: when run in foreground (but not in debug mode), a 
  debug message ("DoDie called") was emitted at shutdown. Removed.
  thanks to Michael Biebl for reporting this bug
- bugfix: some garbagge was emitted to stderr on shutdown. This
  garbage consisted of file names, which were written during 
  startup (key point: not a pointer error)
  thanks to Michael Biebl for reporting this bug
- bugfix: startup and shutdown message were emitted to stdout
  thanks to Michael Biebl for reporting this bug
- bugfix: error messages were not emitted to stderr in forked mode
  (stderr and stdo are now kept open across forks)
- bugfix: internal messages were emitted to whatever file had fd2 when
  rsyslogd ran in forked mode (as usual!)
  Thanks to varmojfekoj for the patch
- small enhancement: config validation run now exits with code 1 if an
  error is detected. This change is considered important but small enough
  to apply it directly to the stable version. [But it is a border case,
  the change requires more code than I had hoped. Thus I have NOT tried
  to actually catch all cases, this is left for the current devel
  releases, if necessary]
- bugfix: light and full delay watermarks had invalid values, badly
  affecting performance for delayable inputs
- bugfix: potential segfault issue when multiple $UDPServerRun directives
  are specified. Thanks to Michael Biebl for helping to debug this one.
- relaxed GnuTLS version requirement to 1.4.0 after confirmation from the
  field that this version is sufficient
- bugfix: parser did not properly handle empty structured data
- bugfix: invalid mutex release in msg.c (detected under thread debugger,
  seems not to have any impact on actual deployments)
---------------------------------------------------------------------------
Version 3.22.0 [v3-stable] (rgerhards), 2009-04-21
This is the first stable release that includes the full functionality
of the 3.21.x version tree.
- bugfix: $InputTCPMaxSessions config directive was accepted, but not
  honored. This resulted in a fixed upper limit of 200 connections.
- bugfix: the default for $DirCreateMode was 0644, and as such wrong.
  It has now been changed to 0700. For some background, please see
  http://lists.adiscon.net/pipermail/rsyslog/2009-April/001986.html
- bugfix: ompgsql did not detect problems in sql command execution
  this could cause loss of messages. The handling was correct if the
  connection broke, but not if there was a problem with statement
  execution. The most probable case for such a case would be invalid
  sql inside the template, and this is now much easier to diagnose.
---------------------------------------------------------------------------
Version 3.21.11 [BETA] (rgerhards), 2009-04-03
- build system improvements contributed by Michael Biebl - thx!
- all patches from 3.20.5 incorporated (see it's ChangeLog entry)
---------------------------------------------------------------------------
Version 3.21.10 [BETA] (rgerhards), 2009-02-02
- bugfix: inconsistent use of mutex/atomic operations could cause segfault
  details are too many, for full analysis see blog post at:
  http://blog.gerhards.net/2009/01/rsyslog-data-race-analysis.html
- the string "Do Die" was accidently emited upon exit in non-debug mode
  This has now been corrected. Thanks to varmojfekoj for the patch.
- some legacy options were not correctly processed.
  Thanks to varmojfekoj for the patch.
- doc bugfix: v3-compatiblity document had typo in config directive
  thanks to Andrej for reporting this
---------------------------------------------------------------------------
Version 3.21.9 [BETA] (rgerhards), 2008-12-04
- re-release of 3.21.8 with an additional fix, that could also lead
  to DoS; 3.21.8 has been removed from the official download archives
- security fix: imudp emitted a message when a non-permitted sender
  tried to send a message to it. This behaviour is operator-configurable.
  If enabled, a message was emitted each time. That way an attacker could
  effectively fill the disk via this facility. The message is now
  emitted only once in a minute (this currently is a hard-coded limit,
  if someone comes up with a good reason to make it configurable, we
  will probably do that).
---------------------------------------------------------------------------
Version 3.21.8  [BETA] (rgerhards), 2008-12-04
- bugfix: imklog did not compile on FreeBSD
- security bugfix: $AllowedSender was not honored, all senders were
  permitted instead (see http://www.rsyslog.com/Article322.phtml)
- merged in all other changes from 3.20.1 (see there)
---------------------------------------------------------------------------
Version 3.21.7  [BETA] (rgerhards), 2008-11-11
- this is the new beta branch, based on the former 3.21.6 devel
- new functionality: ZERO property replacer nomatch option (from v3-stable)
---------------------------------------------------------------------------
Version 3.21.6  [DEVEL] (rgerhards), 2008-10-22
- consolidated time calls during msg object creation, improves performance
  and consistency
- bugfix: solved a segfault condition
- bugfix: subsecond time properties generated by imfile, imklog and
  internal messages could be slightly inconsistent
- bugfix: (potentially big) memory leak on HUP if queues could not be
  drained before timeout - thanks to David Lang for pointing this out
- added capability to support multiple module search pathes. Thank
  to Marius Tomaschewski for providing the patch.
- bugfix: im3195 did no longer compile
- improved "make distcheck" by ensuring everything relevant is recompiled
---------------------------------------------------------------------------
Version 3.21.5  [DEVEL] (rgerhards), 2008-09-30
- performance optimization: unnecessary time() calls during message
  parsing removed - thanks to David Lang for his excellent performance
  analysis
- added new capability to property replacer: multiple immediately
  successive field delimiters are treated as a single one.
  Thanks to Zhuang Yuyao for the patch.
- added message property "inputname", which contains the name of the
  input (module) that generated it. Presence is depending on suport in
  each input module (else it is blank).
- added system property "$myhostname", which contains the name of the
  local host as it knows itself.
- imported a number of fixes and enhancements from the stable and
  devel branches, including a fix to a potential segfault on HUP
  when using UDP listners
- re-enabled gcc builtin atomic operations and added a proper
  ./configure check
- bugfix: potential race condition when adding messages to queue
  There was a wrong order of mutex lock operations. It is hard to
  believe that really caused problems, but in theory it could and with
  threading we often see that theory becomes practice if something is only
  used long enough on a fast enough machine with enough CPUs ;)
- cleaned up internal debug system code and made it behave better
  in regard to multi-threading
---------------------------------------------------------------------------
Version 3.21.4  [DEVEL] (rgerhards), 2008-09-04
- removed compile time fixed message size limit (was 2K), limit can now
  be set via $MaxMessageSize global config directive (finally gotten rid
  of MAXLINE ;))
- enhanced doc for $ActionExecOnlyEveryNthTimeTimeout
- integrated a number of patches from 3.18.4, namely
  - bugfix: order-of magnitude issue with base-10 size definitions
    in config file parser. Could lead to invalid sizes, constraints
    etc for e.g. queue files and any other object whose size was specified
    in base-10 entities. Did not apply to binary entities. Thanks to
    RB for finding this bug and providing a patch.
  - bugfix: action was not called when system time was set backwards
    (until the previous time was reached again). There are still some
    side-effects when time is rolled back (A time rollback is really a bad
    thing to do, ideally the OS should issue pseudo time (like NetWare did)
    when the user tries to roll back time). Thanks to varmojfekoj for this
    patch.
  - doc bugfix: rsyslog.conf man page improved and minor nit fixed
    thanks to Lukas Kuklinek for the patch.
---------------------------------------------------------------------------
Version 3.21.3  [DEVEL] (rgerhards), 2008-08-13
- added ability to specify flow control mode for imuxsock
- added ability to execute actions only after the n-th call of the action
  This also lead to the addition of two new config directives:
  $ActionExecOnlyEveryNthTime and $ActionExecOnlyEveryNthTimeTimeout
  This feature is useful, for example, for alerting: it permits you to
  send an alert only after at least n occurences of a specific message
  have been seen by rsyslogd. This protectes against false positives
  due to waiting for additional confirmation.
- bugfix: IPv6 addresses could not be specified in forwarding actions
  New syntax @[addr]:port introduced to enable that. Root problem was IPv6
  addresses contain colons.
- somewhat enhanced debugging messages
- imported from 3.18.3:
  - enhanced ommysql to support custom port to connect to server
    Port can be set via new $ActionOmmysqlServerPort config directive
    Note: this was a very minor change and thus deemed appropriate to be
    done in the stable release.
  - bugfix: misspelled config directive, previously was
    $MainMsgQueueWorkeTimeoutrThreadShutdown, is now
    $MainMsgQueueWorkerTimeoutThreadShutdown. Note that the misspelled
    directive is not preserved - if the misspelled directive was used
    (which I consider highly unlikely), the config file must be changed.
    Thanks to lperr for reporting the bug.
---------------------------------------------------------------------------
Version 3.21.2  [DEVEL] (rgerhards), 2008-08-04
- added $InputUnixListenSocketHostName config directive, which permits to
  override the hostname being used on a local unix socket. This is useful
  for differentiating "hosts" running in several jails. Feature was
  suggested by David Darville, thanks for the suggestion.
- enhanced ommail to support multiple email recipients. This is done by
  specifying $ActionMailTo multiple times. Note that this introduces a
  small incompatibility to previous config file syntax: the recipient
  list is now reset for each action (we honestly believe that will
  not cause any problem - apologies if it does).
- enhanced troubleshooting documentation
---------------------------------------------------------------------------
Version 3.21.1  [DEVEL] (rgerhards), 2008-07-30
- bugfix: no error was reported if the target of a $IncludeConfig
  could not be accessed.
- added testbed for common config errors
- added doc for -u option to rsyslogd man page
- enhanced config file checking - no active actions are detected
- added -N rsyslogd command line option for a config validation run
  (which does not execute actual syslogd code and does not interfere
  with a running instance)
- somewhat improved emergency configuration. It is now also selected
  if the config contains no active actions
- rsyslogd error messages are now reported to stderr by default. can be
  turned off by the new "$ErrorMessagesToStderr off" directive
 Thanks to HKS for suggesting the new features.
---------------------------------------------------------------------------
Version 3.21.0  [DEVEL] (rgerhards), 2008-07-18
- starts a new devel branch
- added a generic test driver for RainerScript plus some test cases
  to the testbench
- added a small diagnostic tool to obtain result of gethostname() API
- imported all changes from 3.18.1 until today (some quite important,
  see below)
---------------------------------------------------------------------------
Version 3.20.6 [v3-stable] (rgerhards), 2009-04-16
- this is the last v3-stable for the 3.20.x series
- bugfix: $InputTCPMaxSessions config directive was accepted, but not
  honored. This resulted in a fixed upper limit of 200 connections.
- bugfix: the default for $DirCreateMode was 0644, and as such wrong.
  It has now been changed to 0700. For some background, please see
  http://lists.adiscon.net/pipermail/rsyslog/2009-April/001986.html
---------------------------------------------------------------------------
Version 3.20.5 [v3-stable] (rgerhards), 2009-04-02
- bugfix: potential abort with DA queue after high watermark is reached
  There exists a race condition that can lead to a segfault. Thanks
  go to vbernetr, who performed the analysis and provided patch, which
  I only tweaked a very little bit.
- fixed bugs in RainerScript:
  o when converting a number and a string to a common type, both were 
    actually converted to the other variable's type.
  o the value of rsCStrConvertToNumber() was miscalculated.
  Thanks to varmojfekoj for the patch
- fixed a bug in configure.ac which resulted in problems with
  environment detection - thanks to Michael Biebl for the patch
- fixed a potential segfault problem in gssapi code
  thanks to varmojfekoj for the patch
- doc enhance: provide standard template for MySQL module and instructions
  on how to modify schema
---------------------------------------------------------------------------
Version 3.20.4 [v3-stable] (rgerhards), 2009-02-09
- bugfix: inconsistent use of mutex/atomic operations could cause segfault
  details are too many, for full analysis see blog post at:
  http://blog.gerhards.net/2009/01/rsyslog-data-race-analysis.html
- bugfix: invalid ./configure settings for RFC3195
  thanks to Michael Biebl for the patch
- bugfix: invalid mutex access in msg.c
- doc bugfix: dist tarball missed 2 files, had one extra file that no
  longer belongs into it. Thanks to Michael Biebl for pointing this out.
---------------------------------------------------------------------------
Version 3.20.3 [v3-stable] (rgerhards), 2009-01-19
- doc bugfix: v3-compatiblity document had typo in config directive
  thanks to Andrej for reporting this
- fixed a potential segfault condition with $AllowedSender directive
  On HUP, the root pointers were not properly cleaned up. Thanks to
  Michael Biebel, olgoat, and Juha Koho for reporting and analyzing
  the bug.
---------------------------------------------------------------------------
Version 3.20.2 [v3-stable] (rgerhards), 2008-12-04
- re-release of 3.20.1 with an additional fix, that could also lead
  to DoS; 3.20.1 has been removed from the official download archives
- security fix: imudp emitted a message when a non-permitted sender
  tried to send a message to it. This behaviour is operator-configurable.
  If enabled, a message was emitted each time. That way an attacker could
  effectively fill the disk via this facility. The message is now
  emitted only once in a minute (this currently is a hard-coded limit,
  if someone comes up with a good reason to make it configurable, we
  will probably do that).
---------------------------------------------------------------------------
Version 3.20.1 [v3-stable] (rgerhards), 2008-12-04
- security bugfix: $AllowedSender was not honored, all senders were
  permitted instead
- enhance: regex nomatch option "ZERO" has been added
  This allows to return the string 0 if a regular expression is
  not found. This is probably useful for storing numerical values into
  database columns.
- bugfix: memory leak in gtls netstream driver fixed
  memory was lost each time a TLS session was torn down. This could 
  result in a considerable memory leak if it happened quite frequently
  (potential system crash condition)
- doc update: documented how to specify multiple property replacer
  options + link to new online regex generator tool added
- minor bufgfix: very small memory leak in gtls netstream driver
  around a handful of bytes (< 20) for each HUP
- improved debug output for regular expressions inside property replacer
  RE's seem to be a big trouble spot and I would like to have more
  information inside the debug log. So I decided to add some additional
  debug strings permanently.
---------------------------------------------------------------------------
Version 3.20.0 [v3-stable] (rgerhards), 2008-11-05
- this is the inital release of the 3.19.x branch as a stable release
- bugfix: double-free in pctp netstream driver. Thank to varmojfeko
  for the patch
---------------------------------------------------------------------------
Version 3.19.12 [BETA] (rgerhards), 2008-10-16
- bugfix: subseconds where not correctly extracted from a timestamp
  if that timestamp did not contain any subsecond information (the
  resulting string was garbagge but should have been "0", what it
  now is).
- increased maximum size of a configuration statement to 4K (was 1K)
- imported all fixes from the stable branch (quite a lot)
- bugfix: (potentially big) memory leak on HUP if queues could not be
  drained before timeout - thanks to David Lang for pointing this out
---------------------------------------------------------------------------
Version 3.19.11 [BETA] (rgerhards), 2008-08-25
This is a refresh of the beta. No beta-specific fixes have been added.
- included fixes from v3-stable (most importantly 3.18.3)
---------------------------------------------------------------------------
Version 3.19.10 [BETA] (rgerhards), 2008-07-15
- start of a new beta branch based on former 3.19 devel branch
- bugfix: bad memory leak in disk-based queue modes
- bugfix: UDP syslog forwarding did not work on all platforms
  the ai_socktype was incorrectly set to 1. On some platforms, this
  lead to failing name resolution (e.g. FreeBSD 7). Thanks to HKS for
  reporting the bug.
- bugfix: priority was incorrectly calculated on FreeBSD 7,
  because the LOG_MAKEPRI() C macro has a different meaning there (it
  is just a simple addition of faciltity and severity). I have changed
  this to use own, consistent, code for PRI calculation. Thank to HKS
  for reporting this bug.
- bugfix (cosmetical): authorization was not checked when gtls handshake
  completed immediately. While this sounds scary, the situation can not
  happen in practice. We use non-blocking IO only for server-based gtls
  session setup. As TLS requires the exchange of multiple frames before
  the handshake completes, it simply is impossible to do this in one
  step. However, it is useful to have the code path correct even for 
  this case - otherwise, we may run into problems if the code is changed
  some time later (e.g. to use blocking sockets). Thanks to varmojfekoj
  for providing the patch.
- important queue bugfix from 3.18.1 imported (see below)
- cleanup of some debug messages
---------------------------------------------------------------------------
Version 3.19.9 (rgerhards), 2008-07-07
- added tutorial for creating a TLS-secured syslog infrastructure
- rewritten omusrmsg to no longer fork() a new process for sending messages
  this caused some problems with the threading model, e.g. zombies. Also,
  it was far less optimal than it is now.
- bugfix: machine certificate was required for client even in TLS anon mode
  Reference: http://bugzilla.adiscon.com/show_bug.cgi?id=85
  The fix also slightly improves performance by not storing certificates in
  client sessions when there is no need to do so.
- bugfix: RainerScript syntax error was not always detected
---------------------------------------------------------------------------
Version 3.19.8 (rgerhards), 2008-07-01
- bugfix: gtls module did not correctly handle EGAIN (and similar) recv()
  states. This has been fixed by introducing a new abstraction layer inside
  gtls.
- added (internal) error codes to error messages; added redirector to
  web description of error codes
  closes bug http://bugzilla.adiscon.com/show_bug.cgi?id=20
- disabled compile warnings caused by third-party libraries
- reduced number of compile warnings in gcc's -pedantic mode
- some minor documentation improvements
- included all fixes from beta 3.17.5
---------------------------------------------------------------------------
Version 3.19.7 (rgerhards), 2008-06-11
- added new property replacer option "date-subseconds" that enables
  to query just the subsecond part of a high-precision timestamp
- somewhat improved plain tcp syslog reliability by doing a connection
  check before sending. Credits to Martin Schuette for providing the
  idea. Details are available at
  http://blog.gerhards.net/2008/06/reliable-plain-tcp-syslog-once-again.html
- made rsyslog tickless in the (usual and default) case that repeated
  message reduction is turned off. More info:
  http://blog.gerhards.net/2008/06/coding-to-save-environment.html
- some build system cleanup, thanks to Michael Biebl
- bugfix: compile under (Free)BSD failed due to some invalid library
  definitions - this is fixed now. Thanks to Michael Biebl for the patch.
---------------------------------------------------------------------------
Version 3.19.6 (rgerhards), 2008-06-06
- enhanced property replacer to support multiple regex matches
- bugfix: part of permittedPeer structure was not correctly initialized
  thanks to varmojfekoj for spotting this
- bugfix: off-by-one bug during certificate check
- bugfix: removed some memory leaks in TLS code
---------------------------------------------------------------------------
Version 3.19.5 (rgerhards), 2008-05-30
- enabled Posix ERE expressions inside the property replacer
  (previously BRE was permitted only)
- provided ability to specify that a regular expression submatch shall
  be used inside the property replacer
- implemented in property replacer: if a regular expression does not match,
  it can now either return "**NO MATCH** (default, as before), a blank
  property or the full original property text
- enhanced property replacer to support multiple regex matches
---------------------------------------------------------------------------
Version 3.19.4 (rgerhards), 2008-05-27
- implemented x509/certvalid gtls auth mode
- implemented x509/name gtls auth mode (including wildcards)
- changed fingerprint gtls auth mode to new format fingerprint
- protected gtls error string function by a mutex. Without it, we
  could have a race condition in extreme cases. This was very remote,
  but now can no longer happen.
- changed config directive name to reflect different use
  $ActionSendStreamDriverCertFingerprint is now
  $ActionSendStreamDriverPermittedPeer and can be used both for
  fingerprint and name authentication (similar to the input side)
- bugfix: sender information (fromhost et al) was missing in imudp
  thanks to sandiso for reporting this bug
- this release fully inplements IETF's syslog-transport-tls-12 plus
  the latest text changes Joe Salowey provided via email. Not included
  is ipAddress subjectAltName authentication, which I think will be
  dropped from the draft. I don't think there is any real need for it.
This release also includes all bug fix up to today from the beta
and stable branches. Most importantly, this means the bugfix for
100% CPU utilization by imklog.
---------------------------------------------------------------------------
Version 3.19.3 (rgerhards), 2008-05-21
- added ability to authenticate the server against its certificate
  fingerprint
- added ability for client to provide its fingerprint
- added ability for server to obtain client cert's fingerprint
- bugfix: small mem leak in omfwd on exit (strmdriver name was not freed)
- bugfix: $ActionSendStreamDriver had no effect
- bugfix: default syslog port was no longer used if none was
  configured. Thanks to varmojfekoj for the patch
- bugfix: missing linker options caused build to fail on some
  systems. Thanks to Tiziano Mueller for the patch.
---------------------------------------------------------------------------
Version 3.19.2 (rgerhards), 2008-05-16
- bugfix: TCP input modules did incorrectly set fromhost property
  (always blank)
- bugfix: imklog did not set fromhost property
- added "fromhost-ip" property
  Note that adding this property changes the on-disk format for messages.
  However, that should not have any bad effect on existing spool files.
  But you will run into trouble if you create a spool file with this
  version and then try to process it with an older one (after a downgrade).
  Don't do that ;)
- added "RSYSLOG_DebugFormat" canned template
- bugfix: hostname and fromhost were swapped when a persisted message
  (in queued mode) was read in
- bugfix: lmtcpclt, lmtcpsrv and lmgssutil did all link to the static
  runtime library, resulting in a large size increase (and potential
  "interesting" effects). Thanks to Michael Biebel for reporting the size
  issue.
- bugfix: TLS server went into an endless loop in some situations.
  Thanks to Michael Biebl for reporting the problem.
- fixed potential segfault due to invalid call to cfsysline
  thanks to varmojfekoj for the patch
---------------------------------------------------------------------------
Version 3.19.1 (rgerhards), 2008-05-07
- configure help for --enable-gnutls wrong - said default is "yes" but
  default actually is "no" - thanks to darix for pointing this out
- file dirty.h was missing - thanks to darix for pointing this out
- bugfix: man files were not properly distributed - thanks to
  darix for reporting and to Michael Biebl for help with the fix
- some minor cleanup
---------------------------------------------------------------------------
Version 3.19.0 (rgerhards), 2008-05-06
- begins new devel branch version
- implemented TLS for plain tcp syslog (this is also the world's first
  implementation of IETF's upcoming syslog-transport-tls draft)
- partly rewritten and improved omfwd among others, now loads TCP
  code only if this is actually necessary
- split of a "runtime library" for rsyslog - this is not yet a clean
  model, because some modularization is still outstanding. In theory,
  this shall enable other utilities but rsyslogd to use the same
  runtime
- implemented im3195, the RFC3195 input as a plugin
- changed directory structure, files are now better organized
- a lot of cleanup in regard to modularization
- -c option no longer must be the first option - thanks to varmjofekoj
  for the patch
---------------------------------------------------------------------------
Version 3.18.7 (rgerhards), 2008-12-??
- bugfix: the default for $DirCreateMode was 0644, and as such wrong.
  It has now been changed to 0700. For some background, please see
  http://lists.adiscon.net/pipermail/rsyslog/2009-April/001986.html
- fixed a potential segfault condition with $AllowedSender directive
  On HUP, the root pointers were not properly cleaned up. Thanks to
  Michael Biebel, olgoat, and Juha Koho for reporting and analyzing
  the bug.
- some legacy options were not correctly processed.
  Thanks to varmojfekoj for the patch.
- doc bugfix: some spelling errors in man pages corrected. Thanks to
  Geoff Simmons for the patch.
---------------------------------------------------------------------------
Version 3.18.6 (rgerhards), 2008-12-08
- security bugfix: $AllowedSender was not honored, all senders were
  permitted instead (see http://www.rsyslog.com/Article322.phtml)
  (backport from v3-stable, v3.20.9)
- minor bugfix: dual close() call on tcp session closure
---------------------------------------------------------------------------
Version 3.18.5 (rgerhards), 2008-10-09
- bugfix: imudp input module could cause segfault on HUP
  It did not properly de-init a variable acting as a linked list head.
  That resulted in trying to access freed memory blocks after the HUP.
- bugfix:  rsyslogd could hang on HUP
  because getnameinfo() is not cancel-safe, but was not guarded against
  being cancelled. pthread_cancel() is routinely being called during
  HUP processing.
- bugfix[minor]: if queue size reached light_delay mark, enqueuing
  could potentially be blocked for a longer period of time, which
  was not the behaviour desired.
- doc bugfix: $ActionExecOnlyWhenPreviousIsSuspended was still misspelled
  as $...OnlyIfPrev... in some parts of the documentation. Thanks to 
  Lorenzo M. Catucci for reporting this bug.
- added doc on malformed messages, cause and how to work-around, to the
  doc set
- added doc on how to build from source repository
---------------------------------------------------------------------------
Version 3.18.4 (rgerhards), 2008-09-18
- bugfix: order-of magnitude issue with base-10 size definitions
  in config file parser. Could lead to invalid sizes, constraints
  etc for e.g. queue files and any other object whose size was specified
  in base-10 entities. Did not apply to binary entities. Thanks to
  RB for finding this bug and providing a patch.
- bugfix: action was not called when system time was set backwards
  (until the previous time was reached again). There are still some
  side-effects when time is rolled back (A time rollback is really a bad
  thing to do, ideally the OS should issue pseudo time (like NetWare did)
  when the user tries to roll back time). Thanks to varmojfekoj for this
  patch.
- doc bugfix: rsyslog.conf man page improved and minor nit fixed
  thanks to Lukas Kuklinek for the patch.
- bugfix: error code -2025 was used for two different errors. queue full
  is now -2074 and -2025 is unique again. (did cause no real problem
  except for troubleshooting)
- bugfix: default discard severity was incorrectly set to 4, which lead
  to discard-on-queue-full to be enabled by default. That could cause
  message loss where non was expected.  The default has now been changed
  to the correct value of 8, which disables the functionality. This
  problem applied both to the main message queue and the action queues.
  Thanks to Raoul Bhatia for pointing out this problem.
- bugfix: option value for legacy -a option could not be specified,
  resulting in strange operations. Thanks to Marius Tomaschewski
  for the patch.
- bugfix: colon after date should be ignored, but was not. This has
  now been corrected. Required change to the internal ParseTIMESTAMP3164()
  interface.
---------------------------------------------------------------------------
Version 3.18.3 (rgerhards), 2008-08-18
- bugfix: imfile could cause a segfault upon rsyslogd HUP and termination
  Thanks to lperr for an excellent bug report that helped detect this
  problem.
- enhanced ommysql to support custom port to connect to server
  Port can be set via new $ActionOmmysqlServerPort config directive
  Note: this was a very minor change and thus deemed appropriate to be
  done in the stable release.
- bugfix: misspelled config directive, previously was
  $MainMsgQueueWorkeTimeoutrThreadShutdown, is now
  $MainMsgQueueWorkerTimeoutThreadShutdown. Note that the misspelled
  directive is not preserved - if the misspelled directive was used
  (which I consider highly unlikely), the config file must be changed.
  Thanks to lperr for reporting the bug.
- disabled flow control for imuxsock, as it could cause system hangs
  under some circumstances. The devel (3.21.3 and above) will
  re-enable it and provide enhanced configurability to overcome the
  problems if they occur.
---------------------------------------------------------------------------
Version 3.18.2 (rgerhards), 2008-08-08
- merged in IPv6 forwarding address bugfix from v2-stable
---------------------------------------------------------------------------
Version 3.18.1 (rgerhards), 2008-07-21
- bugfix: potential segfault in creating message mutex in non-direct queue
  mode. rsyslogd segfaults on freeeBSD 7.0 (an potentially other platforms)
  if an action queue is running in any other mode than non-direct. The
  same problem can potentially be triggered by some main message queue
  settings. In any case, it will manifest during rsylog's startup. It is
  unlikely to happen after a successful startup (the only window of
  exposure may be a relatively seldom executed action running in queued
  mode). This has been corrected. Thank to HKS for point out the problem.
- bugfix: priority was incorrectly calculated on FreeBSD 7,
  because the LOG_MAKEPRI() C macro has a different meaning there (it
  is just a simple addition of faciltity and severity). I have changed
  this to use own, consistent, code for PRI calculation. [Backport from
  3.19.10]
- bugfix: remove PRI part from kernel message if it is present
  Thanks to Michael Biebl for reporting this bug
- bugfix: mark messages were not correctly written to text log files
  the markmessageinterval was not correctly propagated to all places
  where it was needed. This resulted in rsyslog using the default
  (20 minutes) in some code pathes, what looked to the user like mark
  messages were never written.
- added a new property replacer option "sp-if-no-1st-sp" to cover
  a problem with RFC 3164 based interpreation of tag separation. While
  it is a generic approach, it fixes a format problem introduced in
  3.18.0, where kernel messages no longer had a space after the tag.
  This is done by a modifcation of the default templates.
  Please note that this may affect some messages where there intentionally
  is no space between the tag and the first character of the message
  content. If so, this needs to be worked around via a specific
  template. However, we consider this scenario to be quite remote and,
  even if it exists, it is not expected that it will actually cause
  problems with log parsers (instead, we assume the new default template
  behaviour may fix previous problems with log parsers due to the 
  missing space).
- bugfix: imklog module was not correctly compiled for GNU/kFreeBSD.
  Thanks to Petr Salinger for the patch
- doc bugfix: property replacer options secpath-replace and
  secpath-drop were not documented
- doc bugfix: fixed some typos in rsyslog.conf man page
- fixed typo in source comment  - thanks to Rio Fujita
- some general cleanup (thanks to Michael Biebl)
---------------------------------------------------------------------------
Version 3.18.0 (rgerhards), 2008-07-11
- begun a new v3-stable based on former 3.17.4 beta plus patches to
  previous v3-stable
- bugfix in RainerScript: syntax error was not always detected
---------------------------------------------------------------------------
Version 3.17.5 (rgerhards), 2008-06-27
- added doc: howto set up a reliable connection to remote server via
  queued mode (and plain tcp protocol)
- bugfix: comments after actions were not properly treated. For some
  actions (e.g. forwarding), this could also lead to invalid configuration
---------------------------------------------------------------------------
Version 3.17.4 (rgerhards), 2008-06-16
- changed default for $KlogSymbolLookup to "off". The directive is
  also scheduled for removal in a later version. This was necessary
  because on kernels >= 2.6, the kernel does the symbol lookup itself. The
  imklog lookup logic then breaks the log message and makes it unusable.
---------------------------------------------------------------------------
Version 3.17.3 (rgerhards), 2008-05-28
- bugfix: imklog went into an endless loop if a PRI value was inside
  a kernel log message (unusual case under Linux, frequent under BSD)
---------------------------------------------------------------------------
Version 3.17.2 (rgerhards), 2008-05-04
- this version is the new beta, based on 3.17.1 devel feature set
- merged in imklog bug fix from v3-stable (3.16.1)
---------------------------------------------------------------------------
Version 3.17.1 (rgerhards), 2008-04-15
- removed dependency on MAXHOSTNAMELEN as much as it made sense.
  GNU/Hurd does not define it (because it has no limit), and we have taken
  care for cases where it is undefined now. However, some very few places
  remain where IMHO it currently is not worth fixing the code. If it is
  not defined, we have used a generous value of 1K, which is above IETF
  RFC's on hostname length at all. The memory consumption is no issue, as
  there are only a handful of this buffers allocated *per run* -- that's
  also the main reason why we consider it not worth to be fixed any further.
- enhanced legacy syslog parser to handle slightly malformed messages
  (with a space in front of the timestamp) - at least HP procurve is
  known to do that and I won't outrule that others also do it. The 
  change looks quite unintrusive and so we added it to the parser.
- implemented klogd functionality for BSD
- implemented high precision timestamps for the kernel log. Thanks to
  Michael Biebl for pointing out that the kernel log did not have them.
- provided ability to discard non-kernel messages if they are present
  in the kernel log (seems to happen on BSD)
- implemented $KLogInternalMsgFacility config directive
- implemented $KLogPermitNonKernelFacility config directive
Plus a number of bugfixes that were applied to v3-stable and beta
branches (not mentioned here in detail).
---------------------------------------------------------------------------
Version 3.17.0 (rgerhards), 2008-04-08
- added native ability to send mail messages
- removed no longer needed file relptuil.c/.h
- added $ActionExecOnlyOnceEveryInterval config directive
- bugfix: memory leaks in script engine
- bugfix: zero-length strings were not supported in object
  deserializer
- properties are now case-insensitive everywhere (script, filters,
  templates)
- added the capability to specify a processing (actually dequeue)
  timeframe with queues - so things can be configured to be done
  at off-peak hours
- We have removed the 32 character size limit (from RFC3164) on the
  tag. This had bad effects on existing envrionments, as sysklogd didn't
  obey it either (probably another bug in RFC3164...). We now receive
  the full size, but will modify the outputs so that only 32 characters
  max are used by default. If you need large tags in the output, you need
  to provide custom templates.
- changed command line processing. -v, -M, -c options are now parsed
  and processed before all other options. Inter-option dependencies
  have been relieved. Among others, permits to specify intial module
  load path via -M only (not the environment) which makes it much
  easier to work with non-standard module library locations. Thanks
  to varmojfekoj for suggesting this change. Matches bugzilla bug 55.
- bugfix: some messages were emited without hostname
Plus a number of bugfixes that were applied to v3-stable and beta
branches (not mentioned here in detail).
---------------------------------------------------------------------------
Version 3.16.3 (rgerhards), 2008-07-11
- updated information on rsyslog packages
- bugfix: memory leak in disk-based queue modes
---------------------------------------------------------------------------
Version 3.16.2 (rgerhards), 2008-06-25
- fixed potential segfault due to invalid call to cfsysline
  thanks to varmojfekoj for the patch
- bugfix: some whitespaces where incorrectly not ignored when parsing
  the config file. This is now corrected. Thanks to Michael Biebl for
  pointing out the problem.
---------------------------------------------------------------------------
Version 3.16.1 (rgerhards), 2008-05-02
- fixed a bug in imklog which lead to startup problems (including
  segfault) on some platforms under some circumsances. Thanks to
  Vieri for reporting this bug and helping to troubleshoot it.
---------------------------------------------------------------------------
Version 3.16.0 (rgerhards), 2008-04-24
- new v3-stable (3.16.x) based on beta 3.15.x (RELP support)
- bugfix: omsnmp had a too-small sized buffer for hostname+port. This
  could not lead to a segfault, as snprintf() was used, but could cause
  some trouble with extensively long hostnames.
- applied patch from Tiziano Müller to remove some compiler warnings
- added gssapi overview/howto thanks to Peter Vrabec
- changed some files to grant LGPLv3 extended persmissions on top of GPLv3
  this also is the first sign of something that will evolve into a
  well-defined "rsyslog runtime library"
---------------------------------------------------------------------------
Version 3.15.1 (rgerhards), 2008-04-11
- bugfix: some messages were emited without hostname
- disabled atomic operations for the time being because they introduce some
  cross-platform trouble - need to see how to fix this in the best 
  possible way
- bugfix: zero-length strings were not supported in object
  deserializer
- added librelp check via PKG_CHECK thanks to Michael Biebl's patch
- file relputil.c deleted, is not actually needed
- added more meaningful error messages to rsyslogd (when some errors
  happens during startup)
- bugfix: memory leaks in script engine
- bugfix: $hostname and $fromhost in RainerScript did not work
This release also includes all changes applied to the stable versions
up to today.
---------------------------------------------------------------------------
Version 3.15.0 (rgerhards), 2008-04-01
- major new feature: imrelp/omrelp support reliable delivery of syslog
  messages via the RELP protocol and librelp (http://www.librelp.com).
  Plain tcp syslog, so far the best reliability solution, can lose
  messages when something goes wrong or a peer goes down. With RELP,
  this can no longer happen. See imrelp.html for more details.
- bugfix: rsyslogd was no longer build by default; man pages are 
  only installed if corresponding option is selected. Thanks to
  Michael Biebl for pointing these problems out.
---------------------------------------------------------------------------
Version 3.14.2 (rgerhards), 2008-04-09
- bugfix: segfault with expression-based filters
- bugfix: omsnmp did not deref errmsg object on exit (no bad effects caused)
- some cleanup
- bugfix: imklog did not work well with kernel 2.6+. Thanks to Peter
  Vrabec for patching it based on the development in sysklogd - and thanks
  to the sysklogd project for upgrading klogd to support the new
  functionality
- some cleanup in imklog
- bugfix: potential segfault in imklog when kernel is compiled without
  /proc/kallsyms and the file System.map is missing. Thanks to
  Andrea Morandi for pointing it out and suggesting a fix.
- bugfixes, credits to varmojfekoj:
  * reset errno before printing a warning message
  * misspelled directive name in code processing legacy options
- bugfix: some legacy options not correctly interpreted - thanks to
  varmojfekoj for the patch
- improved detection of modules being loaded more than once
  thanks to varmojfekoj for the patch
---------------------------------------------------------------------------
Version 3.14.1 (rgerhards), 2008-04-04
- bugfix: some messages were emited without hostname
- bugfix: rsyslogd was no longer build by default; man pages are 
  only installed if corresponding option is selected. Thanks to
  Michael Biebl for pointing these problems out.
- bugfix: zero-length strings were not supported in object
  deserializer
- disabled atomic operations for this stable build as it caused
  platform problems
- bugfix: memory leaks in script engine
- bugfix: $hostname and $fromhost in RainerScript did not work
- bugfix: some memory leak when queue is runing in disk mode
- man pages improved thanks to varmofekoj and Peter Vrabec
- We have removed the 32 character size limit (from RFC3164) on the
  tag. This had bad effects on existing envrionments, as sysklogd didn't
  obey it either (probably another bug in RFC3164...). We now receive
  the full size, but will modify the outputs so that only 32 characters
  max are used by default. If you need large tags in the output, you need
  to provide custom templates.
- bugfix: some memory leak when queue is runing in disk mode
---------------------------------------------------------------------------
Version 3.14.0 (rgerhards), 2008-04-02
An interim version was accidently released to the web. It was named 3.14.0.
To avoid confusion, we have not assigned this version number to any
official release. If you happen to use 3.14.0, please update to 3.14.1.
---------------------------------------------------------------------------
Version 3.13.0-dev0 (rgerhards), 2008-03-31
- bugfix: accidently set debug option in 3.12.5 reset to production
  This option prevented dlclose() to be called. It had no real bad effects,
  as the modules were otherwise correctly deinitialized and dlopen()
  supports multiple opens of the same module without any memory footprint.
- removed --enable-mudflap, added --enable-valgrind ./configure setting
- bugfix: tcp receiver could segfault due to uninitialized variable
- docfix: queue doc had a wrong directive name that prevented max worker
  threads to be correctly set
- worked a bit on atomic memory operations to support problem-free
  threading (only at non-intrusive places)
- added a --enable/disable-rsyslogd configure option so that
  source-based packaging systems can build plugins without the need
  to compile rsyslogd
- some cleanup
- test of potential new version number scheme
---------------------------------------------------------------------------
Version 3.12.5 (rgerhards), 2008-03-28
- changed default for "last message repeated n times", which is now
  off by default
- implemented backward compatibility commandline option parsing
- automatically generated compatibility config lines are now also
  logged so that a user can diagnose problems with them
- added compatibility mode for -a, -o and -p options
- compatibility mode processing finished
- changed default file output format to include high-precision timestamps
- added a buid-in template for previous syslogd file format
- added new $ActionFileDefaultTemplate directive
- added support for high-precision timestamps when receiving legacy
  syslog messages
- added new $ActionForwardDefaultTemplate directive
- added new $ActionGSSForwardDefaultTemplate directive
- added build-in templates for easier configuration
- bugfix: fixed small memory leak in tcpclt.c
- bugfix: fixed small memory leak in template regular expressions
- bugfix: regular expressions inside property replacer did not work
  properly
- bugfix: QHOUR and HHOUR properties were wrongly calculated
- bugfix: fixed memory leaks in stream class and imfile
- bugfix: $ModDir did invalid bounds checking, potential overlow in
  dbgprintf() - thanks to varmojfekoj for the patch
- bugfix: -t and -g legacy options max number of sessions had a wrong
  and much too high value
---------------------------------------------------------------------------
Version 3.12.4 (rgerhards), 2008-03-25
- Greatly enhanced rsyslogd's file write performance by disabling
  file syncing capability of output modules by default. This
  feature is usually not required, not useful and an extreme performance
  hit (both to rsyslogd as well as the system at large). Unfortunately,
  most users enable it by default, because it was most intuitive to enable
  it in plain old sysklogd syslog.conf format. There is now the
  $ActionFileEnableSync config setting which must be enabled in order to
  support syncing. By default it is off. So even if the old-format config
  lines request syncing, it is not done unless explicitely enabled. I am
  sure this is a very useful change and not a risk at all. I need to think
  if I undo it under compatibility mode, but currently this does not
  happen (I fear a lot of lazy users will run rsyslogd in compatibility
  mode, again bringing up this performance problem...).
- added flow control options to other input sources
- added $HHOUR and $QHOUR system properties - can be used for half- and
  quarter-hour logfile rotation
- changed queue's discard severities default value to 8 (do not discard)
  to prevent unintentional message loss
- removed a no-longer needed callback from the output module 
  interface. Results in reduced code complexity.
- bugfix/doc: removed no longer supported -h option from man page
- bugfix: imklog leaked several hundered KB on each HUP. Thanks to
  varmojfekoj for the patch
- bugfix: potential segfault on module unload. Thanks to varmojfekoj for
  the patch
- bugfix: fixed some minor memory leaks
- bugfix: fixed some slightly invalid memory accesses
- bugfix: internally generated messages had "FROMHOST" property not set
---------------------------------------------------------------------------
Version 3.12.3 (rgerhards), 2008-03-18
- added advanced flow control for congestion cases (mode depending on message
  source and its capablity to be delayed without bad side effects)
- bugfix: $ModDir should not be reset on $ResetConfig - this can cause a lot
  of confusion and there is no real good reason to do so. Also conflicts with
  the new -M option and environment setting.
- bugfix: TCP and GSSAPI framing mode variable was uninitialized, leading to
  wrong framing (caused, among others, interop problems)
- bugfix: TCP (and GSSAPI) octet-counted frame did not work correctly in all
  situations. If the header was split across two packet reads, it was invalidly
  processed, causing loss or modification of messages.
- bugfix: memory leak in imfile
- bugfix: duplicate public symbol in omfwd and omgssapi could lead to
  segfault. thanks to varmojfekoj for the patch.
- bugfix: rsyslogd aborted on sigup - thanks to varmojfekoj for the patch
- some more internal cleanup ;)
- begun relp modules, but these are not functional yet
- Greatly enhanced rsyslogd's file write performance by disabling
  file syncing capability of output modules by default. This
  feature is usually not required, not useful and an extreme performance
  hit (both to rsyslogd as well as the system at large). Unfortunately,
  most users enable it by default, because it was most intuitive to enable
  it in plain old sysklogd syslog.conf format. There is now a new config
  setting which must be enabled in order to support syncing. By default it
  is off. So even if the old-format config lines request syncing, it is
  not done unless explicitely enabled. I am sure this is a very useful
  change and not a risk at all. I need to think if I undo it under
  compatibility mode, but currently this does not happen (I fear a lot of
  lazy users will run rsyslogd in compatibility mode, again bringing up
  this performance problem...).
---------------------------------------------------------------------------
Version 3.12.2 (rgerhards), 2008-03-13
- added RSYSLOGD_MODDIR environment variable
- added -M rsyslogd option (allows to specify module directory location)
- converted net.c into a loadable library plugin
- bugfix: debug module now survives unload of loadable module when
  printing out function call data
- bugfix: not properly initialized data could cause several segfaults if
  there were errors in the config file - thanks to varmojfekoj for the patch
- bugfix: rsyslogd segfaulted when imfile read an empty line - thanks
  to Johnny Tan for an excellent bug report
- implemented dynamic module unload capability (not visible to end user)
- some more internal cleanup
- bugfix: imgssapi segfaulted under some conditions; this fix is actually
  not just a fix but a change in the object model. Thanks to varmojfekoj
  for providing the bug report, an initial fix and lots of good discussion
  that lead to where we finally ended up.
- improved session recovery when outbound tcp connection breaks, reduces
  probability of message loss at the price of a highly unlikely potential
  (single) message duplication
---------------------------------------------------------------------------
Version 3.12.1 (rgerhards), 2008-03-06
- added library plugins, which can be automatically loaded
- bugfix: actions were not correctly retried; caused message loss
- changed module loader to automatically add ".so" suffix if not
  specified (over time, this shall also ease portability of config
  files)
- improved debugging support; debug runtime options can now be set via
  an environment variable
- bugfix: removed debugging code that I forgot to remove before releasing
  3.12.0 (does not cause harm and happened only during startup)
- added support for the MonitorWare syslog MIB to omsnmp
- internal code improvements (more code converted into classes)
- internal code reworking of the imtcp/imgssapi module
- added capability to ignore client-provided timestamp on unix sockets and
  made this mode the default; this was needed, as some programs (e.g. sshd)
  log with inconsistent timezone information, what messes up the local
  logs (which by default don't even contain time zone information). This
  seems to be consistent with what sysklogd did for the past four years.
  Alternate behaviour may be desirable if gateway-like processes send
  messages via the local log slot - in this case, it can be enabled
  via the $InputUnixListenSocketIgnoreMsgTimestamp and
  $SystemLogSocketIgnoreMsgTimestamp config directives
- added ability to compile on HP UX; verified that imudp worked on HP UX;
  however, we are still in need of people trying out rsyslogd on HP UX,
  so it can not yet be assumed it runs there
- improved session recovery when outbound tcp connection breaks, reduces
  probability of message loss at the price of a highly unlikely potential
  (single) message duplication
---------------------------------------------------------------------------
Version 3.12.0 (rgerhards), 2008-02-28
- added full expression support for filters; filters can now contain
  arbitrary complex boolean, string and arithmetic expressions
---------------------------------------------------------------------------
Version 3.11.6 (rgerhards), 2008-02-27
- bugfix: gssapi libraries were still linked to rsyslog core, what should
  no longer be necessary. Applied fix by Michael Biebl to solve this.
- enabled imgssapi to be loaded side-by-side with imtcp
- added InputGSSServerPermitPlainTCP config directive
- split imgssapi source code somewhat from imtcp
- bugfix: queue cancel cleanup handler could be called with
  invalid pointer if dequeue failed
- bugfix: rsyslogd segfaulted on second SIGHUP
  tracker: http://bugzilla.adiscon.com/show_bug.cgi?id=38
- improved stability of queue engine
- bugfix: queue disk file were not properly persisted when 
  immediately after closing an output file rsyslog was stopped
  or huped (the new output file open must NOT have happend at
  that point) - this lead to a sparse and invalid queue file
  which could cause several problems to the engine (unpredictable
  results). This situation should have happened only in very
  rare cases. tracker: http://bugzilla.adiscon.com/show_bug.cgi?id=40
- bugfix: during queue shutdown, an assert invalidly triggered when
  the primary queue's DA worker was terminated while the DA queue's
  regular worker was still executing. This could result in a segfault
  during shutdown.
  tracker: http://bugzilla.adiscon.com/show_bug.cgi?id=41
- bugfix: queue properties sizeOnDisk, bytesRead were persisted to 
  disk with wrong data type (long instead of int64) - could cause
  problems on 32 bit machines
- bugfix: queue aborted when it was shut down, DA-enabled, DA mode
  was just initiated but not fully initialized (a race condition)
- bugfix: imfile could abort under extreme stress conditions
  (when it was terminated before it could open all of its
  to be monitored files)
- applied patch from varmojfekoj to fix an issue with compatibility 
  mode and default module directories (many thanks!):
  I've also noticed a bug in the compatibility code; the problem is that 
  options are parsed before configuration file so options which need a 
  module to be loaded will currently ignore any $moddir directive. This 
  can be fixed by moving legacyOptsHook() after config file parsing. 
  (see the attached patch) This goes against the logical order of 
  processing, but the legacy options are only few and it doesn't seem to 
  be a problem.
- bugfix: object property deserializer did not handle negative numbers
---------------------------------------------------------------------------
Version 3.11.5 (rgerhards), 2008-02-25
- new imgssapi module, changed imtcp module - this enables to load/package
  GSSAPI support separately - thanks to varmojfekoj for the patch
- compatibility mode (the -c option series) is now at least partly
  completed - thanks to varmojfekoj for the patch
- documentation for imgssapi and imtcp added
- duplicate $ModLoad's for the same module are now detected and
  rejected -- thanks to varmojfekoj for the patch
---------------------------------------------------------------------------
Version 3.11.4 (rgerhards), 2008-02-21
- bugfix: debug.html was missing from release tarball - thanks to Michael
  Biebl for bringing this to my attention
- some internal cleanup on the stringbuf object calling interface
- general code cleanup and further modularization
- $MainMessageQueueDiscardSeverity can now also handle textual severities
  (previously only integers)
- bugfix: message object was not properly synchronized when the 
  main queue had a single thread and non-direct action queues were used
- some documentation improvements
---------------------------------------------------------------------------
Version 3.11.3 (rgerhards), 2008-02-18
- fixed a bug in imklog which lead to duplicate message content in
  kernel logs
- added support for better plugin handling in libdbi (we contributed
  a patch to do that, we just now need to wait for the next libdbi
  version)
- bugfix: fixed abort when invalid template was provided to an action
  bug http://bugzilla.adiscon.com/show_bug.cgi?id=4
- re-instantiated SIGUSR1 function; added SIGUSR2 to generate debug
  status output
- added some documentation on runtime-debug settings
- slightly improved man pages for novice users
---------------------------------------------------------------------------
Version 3.11.2 (rgerhards), 2008-02-15
- added the capability to monitor text files and process their content
  as syslog messages (including forwarding)
- added support for libdbi, a database abstraction layer. rsyslog now
  also supports the following databases via dbi drivers:
  * Firebird/Interbase
  * FreeTDS (access to MS SQL Server and Sybase)
  * SQLite/SQLite3
  * Ingres (experimental)
  * mSQL (experimental)
  * Oracle (experimental)
  Additional drivers may be provided by the libdbi-drivers project, which
  can be used by rsyslog as soon as they become available.
- removed some left-over unnecessary dbgprintf's (cluttered screen,
  cosmetic)
- doc bugfix: html documentation for omsnmp was missing
---------------------------------------------------------------------------
Version 3.11.1 (rgerhards), 2008-02-12
- SNMP trap sender added thanks to Andre Lorbach (omsnmp)
- added input-plugin interface specification in form of a (copy) template
  input module
- applied documentation fix by Michael Biebl -- many thanks!
- bugfix: immark did not have MARK flags set...
- added x-info field to rsyslogd startup/shutdown message. Hopefully
  points users to right location for further info (many don't even know
  they run rsyslog ;))
- bugfix: trailing ":" of tag was lost while parsing legacy syslog messages
  without timestamp - thanks to Anders Blomdell for providing a patch!
- fixed a bug in stringbuf.c related to STRINGBUF_TRIM_ALLOCSIZE, which
  wasn't supposed to be used with rsyslog. Put a warning message up that
  tells this feature is not tested and probably not worth the effort.
  Thanks to Anders Blomdell fro bringing this to our attention
- somewhat improved performance of string buffers
- fixed bug that caused invalid treatment of tabs (HT) in rsyslog.conf
- bugfix: setting for $EscapeCopntrolCharactersOnReceive was not 
  properly initialized
- clarified usage of space-cc property replacer option
- improved abort diagnostic handler
- some initial effort for malloc/free runtime debugging support
- bugfix: using dynafile actions caused rsyslogd abort
- fixed minor man errors thanks to Michael Biebl
---------------------------------------------------------------------------
Version 3.11.0 (rgerhards), 2008-01-31
- implemented queued actions
- implemented simple rate limiting for actions
- implemented deliberate discarding of lower priority messages over higher
  priority ones when a queue runs out of space
- implemented disk quotas for disk queues
- implemented the $ActionResumeRetryCount config directive
- added $ActionQueueFilename config directive
- added $ActionQueueSize config directive
- added $ActionQueueHighWaterMark config directive
- added $ActionQueueLowWaterMark config directive
- added $ActionQueueDiscardMark config directive
- added $ActionQueueDiscardSeverity config directive
- added $ActionQueueCheckpointInterval config directive
- added $ActionQueueType config directive
- added $ActionQueueWorkerThreads config directive
- added $ActionQueueTimeoutshutdown config directive
- added $ActionQueueTimeoutActionCompletion config directive
- added $ActionQueueTimeoutenQueue config directive
- added $ActionQueueTimeoutworkerThreadShutdown config directive
- added $ActionQueueWorkerThreadMinimumMessages config directive
- added $ActionQueueMaxFileSize config directive
- added $ActionQueueSaveonShutdown config directive
- addded $ActionQueueDequeueSlowdown config directive
- addded $MainMsgQueueDequeueSlowdown config directive
- bugfix: added forgotten docs to package
- improved debugging support
- fixed a bug that caused $MainMsgQueueCheckpointInterval to work incorrectly
- when a long-running action needs to be cancelled on shutdown, the message
  that was processed by it is now preserved. This finishes support for
  guaranteed delivery of messages (if the output supports it, of course)
- fixed bug in output module interface, see
  http://sourceforge.net/tracker/index.php?func=detail&aid=1881008&group_id=123448&atid=696552
- changed the ommysql output plugin so that the (lengthy) connection
  initialization now takes place in message processing. This works much
  better with the new queued action mode (fast startup)
- fixed a bug that caused a potential hang in file and fwd output module
  varmojfekoj provided the patch - many thanks!
- bugfixed stream class offset handling on 32bit platforms
---------------------------------------------------------------------------
Version 3.10.3 (rgerhards), 2008-01-28
- fixed a bug with standard template definitions (not a big deal) - thanks
  to varmojfekoj for spotting it
- run-time instrumentation added
- implemented disk-assisted queue mode, which enables on-demand disk
  spooling if the queue's in-memory queue is exhausted
- implemented a dynamic worker thread pool for processing incoming
  messages; workers are started and shut down as need arises
- implemented a run-time instrumentation debug package
- implemented the $MainMsgQueueSaveOnShutdown config directive
- implemented the $MainMsgQueueWorkerThreadMinimumMessages config directive
- implemented the $MainMsgQueueTimeoutWorkerThreadShutdown config directive
---------------------------------------------------------------------------
Version 3.10.2 (rgerhards), 2008-01-14
- added the ability to keep stop rsyslogd without the need to drain
  the main message queue. In disk queue mode, rsyslog continues to
  run from the point where it stopped. In case of a system failure, it
  continues to process messages from the last checkpoint.
- fixed a bug that caused a segfault on startup when no $WorkDir directive
  was specified in rsyslog.conf
- provided more fine-grain control over shutdown timeouts and added a
  way to specify the enqueue timeout when the main message queue is full
- implemented $MainMsgQueueCheckpointInterval config directive
- implemented $MainMsgQueueTimeoutActionCompletion config directive
- implemented $MainMsgQueueTimeoutEnqueue config directive
- implemented $MainMsgQueueTimeoutShutdown config directive
---------------------------------------------------------------------------
Version 3.10.1 (rgerhards), 2008-01-10
- implemented the "disk" queue mode. However, it currently is of very
  limited use, because it does not support persistence over rsyslogd
  runs. So when rsyslogd is stopped, the queue is drained just as with
  the in-memory queue modes. Persistent queues will be a feature of
  the next release.
- performance-optimized string class, should bring an overall improvement
- fixed a memory leak in imudp -- thanks to varmojfekoj for the patch
- fixed a race condition that could lead to a rsyslogd hang when during
  HUP or termination
- done some doc updates
- added $WorkDirectory config directive
- added $MainMsgQueueFileName config directive
- added $MainMsgQueueMaxFileSize config directive
---------------------------------------------------------------------------
Version 3.10.0 (rgerhards), 2008-01-07
- implemented input module interface and initial input modules
- enhanced threading for input modules (each on its own thread now)
- ability to bind UDP listeners to specific local interfaces/ports and
  ability to run multiple of them concurrently
- added ability to specify listen IP address for UDP syslog server
- license changed to GPLv3
- mark messages are now provided by loadble module immark
- rklogd is no longer provided. Its functionality has now been taken over
  by imklog, a loadable input module. This offers a much better integration
  into rsyslogd and makes sure that the kernel logger process is brought
  up and down at the appropriate times
- enhanced $IncludeConfig directive to support wildcard characters
  (thanks to Michael Biebl)
- all inputs are now implemented as loadable plugins
- enhanced threading model: each input module now runs on its own thread
- enhanced message queue which now supports different queueing methods
  (among others, this can be used for performance fine-tuning)
- added a large number of new configuration directives for the new
  input modules
- enhanced multi-threading utilizing a worker thread pool for the
  main message queue
- compilation without pthreads is no longer supported
- much cleaner code due to new objects and removal of single-threading
  mode
---------------------------------------------------------------------------
Version 2.0.8 V2-STABLE (rgerhards), 2008-??-??
- bugfix: ompgsql did not detect problems in sql command execution
  this could cause loss of messages. The handling was correct if the
  connection broke, but not if there was a problem with statement
  execution. The most probable case for such a case would be invalid
  sql inside the template, and this is now much easier to diagnose.
- doc bugfix: default for $DirCreateMode incorrectly stated
---------------------------------------------------------------------------
Version 2.0.7 V2-STABLE (rgerhards), 2008-04-14
- bugfix: the default for $DirCreateMode was 0644, and as such wrong.
  It has now been changed to 0700. For some background, please see
  http://lists.adiscon.net/pipermail/rsyslog/2009-April/001986.html
- bugfix: "$CreateDirs off" also disabled file creation
  Thanks to William Tisater for analyzing this bug and providing a patch.
  The actual code change is heavily based on William's patch.
- bugfix: memory leak in ompgsql
  Thanks to Ken for providing the patch
- bugfix: potential memory leak in msg.c
  This one did not surface yet and the issue was actually found due to
  a problem in v4 - but better fix it here, too
---------------------------------------------------------------------------
Version 2.0.6 V2-STABLE (rgerhards), 2008-08-07
- bugfix: memory leaks in rsyslogd, primarily in singlethread mode
  Thanks to Frederico Nunez for providing the fix
- bugfix: copy&paste error lead to dangling if - this caused a very minor
  issue with re-formatting a RFC3164 date when the message was invalidly
  formatted and had a colon immediately after the date. This was in the
  code for some years (even v1 had it) and I think it never had any
  effect at all in practice. Though, it should be fixed - but definitely
  nothing to worry about.
---------------------------------------------------------------------------
Version 2.0.6 V2-STABLE (rgerhards), 2008-08-07
- bugfix: IPv6 addresses could not be specified in forwarding actions
  New syntax @[addr]:port introduced to enable that. Root problem was IPv6
  addresses contain colons. (backport from 3.21.3)
---------------------------------------------------------------------------
Version 2.0.5 STABLE (rgerhards), 2008-05-15
- bugfix: regular expressions inside property replacer did not work
  properly
- adapted to liblogging 0.7.1+
---------------------------------------------------------------------------
Version 2.0.4 STABLE (rgerhards), 2008-03-27
- bugfix: internally generated messages had "FROMHOST" property not set
- bugfix: continue parsing if tag is oversize (discard oversize part) - thanks
  to mclaughlin77@gmail.com for the patch
- added $HHOUR and $QHOUR system properties - can be used for half- and
  quarter-hour logfile rotation
---------------------------------------------------------------------------
Version 2.0.3 STABLE (rgerhards), 2008-03-12
- bugfix: setting for $EscapeCopntrolCharactersOnReceive was not 
  properly initialized
- bugfix: resolved potential segfault condition on HUP (extremely
  unlikely to happen in practice), for details see tracker:
  http://bugzilla.adiscon.com/show_bug.cgi?id=38
- improved the man pages a bit - thanks to Michael Biebl for the patch
- bugfix: not properly initialized data could cause several segfaults if
  there were errors in the config file - thanks to varmojfekoj for the patch
---------------------------------------------------------------------------
Version 2.0.2 STABLE (rgerhards), 2008-02-12
- fixed a bug that could cause invalid string handling via strerror_r
  varmojfekoj provided the patch - many thanks!
- added x-info field to rsyslogd startup/shutdown message. Hopefully
  points users to right location for further info (many don't even know
  they run rsyslog ;))
- bugfix: suspended actions were not always properly resumed
  varmojfekoj provided the patch - many thanks!
- bugfix: errno could be changed during mark processing, leading to
  invalid error messages when processing inputs. Thank to varmojfekoj for
  pointing out this problem.
- bugfix: trailing ":" of tag was lost while parsing legacy syslog messages
  without timestamp - thanks to Anders Blomdell for providing a patch!
- bugfix (doc): misspelled config directive, invalid signal info
- applied some doc fixes from Michel Biebl and cleaned up some no longer
  needed files suggested by him
- cleaned up stringbuf.c to fix an annoyance reported by Anders Blomdell
- fixed bug that caused invalid treatment of tabs (HT) in rsyslog.conf
---------------------------------------------------------------------------
Version 2.0.1 STABLE (rgerhards), 2008-01-24
- fixed a bug in integer conversion - but this function was never called,
  so it is not really a useful bug fix ;)
- fixed a bug with standard template definitions (not a big deal) - thanks
  to varmojfekoj for spotting it
- fixed a bug that caused a potential hang in file and fwd output module
  varmojfekoj provided the patch - many thanks!
---------------------------------------------------------------------------
Version 2.0.0 STABLE (rgerhards), 2008-01-02
- re-release of 1.21.2 as STABLE with no modifications except some
  doc updates
---------------------------------------------------------------------------
Version 1.21.2 (rgerhards), 2007-12-28
- created a gss-api output module. This keeps GSS-API code and
  TCP/UDP code separated. It is also important for forward-
  compatibility with v3. Please note that this change breaks compatibility
  with config files created for 1.21.0 and 1.21.1 - this was considered
  acceptable.
- fixed an error in forwarding retry code (could lead to message corruption
  but surfaced very seldom)
- increased portability for older platforms (AI_NUMERICSERV moved)
- removed socket leak in omfwd.c
- cross-platform patch for GSS-API compile problem on some platforms
  thanks to darix for the patch!
---------------------------------------------------------------------------
Version 1.21.1 (rgerhards), 2007-12-23
- small doc fix for $IncludeConfig
- fixed a bug in llDestroy()
- bugfix: fixing memory leak when message queue is full and during
  parsing. Thanks to varmojfekoj for the patch.
- bugfix: when compiled without network support, unix sockets were
  not properply closed
- bugfix: memory leak in cfsysline.c/doGetWord() fixed
---------------------------------------------------------------------------
Version 1.21.0 (rgerhards), 2007-12-19
- GSS-API support for syslog/TCP connections was added. Thanks to
  varmojfekoj for providing the patch with this functionality
- code cleanup
- enhanced $IncludeConfig directive to support wildcard filenames
- changed some multithreading synchronization
---------------------------------------------------------------------------
Version 1.20.1 (rgerhards), 2007-12-12
- corrected a debug setting that survived release. Caused TCP connections
  to be retried unnecessarily often.
- When a hostname ACL was provided and DNS resolution for that name failed,
  ACL processing was stopped at that point. Thanks to mildew for the patch.
  Fedora Bugzilla: http://bugzilla.redhat.com/show_bug.cgi?id=395911
- fixed a potential race condition, see link for details:
  http://rgerhards.blogspot.com/2007/12/rsyslog-race-condition.html
  Note that the probability of problems from this bug was very remote
- fixed a memory leak that happend when PostgreSQL date formats were
  used
---------------------------------------------------------------------------
Version 1.20.0 (rgerhards), 2007-12-07
- an output module for postgres databases has been added. Thanks to
  sur5r for contributing this code
- unloading dynamic modules has been cleaned up, we now have a
  real implementation and not just a dummy "good enough for the time
  being".
- enhanced platform independence - thanks to Bartosz Kuzma and Michael
  Biebl for their very useful contributions
- some general code cleanup (including warnings on 64 platforms, only)
---------------------------------------------------------------------------
Version 1.19.12 (rgerhards), 2007-12-03
- cleaned up the build system (thanks to Michael Biebl for the patch)
- fixed a bug where ommysql was still not compiled with -pthread option
---------------------------------------------------------------------------
Version 1.19.11 (rgerhards), 2007-11-29
- applied -pthread option to build when building for multi-threading mode
  hopefully solves an issue with segfaulting
---------------------------------------------------------------------------
Version 1.19.10 (rgerhards), 2007-10-19
- introdcued the new ":modulename:" syntax for calling module actions
  in selector lines; modified ommysql to support it. This is primarily
  an aid for further modules and a prequisite to actually allow third
  party modules to be created.
- minor fix in slackware startup script, "-r 0" is now "-r0"
- updated rsyslogd doc set man page; now in html format
- undid creation of a separate thread for the main loop -- this did not
  turn out to be needed or useful, so reduce complexity once again.
- added doc fixes provided by Michael Biebl - thanks
---------------------------------------------------------------------------
Version 1.19.9 (rgerhards), 2007-10-12
- now packaging system which again contains all components in a single
  tarball
- modularized main() a bit more, resulting in less complex code
- experimentally added an additional thread - will see if that affects
  the segfault bug we experience on some platforms. Note that this change
  is scheduled to be removed again later.
---------------------------------------------------------------------------
Version 1.19.8 (rgerhards), 2007-09-27
- improved repeated message processing
- applied patch provided by varmojfekoj to support building ommysql
  in its own way (now also resides in a plugin subdirectory);
  ommysql is now a separate package
- fixed a bug in cvthname() that lead to message loss if part
  of the source hostname would have been dropped
- created some support for distributing ommysql together with the
  main rsyslog package. I need to re-think it in the future, but
  for the time being the current mode is best. I now simply include
  one additional tarball for ommysql inside the main distribution.
  I look forward to user feedback on how this should be done best. In the
  long term, a separate project should be spawend for ommysql, but I'd
  like to do that only after the plugin interface is fully stable (what
  it is not yet).
---------------------------------------------------------------------------
Version 1.19.7 (rgerhards), 2007-09-25
- added code to handle situations where senders send us messages ending with
  a NUL character. It is now simply removed. This also caused trailing LF
  reduction to fail, when it was followed by such a NUL. This is now also
  handled.
- replaced some non-thread-safe function calls by their thread-safe
  counterparts
- fixed a minor memory leak that occured when the %APPNAME% property was
  used (I think nobody used that in practice)
- fixed a bug that caused signal handlers in cvthname() not to be restored when
  a malicious pointer record was detected and processing of the message been
  stopped for that reason (this should be really rare and can not be related
  to the segfault bug we are hunting).
- fixed a bug in cvthname that lead to passing a wrong parameter - in
  practice, this had no impact.
- general code cleanup (e.g. compiler warnings, comments)
---------------------------------------------------------------------------
Version 1.19.6 (rgerhards), 2007-09-11
- applied patch by varmojfekoj to change signal handling to the new
  sigaction API set (replacing the depreciated signal() calls and its
  friends.
- fixed a bug that in --enable-debug mode caused an assertion when the
  discard action was used
- cleaned up compiler warnings
- applied patch by varmojfekoj to FIX a bug that could cause 
  segfaults if empty properties were processed using modifying
  options (e.g. space-cc, drop-cc)
- fixed man bug: rsyslogd supports -l option
---------------------------------------------------------------------------
Version 1.19.5 (rgerhards), 2007-09-07
- changed part of the CStr interface so that better error tracking
  is provided and the calling sequence is more intuitive (there were
  invalid calls based on a too-weired interface)
- (hopefully) fixed some remaining bugs rooted in wrong use of 
  the CStr class. These could lead to program abort.
- applied patch by varmojfekoj two fix two potential segfault situations
- added $ModDir config directive
- modified $ModLoad so that an absolute path may be specified as
  module name (e.g. /rsyslog/ommysql.so)
---------------------------------------------------------------------------
Version 1.19.4 (rgerhards/varmojfekoj), 2007-09-04
- fixed a number of small memory leaks - thanks varmojfekoj for patching
- fixed an issue with CString class that could lead to rsyslog abort
  in tplToString() - thanks varmojfekoj for patching
- added a man-version of the config file documenation - thanks to Michel
  Samia for providing the man file
- fixed bug: a template like this causes an infinite loop:
  $template opts,"%programname:::a,b%"
  thanks varmojfekoj for the patch
- fixed bug: case changing options crash freeing the string pointer
  because they modify it: $template opts2,"%programname::1:lowercase%"
  thanks varmojfekoj for the patch
---------------------------------------------------------------------------
Version 1.19.3 (mmeckelein/varmojfekoj), 2007-08-31
- small mem leak fixed (after calling parseSelectorAct) - Thx varmojkekoj
- documentation section "Regular File" und "Blocks" updated
- solved an issue with dynamic file generation - Once again many thanks
  to varmojfekoj
- the negative selector for program name filter (Blocks) does not work as
  expected - Thanks varmojfekoj for patching
- added forwarding information to sysklogd (requires special template)
  to config doc
---------------------------------------------------------------------------
Version 1.19.2 (mmeckelein/varmojfekoj), 2007-08-28
- a specifically formed message caused a segfault - Many thanks varmojfekoj
  for providing a patch
- a typo and a weird condition are fixed in msg.c - Thanks again
  varmojfekoj 
- on file creation the file was always owned by root:root. This is fixed
  now - Thanks ypsa for solving this issue
---------------------------------------------------------------------------
Version 1.19.1 (mmeckelein), 2007-08-22
- a bug that caused a high load when a TCP/UDP connection was closed is 
  fixed now - Thanks mildew for solving this issue
- fixed a bug which caused a segfault on reinit - Thx varmojfekoj for the
  patch
- changed the hardcoded module path "/lib/rsyslog" to $(pkglibdir) in order
  to avoid trouble e.g. on 64 bit platforms (/lib64) - many thanks Peter
  Vrabec and darix, both provided a patch for solving this issue
- enhanced the unloading of modules - thanks again varmojfekoj
- applied a patch from varmojfekoj which fixes various little things in
  MySQL output module
---------------------------------------------------------------------------
Version 1.19.0 (varmojfekoj/rgerhards), 2007-08-16
- integrated patch from varmojfekoj to make the mysql module a loadable one
  many thanks for the patch, MUCH appreciated
---------------------------------------------------------------------------
Version 1.18.2 (rgerhards), 2007-08-13
- fixed a bug in outchannel code that caused templates to be incorrectly
  parsed
- fixed a bug in ommysql that caused a wrong ";template" missing message
- added some code for unloading modules; not yet fully complete (and we do
  not yet have loadable modules, so this is no problem)
- removed debian subdirectory by request of a debian packager (this is a special
  subdir for debian and there is also no point in maintaining it when there
  is a debian package available - so I gladly did this) in some cases
- improved overall doc quality (some pages were quite old) and linked to
  more of the online resources.
- improved /contrib/delete_mysql script by adding a host option and some
  other minor modifications
---------------------------------------------------------------------------
Version 1.18.1 (rgerhards), 2007-08-08
- applied a patch from varmojfekoj which solved a potential segfault
  of rsyslogd on HUP
- applied patch from Michel Samia to fix compilation when the pthreads
  feature is disabled
- some code cleanup (moved action object to its own file set)
- add config directive $MainMsgQueueSize, which now allows to configure the
  queue size dynamically
- all compile-time settings are now shown in rsyslogd -v, not just the
  active ones
- enhanced performance a little bit more
- added config file directive $ActionResumeInterval
- fixed a bug that prevented compilation under debian sid
- added a contrib directory for user-contributed useful things
---------------------------------------------------------------------------
Version 1.18.0 (rgerhards), 2007-08-03
- rsyslog now supports fallback actions when an action did not work. This
  is a great feature e.g. for backup database servers or backup syslog
  servers
- modified rklogd to only change the console log level if -c is specified
- added feature to use multiple actions inside a single selector
- implemented $ActionExecOnlyWhenPreviousIsSuspended config directive
- error messages during startup are now spit out to the configured log
  destinations
---------------------------------------------------------------------------
Version 1.17.6 (rgerhards), 2007-08-01
- continued to work on output module modularization - basic stage of
  this work is now FINISHED
- fixed bug in OMSRcreate() - always returned SR_RET_OK
- fixed a bug that caused ommysql to always complain about missing
  templates
- fixed a mem leak in OMSRdestruct - freeing the object itself was
  forgotten - thanks to varmojfekoj for the patch
- fixed a memory leak in syslogd/init() that happend when the config
  file could not be read - thanks to varmojfekoj for the patch
- fixed insufficient memory allocation in addAction() and its helpers.
  The initial fix and idea was developed by mildew, I fine-tuned
  it a bit. Thanks a lot for the fix, I'd probably had pulled out my
  hair to find the bug...
- added output of config file line number when a parsing error occured
- fixed bug in objomsr.c that caused program to abort in debug mode with
  an invalid assertion (in some cases)
- fixed a typo that caused the default template for MySQL to be wrong.
  thanks to mildew for catching this.
- added configuration file command $DebugPrintModuleList and
  $DebugPrintCfSysLineHandlerList
- fixed an invalid value for the MARK timer - unfortunately, there was
  a testing aid left in place. This resulted in quite frequent MARK messages
- added $IncludeConfig config directive
- applied a patch from mildew to prevent rsyslogd from freezing under heavy
  load. This could happen when the queue was full. Now, we drop messages
  but rsyslogd remains active.
---------------------------------------------------------------------------
Version 1.17.5 (rgerhards), 2007-07-30
- continued to work on output module modularization
- fixed a missing file bug - thanks to Andrea Montanari for reporting
  this problem
- fixed a problem with shutting down the worker thread and freeing the
  selector_t list - this caused messages to be lost, because the
  message queue was not properly drained before the selectors got
  destroyed.
---------------------------------------------------------------------------
Version 1.17.4 (rgerhards), 2007-07-27
- continued to work on output module modularization
- fixed a situation where rsyslogd could create zombie processes
  thanks to mildew for the patch
- applied patch from Michel Samia to fix compilation when NOT
  compiled for pthreads
---------------------------------------------------------------------------
Version 1.17.3 (rgerhards), 2007-07-25
- continued working on output module modularization
- fixed a bug that caused rsyslogd to segfault on exit (and
  probably also on HUP), when there was an unsent message in a selector
  that required forwarding and the dns lookup failed for that selector
  (yes, it was pretty unlikely to happen;))
  thanks to varmojfekoj <varmojfekoj@gmail.com> for the patch
- fixed a memory leak in config file parsing and die()
  thanks to varmojfekoj <varmojfekoj@gmail.com> for the patch
- rsyslogd now checks on startup if it is capable to performa any work
  at all. If it cant, it complains and terminates
  thanks to Michel Samia for providing the patch!
- fixed a small memory leak when HUPing syslogd. The allowed sender
  list now gets freed. thanks to mildew for the patch.
- changed the way error messages in early startup are logged. They
  now do no longer use the syslogd code directly but are rather
  send to stderr.
---------------------------------------------------------------------------
Version 1.17.2 (rgerhards), 2007-07-23
- made the port part of the -r option optional. Needed for backward
  compatibility with sysklogd
- replaced system() calls with something more reasonable. Please note that
  this might break compatibility with some existing configuration files.
  We accept this in favour of the gained security.
- removed a memory leak that could occur if timegenerated was used in
  RFC 3164 format in templates
- did some preparation in msg.c for advanced multithreading - placed the
  hooks, but not yet any active code
- worked further on modularization
- added $ModLoad MySQL (dummy) config directive
- added DropTrailingLFOnReception config directive
---------------------------------------------------------------------------
Version 1.17.1 (rgerhards), 2007-07-20
- fixed a bug that caused make install to install rsyslogd and rklogd under
  the wrong names
- fixed bug that caused $AllowedSenders to handle IPv6 scopes incorrectly;
  also fixed but that could grabble $AllowedSender wildcards. Thanks to
  mildew@gmail.com for the patch
- minor code cleanup - thanks to Peter Vrabec for the patch
- fixed minimal memory leak on HUP (caused by templates)
  thanks to varmojfekoj <varmojfekoj@gmail.com> for the patch
- fixed another memory leak on HUPing and on exiting rsyslogd
  again thanks to varmojfekoj <varmojfekoj@gmail.com> for the patch
- code cleanup (removed compiler warnings)
- fixed portability bug in configure.ac - thanks to Bartosz Kuźma for patch
- moved msg object into its own file set
- added the capability to continue trying to write log files when the
  file system is full. Functionality based on patch by Martin Schulze
  to sysklogd package.
---------------------------------------------------------------------------
Version 1.17.0 (RGer), 2007-07-17
- added $RepeatedLineReduction config parameter
- added $EscapeControlCharactersOnReceive config parameter
- added $ControlCharacterEscapePrefix config parameter
- added $DirCreateMode config parameter
- added $CreateDirs config parameter
- added $DebugPrintTemplateList config parameter
- added $ResetConfigVariables config parameter
- added $FileOwner config parameter
- added $FileGroup config parameter
- added $DirOwner config parameter
- added $DirGroup config parameter
- added $FailOnChownFailure config parameter
- added regular expression support to the filter engine
  thanks to Michel Samia for providing the patch!
- enhanced $AllowedSender functionality. Credits to mildew@gmail.com for
  the patch doing that
  - added IPv6 support
  - allowed DNS hostnames
  - allowed DNS wildcard names
- added new option $DropMsgsWithMaliciousDnsPTRRecords
- added autoconf so that rfc3195d, rsyslogd and klogd are stored to /sbin
- added capability to auto-create directories with dynaFiles
---------------------------------------------------------------------------
Version 1.16.0 (RGer/Peter Vrabec), 2007-07-13 - The Friday, 13th Release ;)
- build system switched to autotools
- removed SYSV preprocessor macro use, replaced with autotools equivalents
- fixed a bug that caused rsyslogd to segfault when TCP listening was
  disabled and it terminated
- added new properties "syslogfacility-text" and "syslogseverity-text"
  thanks to varmojfekoj <varmojfekoj@gmail.com> for the patch
- added the -x option to disable hostname dns reslution
  thanks to varmojfekoj <varmojfekoj@gmail.com> for the patch
- begun to better modularize syslogd.c - this is an ongoing project; moved
  type definitions to a separate file
- removed some now-unused fields from struct filed
- move file size limit fields in struct field to the "right spot" (the file
  writing part of the union - f_un.f_file)
- subdirectories linux and solaris are no longer part of the distribution
  package. This is not because we cease support for them, but there are no
  longer any files in them after the move to autotools
---------------------------------------------------------------------------
Version 1.15.1 (RGer), 2007-07-10
- fixed a bug that caused a dynaFile selector to stall when there was
  an open error with one file 
- improved template processing for dynaFiles; templates are now only
  looked up during initialization - speeds up processing
- optimized memory layout in struct filed when compiled with MySQL
  support
- fixed a bug that caused compilation without SYSLOG_INET to fail
- re-enabled the "last message repeated n times" feature. This
  feature was not taken care of while rsyslogd evolved from sysklogd
  and it was more or less defunct. Now it is fully functional again.
- added system properties: $NOW, $YEAR, $MONTH, $DAY, $HOUR, $MINUTE
- fixed a bug in iovAsString() that caused a memory leak under stress
  conditions (most probably memory shortage). This was unlikely to
  ever happen, but it doesn't hurt doing it right
- cosmetic: defined type "uchar", change all unsigned chars to uchar
---------------------------------------------------------------------------
Version 1.15.0 (RGer), 2007-07-05
- added ability to dynamically generate file names based on templates
  and thus properties. This was a much-requested feature. It makes
  life easy when it e.g. comes to splitting files based on the sender
  address.
- added $umask and $FileCreateMode config file directives
- applied a patch from Bartosz Kuzma to compile cleanly under NetBSD
- checks for extra (unexpected) characters in system config file lines
  have been added
- added IPv6 documentation - was accidently missing from CVS
- begun to change char to unsigned char
---------------------------------------------------------------------------
Version 1.14.2 (RGer), 2007-07-03
** this release fixes all known nits with IPv6 **
- restored capability to do /etc/service lookup for "syslog"
  service when -r 0 was given
- documented IPv6 handling of syslog messages
- integrate patch from Bartosz Kuźma to make rsyslog compile under
  Solaris again (the patch replaced a strndup() call, which is not
  available under Solaris
- improved debug logging when waiting on select
- updated rsyslogd man page with new options (-46A)
---------------------------------------------------------------------------
Version 1.14.1 (RGer/Peter Vrabec), 2007-06-29
- added Peter Vrabec's patch for IPv6 TCP
- prefixed all messages send to stderr in rsyslogd with "rsyslogd: "
---------------------------------------------------------------------------
Version 1.14.0 (RGer/Peter Vrabec), 2007-06-28
- Peter Vrabec provided IPv6 for rsyslog, so we are now IPv6 enabled
  IPv6 Support is currently for UDP only, TCP is to come soon.
  AllowedSender configuration does not yet work for IPv6.
- fixed code in iovCreate() that broke C's strict aliasing rules 
- fixed some char/unsigned char differences that forced the compiler
  to spit out warning messages
- updated the Red Hat init script to fix a known issue (thanks to
  Peter Vrabec)
---------------------------------------------------------------------------
Version 1.13.5 (RGer), 2007-06-22
- made the TCP session limit configurable via command line switch
  now -t <port>,<max sessions>
- added man page for rklogd(8) (basically a copy from klogd, but now
  there is one...)
- fixed a bug that caused internal messages (e.g. rsyslogd startup) to
  appear without a tag.
- removed a minor memory leak that occurred when TAG processing requalified
  a HOSTNAME to be a TAG (and a TAG already was set).
- removed potential small memory leaks in MsgSet***() functions. There
  would be a leak if a property was re-set, something that happened
  extremely seldom.
---------------------------------------------------------------------------
Version 1.13.4 (RGer), 2007-06-18
- added a new property "PRI-text", which holds the PRI field in
  textual form (e.g. "syslog.info")
- added alias "syslogseverity" for "syslogpriority", which is a
  misleading property name that needs to stay for historical
  reasons (and backward-compatility)
- added doc on how to record PRI value in log file
- enhanced signal handling in klogd, including removal of an unsafe
  call to the logging system during signal handling
---------------------------------------------------------------------------
Version 1.13.3 (RGer), 2007-06-15
- create a version of syslog.c from scratch. This is now
  - highly optimized for rsyslog
  - removes an incompatible license problem as the original
    version had a BSD license with advertising clause
  - fixed in the regard that rklogd will continue to work when
    rsysogd has been restarted (the original version, as well
    as sysklogd, will remain silent then)
  - solved an issue with an extra NUL char at message end that the
    original version had
- applied some changes to klogd to care for the new interface
- fixed a bug in syslogd.c which prevented compiling under debian
---------------------------------------------------------------------------
Version 1.13.2 (RGer), 2007-06-13
- lib order in makefile patched to facilitate static linking - thanks
  to Bennett Todd for providing the patch
- Integrated a patch from Peter Vrabec (pvrabec@redheat.com):
  - added klogd under the name of rklogd (remove dependency on
    original sysklogd package
  - createDB.sql now in UTF
  - added additional config files for use on Red Hat
---------------------------------------------------------------------------
Version 1.13.1 (RGer), 2007-02-05
- changed the listen backlog limit to a more reasonable value based on
  the maximum number of TCP connections configurd (10% + 5) - thanks to Guy
  Standen for the hint (actually, the limit was 5 and that was a 
  left-over from early testing).
- fixed a bug in makefile which caused DB-support to be disabled when
  NETZIP support was enabled
- added the -e option to allow transmission of every message to remote
  hosts (effectively turns off duplicate message suppression)
- (somewhat) improved memory consumption when compiled with MySQL support
- looks like we fixed an incompatibility with MySQL 5.x and above software
  At least in one case, the remote server name was destroyed, leading to 
  a connection failure. The new, improved code does not have this issue and
  so we see this as solved (the new code is generally somewhat better, so
  there is a good chance we fixed this incompatibility).
---------------------------------------------------------------------------
Version 1.13.0 (RGer), 2006-12-19
- added '$' as ToPos proptery replacer specifier - means "up to the
  end of the string"
- property replacer option "escape-cc", "drop-cc" and "space-cc"  added
- changed the handling of \0 characters inside syslog messages. We now
  consistently escape them to "#000". This is somewhat recommended in
  the draft-ietf-syslog-protocol-19 draft. While the real recomendation
  is to not escape any characters at all, we can not do this without
  considerable modification of the code. So we escape it to "#000", which
  is consistent with a sample found in the Internet-draft.
- removed message glue logic (see printchopped() comment for details)
  Also caused removal of parts table and thus some improvements in
  memory usage.
- changed the default MAXLINE to 2048 to take care of recent syslog
  standardization efforts (can easily be changed in syslogd.c)
- added support for byte-counted TCP syslog messages (much like
  syslog-transport-tls-05 Internet Draft). This was necessary to
  support compression over TCP.
- added support for receiving compressed syslog messages
- added support for sending compressed syslog messages
- fixed a bug where the last message in a syslog/tcp stream was
  lost if it was not properly terminated by a LF character
---------------------------------------------------------------------------
Version 1.12.3 (RGer), 2006-10-04
- implemented some changes to support Solaris (but support is not
  yet complete)
- commented out (via #if 0) some methods that are currently not being use
  but should be kept for further us
- added (interim) -u 1 option to turn off hostname and tag parsing
- done some modifications to better support Fedora
- made the field delimiter inside property replace configurable via
  template
- fixed a bug in property replacer: if fields were used, the delimitor
  became part of the field. Up until now, this was barely noticable as 
  the delimiter as TAB only and thus invisible to a human. With other
  delimiters available now, it quickly showed up. This bug fix might cause
  some grief to existing installations if they used the extra TAB for
  whatever reasons - sorry folks... Anyhow, a solution is easy: just add
  a TAB character contstant into your template. Thus, there has no attempt
  been made to do this in a backwards-compatible way.
---------------------------------------------------------------------------
Version 1.12.2 (RGer), 2006-02-15
- fixed a bug in the RFC 3339 date formatter. An extra space was added
  after the actual timestamp
- added support for providing high-precision RFC3339 timestamps for
  (rsyslogd-)internally-generated messages
- very (!) experimental support for syslog-protocol internet draft
  added (the draft is experimental, the code is solid ;))
- added support for field-extracting in the property replacer
- enhanced the legacy-syslog parser so that it can interpret messages
  that do not contain a TIMESTAMP
- fixed a bug that caused the default socket (usually /dev/log) to be
  opened even when -o command line option was given
- fixed a bug in the Debian sample startup script - it caused rsyslogd
  to listen to remote requests, which it shouldn't by default
---------------------------------------------------------------------------
Version 1.12.1 (RGer), 2005-11-23
- made multithreading work with BSD. Some signal-handling needed to be
  restructured. Also, there might be a slight delay of up to 10 seconds
  when huping and terminating rsyslogd under BSD
- fixed a bug where a NULL-pointer was passed to printf() in logmsg().
- fixed a bug during "make install" where rc3195d was not installed
  Thanks to Bennett Todd for spotting this.
- fixed a bug where rsyslogd dumped core when no TAG was found in the
  received message
- enhanced message parser so that it can deal with missing hostnames
  in many cases (may not be totally fail-safe)
- fixed a bug where internally-generated messages did not have the correct
  TAG
---------------------------------------------------------------------------
Version 1.12.0 (RGer), 2005-10-26
- moved to a multi-threaded design. single-threading is still optionally
  available. Multi-threading is experimental!
- fixed a potential race condition. In the original code, marking was done
  by an alarm handler, which could lead to all sorts of bad things. This
  has been changed now. See comments in syslogd.c/domark() for details.
- improved debug output for property-based filters
- not a code change, but: I have checked all exit()s to make sure that
  none occurs once rsyslogd has started up. Even in unusual conditions
  (like low-memory conditions) rsyslogd somehow remains active. Of course,
  it might loose a message or two, but at least it does not abort and it
  can also recover when the condition no longer persists.
- fixed a bug that could cause loss of the last message received
  immediately before rsyslogd was terminated.
- added comments on thread-safety of global variables in syslogd.c
- fixed a small bug: spurios printf() when TCP syslog was used
- fixed a bug that causes rsyslogd to dump core on termination when one
  of the selector lines did not receive a message during the run (very
  unlikely)
- fixed an one-too-low memory allocation in the TCP sender. Could result
  in rsyslogd dumping core.
- fixed a bug with regular expression support (thanks to Andres Riancho)
- a little bit of code restructuring (especially main(), which was
  horribly large)
---------------------------------------------------------------------------
Version 1.11.1 (RGer), 2005-10-19
- support for BSD-style program name and host blocks
- added a new property "programname" that can be used in templates
- added ability to specify listen port for rfc3195d
- fixed a bug that rendered the "startswith" comparison operation
  unusable.
- changed more functions to "static" storage class to help compiler
  optimize (should have been static in the first place...)
- fixed a potential memory leak in the string buffer class destructor.
  As the destructur was previously never called, the leak did not actually
  appear.
- some internal restructuring in anticipation/preparation of minimal
  multi-threading support
- rsyslogd still shares some code with the sysklogd project. Some patches
  for this shared code have been brought over from the sysklogd CVS.
---------------------------------------------------------------------------
Version 1.11.0 (RGer), 2005-10-12
- support for receiving messages via RFC 3195; added rfc3195d for that
  purpose
- added an additional guard to prevent rsyslogd from aborting when the
  2gb file size limit is hit. While a user can configure rsyslogd to
  handle such situations, it would abort if that was not done AND large
  file support was not enabled (ok, this is hopefully an unlikely scenario)
- fixed a bug that caused additional Unix domain sockets to be incorrectly
  processed - could lead to message loss in extreme cases
---------------------------------------------------------------------------
Version 1.10.2 (RGer), 2005-09-27
- added comparison operations in property-based filters:
  * isequal
  * startswith
- added ability to negate all property-based filter comparison operations
  by adding a !-sign right in front of the operation name
- added the ability to specify remote senders for UDP and TCP
  received messages. Allows to block all but well-known hosts
- changed the $-config line directives to be case-INsensitive
- new command line option -w added: "do not display warnings if messages
  from disallowed senders are received"
- fixed a bug that caused rsyslogd to dump core when the compare value
  was not quoted in property-based filters
- fixed a bug in the new CStr compare function which lead to invalid
  results (fortunately, this function was not yet used widely)
- added better support for "debugging" rsyslog.conf property filters
  (only if -d switch is given)
- changed some function definitions to static, which eventually enables
  some compiler optimizations
- fixed a bug in MySQL code; when a SQL error occured, rsyslogd could
  run in a tight loop. This was due to invalid sequence of error reporting
  and is now fixed.
---------------------------------------------------------------------------
Version 1.10.1 (RGer), 2005-09-23
- added the ability to execute a shell script as an action.
  Thanks to Bjoern Kalkbrenner for providing the code!
- fixed a bug in the MySQL code; due to the bug the automatic one-time
  retry after an error did not happen - this lead to error message in
  cases where none should be seen (e.g. after a MySQL restart)
- fixed a security issue with SQL-escaping in conjunction with
  non-(SQL-)standard MySQL features.
---------------------------------------------------------------------------
Version 1.10.0 (RGer), 2005-09-20
  REMINDER: 1.10 is the first unstable version if the 1.x series!
- added the capability to filter on any property in selector lines
  (not just facility and priority)
- changed stringbuf into a new counted string class
- added support for a "discard" action. If a selector line with
  discard (~ character) is found, no selector lines *after* that
  line will be processed.
- thanks to Andres Riancho, regular expression support has been
  added to the template engine
- added the FROMHOST property in the template processor, which could
  previously not be obtained. Thanks to Cristian Testa for pointing
  this out and even providing a fix.
- added display of compile-time options to -v output
- performance improvement for production build - made some checks
  to happen only during debug mode
- fixed a problem with compiling on SUSE and - while doing so - removed
  the socket call to set SO_BSDCOMPAT in cases where it is obsolete.
---------------------------------------------------------------------------
Version 1.0.4 (RGer), 2006-02-01
- a small but important fix: the tcp receiver had two forgotten printf's
  in it that caused a lot of unnecessary output to stdout. This was
  important enough to justify a new release
---------------------------------------------------------------------------
Version 1.0.3 (RGer), 2005-11-14
- added an additional guard to prevent rsyslogd from aborting when the
  2gb file size limit is hit. While a user can configure rsyslogd to
  handle such situations, it would abort if that was not done AND large
  file support was not enabled (ok, this is hopefully an unlikely scenario)
- fixed a bug that caused additional Unix domain sockets to be incorrectly
  processed - could lead to message loss in extreme cases
- applied some patches available from the sysklogd project to code
  shared from there
- fixed a bug that causes rsyslogd to dump core on termination when one
  of the selector lines did not receive a message during the run (very
  unlikely)
- fixed an one-too-low memory allocation in the TCP sender. Could result
  in rsyslogd dumping core.
- fixed a bug in the TCP sender that caused the retry logic to fail
  after an error or receiver overrun
- fixed a bug in init() that could lead to dumping core
- fixed a bug that could lead to dumping core when no HOSTNAME or no TAG
  was present in the syslog message
---------------------------------------------------------------------------
Version 1.0.2 (RGer), 2005-10-05
- fixed an issue with MySQL error reporting. When an error occured,
  the MySQL driver went into an endless loop (at least in most cases).
---------------------------------------------------------------------------
Version 1.0.1 (RGer), 2005-09-23
- fixed a security issue with SQL-escaping in conjunction with
  non-(SQL-)standard MySQL features.
---------------------------------------------------------------------------
Version 1.0.0 (RGer), 2005-09-12
- changed install doc to cover daily cron scripts - a trouble source
- added rc script for slackware (provided by Chris Elvidge - thanks!) 
- fixed a really minor bug in usage() - the -r option was still
  reported as without the port parameter
---------------------------------------------------------------------------
Version 0.9.8 (RGer), 2005-09-05
- made startup and shutdown message more consistent and included the
  pid, so that they can be easier correlated. Used syslog-protocol
  structured data format for this purpose.
- improved config info in startup message, now tells not only
  if it is listening remote on udp, but also for tcp. Also includes
  the port numbers. The previous startup message was misleading, because
  it did not say "remote reception" if rsyslogd was only listening via
  tcp (but not via udp).
- added a "how can you help" document to the doc set
---------------------------------------------------------------------------
Version 0.9.7 (RGer), 2005-08-15
- some of the previous doc files (like INSTALL) did not properly
  reflect the changes to the build process and the new doc. Fixed
  that.
- changed syslogd.c so that when compiled without database support,
  an error message is displayed when a database action is detected
  in the config file (previously this was used as an user rule ;))
- fixed a bug in the os-specific Makefiles which caused MySQL
  support to not be compiled, even if selected
---------------------------------------------------------------------------
Version 0.9.6 (RGer), 2005-08-09
- greatly enhanced documentation. Now available in html format in
  the "doc" folder and FreeBSD. Finally includes an install howto.
- improved MySQL error messages a little - they now show up as log
  messages, too (formerly only in debug mode)
- added the ability to specify the listen port for udp syslog.
  WARNING: This introduces an incompatibility. Formerly, udp
  syslog was enabled by the -r command line option. Now, it is
  "-r [port]", which is consistent with the tcp listener. However,
  just -r will now return an error message.
- added sample startup scripts for Debian and FreeBSD
- added support for easy feature selection in the makefile. Un-
  fortunately, this also means I needed to spilt the make file
  for different OS and distros. There are some really bad syntax
  differences between FreeBSD and Linux make.
---------------------------------------------------------------------------
Version 0.9.5 (RGer), 2005-08-01
- the "semicolon bug" was actually not (fully) solved in 0.9.4. One
  part of the bug was solved, but another still existed. This one
  is fixed now, too.
- the "semicolon bug" actually turned out to be a more generic bug.
  It appeared whenever an invalid template name was given. With some
  selector actions, rsyslogd dumped core, with other it "just" had
  a small ressource leak with others all worked well. These anomalies
  are now fixed. Note that they only appeared during system initaliziation
  once the system was running, nothing bad happened.
- improved error reporting for template errors on startup. They are now
  shown on the console and the start-up tty. Formerly, they were only
  visible in debug mode.
- support for multiple instances of rsyslogd on a single machine added
- added new option "-o" --> omit local unix domain socket. This option
  enables rsyslogd NOT to listen to the local socket. This is most
  helpful when multiple instances of rsyslogd (or rsyslogd and another
  syslogd) shall run on a single system.
- added new option "-i <pidfile>" which allows to specify the pidfile.
  This is needed when multiple instances of rsyslogd are to be run.
- the new project home page is now online at www.rsyslog.com
---------------------------------------------------------------------------
Version 0.9.4 (RGer), 2005-07-25
- finally added the TCP sender. It now supports non-blocking mode, no
  longer disabling message reception during connect. As it is now, it
  is usable in production. The code could be more sophisticated, but
  I've kept it short in anticipation of the move to liblogging, which
  will lead to the removal of the code just written ;)
- the "exiting on signal..." message still had the "syslogd" name in 
  it. Changed this to "rsyslogd", as we do not have a large user base
  yet, this should pose no problem.
- fixed "the semiconlon" bug. rsyslogd dumped core if a write-db action
  was specified but no semicolon was given after the password (an empty
  template was ok, but the semicolon needed to be present).
- changed a default for traditional output format. During testing, it
  was seen that the timestamp written to file in default format was
  the time of message reception, not the time specified in the TIMESTAMP
  field of the message itself. Traditionally, the message TIMESTAMP is
  used and this has been changed now.
---------------------------------------------------------------------------
Version 0.9.3 (RGer), 2005-07-19
- fixed a bug in the message parser. In June, the RFC 3164 timestamp
  was not correctly parsed (yes, only in June and some other months,
  see the code comment to learn why...)
- added the ability to specify the destination port when forwarding
  syslog messages (both for TCP and UDP)
- added an very experimental TCP sender (activated by
  @@machine:port in config). This is not yet for production use. If
  the receiver is not alive, rsyslogd will wait quite some time until
  the connection request times out, which most probably leads to
  loss of incoming messages.

---------------------------------------------------------------------------
Version 0.9.2 (RGer), around 2005-07-06
- I intended to change the maxsupported message size to 32k to
  support IHE - but given the memory inefficiency in the usual use
  cases, I have not done this. I have, however, included very
  specific instructions on how to do this in the source code. I have
  also done some testing with 32k messages, so you can change the
  max size without taking too much risk.
- added a syslog/tcp receiver; we now can receive messages via
  plain tcp, but we can still send only via UDP. The syslog/tcp
  receiver is the primary enhancement of this release.
- slightly changed some error messages that contained a spurios \n at
  the end of the line (which gives empty lines in your log...)

---------------------------------------------------------------------------
Version 0.9.1 (RGer)
- fixed code so that it compiles without errors under FreeBSD
- removed now unused function "allocate_log()" from syslogd.c
- changed the make file so that it contains more defines for
  different environments (in the long term, we need a better
  system for disabling/enabling features...)
- changed some printf's printing off_t types to %lld and
  explicit (long long) casts. I tried to figure out the exact type,
  but did not succeed in this. In the worst case, ultra-large peta-
  byte files will now display funny informational messages on rollover,
  something I think we can live with for the neersion 3.11.2 (rgerhards), 2008-02-??
---------------------------------------------------------------------------
Version 3.11.1 (rgerhards), 2008-02-12
- SNMP trap sender added thanks to Andre Lorbach (omsnmp)
- added input-plugin interface specification in form of a (copy) template
  input module
- applied documentation fix by Michael Biebl -- many thanks!
- bugfix: immark did not have MARK flags set...
- added x-info field to rsyslogd startup/shutdown message. Hopefully
  points users to right location for further info (many don't even know
  they run rsyslog ;))
- bugfix: trailing ":" of tag was lost while parsing legacy syslog messages
  without timestamp - thanks to Anders Blomdell for providing a patch!
- fixed a bug in stringbuf.c related to STRINGBUF_TRIM_ALLOCSIZE, which
  wasn't supposed to be used with rsyslog. Put a warning message up that
  tells this feature is not tested and probably not worth the effort.
  Thanks to Anders Blomdell fro bringing this to our attention
- somewhat improved performance of string buffers
- fixed bug that caused invalid treatment of tabs (HT) in rsyslog.conf
- bugfix: setting for $EscapeCopntrolCharactersOnReceive was not 
  properly initialized
- clarified usage of space-cc property replacer option
- improved abort diagnostic handler
- some initial effort for malloc/free runtime debugging support
- bugfix: using dynafile actions caused rsyslogd abort
- fixed minor man errors thanks to Michael Biebl
---------------------------------------------------------------------------
Version 3.11.0 (rgerhards), 2008-01-31
- implemented queued actions
- implemented simple rate limiting for actions
- implemented deliberate discarding of lower priority messages over higher
  priority ones when a queue runs out of space
- implemented disk quotas for disk queues
- implemented the $ActionResumeRetryCount config directive
- added $ActionQueueFilename config directive
- added $ActionQueueSize config directive
- added $ActionQueueHighWaterMark config directive
- added $ActionQueueLowWaterMark config directive
- added $ActionQueueDiscardMark config directive
- added $ActionQueueDiscardSeverity config directive
- added $ActionQueueCheckpointInterval config directive
- added $ActionQueueType config directive
- added $ActionQueueWorkerThreads config directive
- added $ActionQueueTimeoutshutdown config directive
- added $ActionQueueTimeoutActionCompletion config directive
- added $ActionQueueTimeoutenQueue config directive
- added $ActionQueueTimeoutworkerThreadShutdown config directive
- added $ActionQueueWorkerThreadMinimumMessages config directive
- added $ActionQueueMaxFileSize config directive
- added $ActionQueueSaveonShutdown config directive
- addded $ActionQueueDequeueSlowdown config directive
- addded $MainMsgQueueDequeueSlowdown config directive
- bugfix: added forgotten docs to package
- improved debugging support
- fixed a bug that caused $MainMsgQueueCheckpointInterval to work incorrectly
- when a long-running action needs to be cancelled on shutdown, the message
  that was processed by it is now preserved. This finishes support for
  guaranteed delivery of messages (if the output supports it, of course)
- fixed bug in output module interface, see
  http://sourceforge.net/tracker/index.php?func=detail&aid=1881008&group_id=123448&atid=696552
- changed the ommysql output plugin so that the (lengthy) connection
  initialization now takes place in message processing. This works much
  better with the new queued action mode (fast startup)
- fixed a bug that caused a potential hang in file and fwd output module
  varmojfekoj provided the patch - many thanks!
- bugfixed stream class offset handling on 32bit platforms
---------------------------------------------------------------------------
Version 3.10.3 (rgerhards), 2008-01-28
- fixed a bug with standard template definitions (not a big deal) - thanks
  to varmojfekoj for spotting it
- run-time instrumentation added
- implemented disk-assisted queue mode, which enables on-demand disk
  spooling if the queue's in-memory queue is exhausted
- implemented a dynamic worker thread pool for processing incoming
  messages; workers are started and shut down as need arises
- implemented a run-time instrumentation debug package
- implemented the $MainMsgQueueSaveOnShutdown config directive
- implemented the $MainMsgQueueWorkerThreadMinimumMessages config directive
- implemented the $MainMsgQueueTimeoutWorkerThreadShutdown config directive
---------------------------------------------------------------------------
Version 3.10.2 (rgerhards), 2008-01-14
- added the ability to keep stop rsyslogd without the need to drain
  the main message queue. In disk queue mode, rsyslog continues to
  run from the point where it stopped. In case of a system failure, it
  continues to process messages from the last checkpoint.
- fixed a bug that caused a segfault on startup when no $WorkDir directive
  was specified in rsyslog.conf
- provided more fine-grain control over shutdown timeouts and added a
  way to specify the enqueue timeout when the main message queue is full
- implemented $MainMsgQueueCheckpointInterval config directive
- implemented $MainMsgQueueTimeoutActionCompletion config directive
- implemented $MainMsgQueueTimeoutEnqueue config directive
- implemented $MainMsgQueueTimeoutShutdown config directive
---------------------------------------------------------------------------
Version 3.10.1 (rgerhards), 2008-01-10
- implemented the "disk" queue mode. However, it currently is of very
  limited use, because it does not support persistence over rsyslogd
  runs. So when rsyslogd is stopped, the queue is drained just as with
  the in-memory queue modes. Persistent queues will be a feature of
  the next release.
- performance-optimized string class, should bring an overall improvement
- fixed a memory leak in imudp -- thanks to varmojfekoj for the patch
- fixed a race condition that could lead to a rsyslogd hang when during
  HUP or termination
- done some doc updates
- added $WorkDirectory config directive
- added $MainMsgQueueFileName config directive
- added $MainMsgQueueMaxFileSize config directive
---------------------------------------------------------------------------
Version 3.10.0 (rgerhards), 2008-01-07
- implemented input module interface and initial input modules
- enhanced threading for input modules (each on its own thread now)
- ability to bind UDP listeners to specific local interfaces/ports and
  ability to run multiple of them concurrently
- added ability to specify listen IP address for UDP syslog server
- license changed to GPLv3
- mark messages are now provided by loadble module immark
- rklogd is no longer provided. Its functionality has now been taken over
  by imklog, a loadable input module. This offers a much better integration
  into rsyslogd and makes sure that the kernel logger process is brought
  up and down at the appropriate times
- enhanced $IncludeConfig directive to support wildcard characters
  (thanks to Michael Biebl)
- all inputs are now implemented as loadable plugins
- enhanced threading model: each input module now runs on its own thread
- enhanced message queue which now supports different queueing methods
  (among others, this can be used for performance fine-tuning)
- added a large number of new configuration directives for the new
  input modules
- enhanced multi-threading utilizing a worker thread pool for the
  main message queue
- compilation without pthreads is no longer supported
- much cleaner code due to new objects and removal of single-threading
  mode
---------------------------------------------------------------------------
Version 2.0.1 STABLE (rgerhards), 2008-01-24
- fixed a bug in integer conversion - but this function was never called,
  so it is not really a useful bug fix ;)
- fixed a bug with standard template definitions (not a big deal) - thanks
  to varmojfekoj for spotting it
- fixed a bug that caused a potential hang in file and fwd output module
  varmojfekoj provided the patch - many thanks!
---------------------------------------------------------------------------
Version 2.0.0 STABLE (rgerhards), 2008-01-02
- re-release of 1.21.2 as STABLE with no modifications except some
  doc updates
---------------------------------------------------------------------------
Version 1.21.2 (rgerhards), 2007-12-28
- created a gss-api output module. This keeps GSS-API code and
  TCP/UDP code separated. It is also important for forward-
  compatibility with v3. Please note that this change breaks compatibility
  with config files created for 1.21.0 and 1.21.1 - this was considered
  acceptable.
- fixed an error in forwarding retry code (could lead to message corruption
  but surfaced very seldom)
- increased portability for older platforms (AI_NUMERICSERV moved)
- removed socket leak in omfwd.c
- cross-platform patch for GSS-API compile problem on some platforms
  thanks to darix for the patch!
---------------------------------------------------------------------------
Version 1.21.1 (rgerhards), 2007-12-23
- small doc fix for $IncludeConfig
- fixed a bug in llDestroy()
- bugfix: fixing memory leak when message queue is full and during
  parsing. Thanks to varmojfekoj for the patch.
- bugfix: when compiled without network support, unix sockets were
  not properply closed
- bugfix: memory leak in cfsysline.c/doGetWord() fixed
---------------------------------------------------------------------------
Version 1.21.0 (rgerhards), 2007-12-19
- GSS-API support for syslog/TCP connections was added. Thanks to
  varmojfekoj for providing the patch with this functionality
- code cleanup
- enhanced $IncludeConfig directive to support wildcard filenames
- changed some multithreading synchronization
---------------------------------------------------------------------------
Version 1.20.1 (rgerhards), 2007-12-12
- corrected a debug setting that survived release. Caused TCP connections
  to be retried unnecessarily often.
- When a hostname ACL was provided and DNS resolution for that name failed,
  ACL processing was stopped at that point. Thanks to mildew for the patch.
  Fedora Bugzilla: http://bugzilla.redhat.com/show_bug.cgi?id=395911
- fixed a potential race condition, see link for details:
  http://rgerhards.blogspot.com/2007/12/rsyslog-race-condition.html
  Note that the probability of problems from this bug was very remote
- fixed a memory leak that happend when PostgreSQL date formats were
  used
---------------------------------------------------------------------------
Version 1.20.0 (rgerhards), 2007-12-07
- an output module for postgres databases has been added. Thanks to
  sur5r for contributing this code
- unloading dynamic modules has been cleaned up, we now have a
  real implementation and not just a dummy "good enough for the time
  being".
- enhanced platform independence - thanks to Bartosz Kuzma and Michael
  Biebl for their very useful contributions
- some general code cleanup (including warnings on 64 platforms, only)
---------------------------------------------------------------------------
Version 1.19.12 (rgerhards), 2007-12-03
- cleaned up the build system (thanks to Michael Biebl for the patch)
- fixed a bug where ommysql was still not compiled with -pthread option
---------------------------------------------------------------------------
Version 1.19.11 (rgerhards), 2007-11-29
- applied -pthread option to build when building for multi-threading mode
  hopefully solves an issue with segfaulting
---------------------------------------------------------------------------
Version 1.19.10 (rgerhards), 2007-10-19
- introdcued the new ":modulename:" syntax for calling module actions
  in selector lines; modified ommysql to support it. This is primarily
  an aid for further modules and a prequisite to actually allow third
  party modules to be created.
- minor fix in slackware startup script, "-r 0" is now "-r0"
- updated rsyslogd doc set man page; now in html format
- undid creation of a separate thread for the main loop -- this did not
  turn out to be needed or useful, so reduce complexity once again.
- added doc fixes provided by Michael Biebl - thanks
---------------------------------------------------------------------------
Version 1.19.9 (rgerhards), 2007-10-12
- now packaging system which again contains all components in a single
  tarball
- modularized main() a bit more, resulting in less complex code
- experimentally added an additional thread - will see if that affects
  the segfault bug we experience on some platforms. Note that this change
  is scheduled to be removed again later.
---------------------------------------------------------------------------
Version 1.19.8 (rgerhards), 2007-09-27
- improved repeated message processing
- applied patch provided by varmojfekoj to support building ommysql
  in its own way (now also resides in a plugin subdirectory);
  ommysql is now a separate package
- fixed a bug in cvthname() that lead to message loss if part
  of the source hostname would have been dropped
- created some support for distributing ommysql together with the
  main rsyslog package. I need to re-think it in the future, but
  for the time being the current mode is best. I now simply include
  one additional tarball for ommysql inside the main distribution.
  I look forward to user feedback on how this should be done best. In the
  long term, a separate project should be spawend for ommysql, but I'd
  like to do that only after the plugin interface is fully stable (what
  it is not yet).
---------------------------------------------------------------------------
Version 1.19.7 (rgerhards), 2007-09-25
- added code to handle situations where senders send us messages ending with
  a NUL character. It is now simply removed. This also caused trailing LF
  reduction to fail, when it was followed by such a NUL. This is now also
  handled.
- replaced some non-thread-safe function calls by their thread-safe
  counterparts
- fixed a minor memory leak that occured when the %APPNAME% property was
  used (I think nobody used that in practice)
- fixed a bug that caused signal handlers in cvthname() not to be restored when
  a malicious pointer record was detected and processing of the message been
  stopped for that reason (this should be really rare and can not be related
  to the segfault bug we are hunting).
- fixed a bug in cvthname that lead to passing a wrong parameter - in
  practice, this had no impact.
- general code cleanup (e.g. compiler warnings, comments)
---------------------------------------------------------------------------
Version 1.19.6 (rgerhards), 2007-09-11
- applied patch by varmojfekoj to change signal handling to the new
  sigaction API set (replacing the depreciated signal() calls and its
  friends.
- fixed a bug that in --enable-debug mode caused an assertion when the
  discard action was used
- cleaned up compiler warnings
- applied patch by varmojfekoj to FIX a bug that could cause 
  segfaults if empty properties were processed using modifying
  options (e.g. space-cc, drop-cc)
- fixed man bug: rsyslogd supports -l option
---------------------------------------------------------------------------
Version 1.19.5 (rgerhards), 2007-09-07
- changed part of the CStr interface so that better error tracking
  is provided and the calling sequence is more intuitive (there were
  invalid calls based on a too-weired interface)
- (hopefully) fixed some remaining bugs rooted in wrong use of 
  the CStr class. These could lead to program abort.
- applied patch by varmojfekoj two fix two potential segfault situations
- added $ModDir config directive
- modified $ModLoad so that an absolute path may be specified as
  module name (e.g. /rsyslog/ommysql.so)
---------------------------------------------------------------------------
Version 1.19.4 (rgerhards/varmojfekoj), 2007-09-04
- fixed a number of small memory leaks - thanks varmojfekoj for patching
- fixed an issue with CString class that could lead to rsyslog abort
  in tplToString() - thanks varmojfekoj for patching
- added a man-version of the config file documenation - thanks to Michel
  Samia for providing the man file
- fixed bug: a template like this causes an infinite loop:
  $template opts,"%programname:::a,b%"
  thanks varmojfekoj for the patch
- fixed bug: case changing options crash freeing the string pointer
  because they modify it: $template opts2,"%programname::1:lowercase%"
  thanks varmojfekoj for the patch
---------------------------------------------------------------------------
Version 1.19.3 (mmeckelein/varmojfekoj), 2007-08-31
- small mem leak fixed (after calling parseSelectorAct) - Thx varmojkekoj
- documentation section "Regular File" und "Blocks" updated
- solved an issue with dynamic file generation - Once again many thanks
  to varmojfekoj
- the negative selector for program name filter (Blocks) does not work as
  expected - Thanks varmojfekoj for patching
- added forwarding information to sysklogd (requires special template)
  to config doc
---------------------------------------------------------------------------
Version 1.19.2 (mmeckelein/varmojfekoj), 2007-08-28
- a specifically formed message caused a segfault - Many thanks varmojfekoj
  for providing a patch
- a typo and a weird condition are fixed in msg.c - Thanks again
  varmojfekoj 
- on file creation the file was always owned by root:root. This is fixed
  now - Thanks ypsa for solving this issue
---------------------------------------------------------------------------
Version 1.19.1 (mmeckelein), 2007-08-22
- a bug that caused a high load when a TCP/UDP connection was closed is 
  fixed now - Thanks mildew for solving this issue
- fixed a bug which caused a segfault on reinit - Thx varmojfekoj for the
  patch
- changed the hardcoded module path "/lib/rsyslog" to $(pkglibdir) in order
  to avoid trouble e.g. on 64 bit platforms (/lib64) - many thanks Peter
  Vrabec and darix, both provided a patch for solving this issue
- enhanced the unloading of modules - thanks again varmojfekoj
- applied a patch from varmojfekoj which fixes various little things in
  MySQL output module
---------------------------------------------------------------------------
Version 1.19.0 (varmojfekoj/rgerhards), 2007-08-16
- integrated patch from varmojfekoj to make the mysql module a loadable one
  many thanks for the patch, MUCH appreciated
---------------------------------------------------------------------------
Version 1.18.2 (rgerhards), 2007-08-13
- fixed a bug in outchannel code that caused templates to be incorrectly
  parsed
- fixed a bug in ommysql that caused a wrong ";template" missing message
- added some code for unloading modules; not yet fully complete (and we do
  not yet have loadable modules, so this is no problem)
- removed debian subdirectory by request of a debian packager (this is a special
  subdir for debian and there is also no point in maintaining it when there
  is a debian package available - so I gladly did this) in some cases
- improved overall doc quality (some pages were quite old) and linked to
  more of the online resources.
- improved /contrib/delete_mysql script by adding a host option and some
  other minor modifications
---------------------------------------------------------------------------
Version 1.18.1 (rgerhards), 2007-08-08
- applied a patch from varmojfekoj which solved a potential segfault
  of rsyslogd on HUP
- applied patch from Michel Samia to fix compilation when the pthreads
  feature is disabled
- some code cleanup (moved action object to its own file set)
- add config directive $MainMsgQueueSize, which now allows to configure the
  queue size dynamically
- all compile-time settings are now shown in rsyslogd -v, not just the
  active ones
- enhanced performance a little bit more
- added config file directive $ActionResumeInterval
- fixed a bug that prevented compilation under debian sid
- added a contrib directory for user-contributed useful things
---------------------------------------------------------------------------
Version 1.18.0 (rgerhards), 2007-08-03
- rsyslog now supports fallback actions when an action did not work. This
  is a great feature e.g. for backup database servers or backup syslog
  servers
- modified rklogd to only change the console log level if -c is specified
- added feature to use multiple actions inside a single selector
- implemented $ActionExecOnlyWhenPreviousIsSuspended config directive
- error messages during startup are now spit out to the configured log
  destinations
---------------------------------------------------------------------------
Version 1.17.6 (rgerhards), 2007-08-01
- continued to work on output module modularization - basic stage of
  this work is now FINISHED
- fixed bug in OMSRcreate() - always returned SR_RET_OK
- fixed a bug that caused ommysql to always complain about missing
  templates
- fixed a mem leak in OMSRdestruct - freeing the object itself was
  forgotten - thanks to varmojfekoj for the patch
- fixed a memory leak in syslogd/init() that happend when the config
  file could not be read - thanks to varmojfekoj for the patch
- fixed insufficient memory allocation in addAction() and its helpers.
  The initial fix and idea was developed by mildew, I fine-tuned
  it a bit. Thanks a lot for the fix, I'd probably had pulled out my
  hair to find the bug...
- added output of config file line number when a parsing error occured
- fixed bug in objomsr.c that caused program to abort in debug mode with
  an invalid assertion (in some cases)
- fixed a typo that caused the default template for MySQL to be wrong.
  thanks to mildew for catching this.
- added configuration file command $DebugPrintModuleList and
  $DebugPrintCfSysLineHandlerList
- fixed an invalid value for the MARK timer - unfortunately, there was
  a testing aid left in place. This resulted in quite frequent MARK messages
- added $IncludeConfig config directive
- applied a patch from mildew to prevent rsyslogd from freezing under heavy
  load. This could happen when the queue was full. Now, we drop messages
  but rsyslogd remains active.
---------------------------------------------------------------------------
Version 1.17.5 (rgerhards), 2007-07-30
- continued to work on output module modularization
- fixed a missing file bug - thanks to Andrea Montanari for reporting
  this problem
- fixed a problem with shutting down the worker thread and freeing the
  selector_t list - this caused messages to be lost, because the
  message queue was not properly drained before the selectors got
  destroyed.
---------------------------------------------------------------------------
Version 1.17.4 (rgerhards), 2007-07-27
- continued to work on output module modularization
- fixed a situation where rsyslogd could create zombie processes
  thanks to mildew for the patch
- applied patch from Michel Samia to fix compilation when NOT
  compiled for pthreads
---------------------------------------------------------------------------
Version 1.17.3 (rgerhards), 2007-07-25
- continued working on output module modularization
- fixed a bug that caused rsyslogd to segfault on exit (and
  probably also on HUP), when there was an unsent message in a selector
  that required forwarding and the dns lookup failed for that selector
  (yes, it was pretty unlikely to happen;))
  thanks to varmojfekoj <varmojfekoj@gmail.com> for the patch
- fixed a memory leak in config file parsing and die()
  thanks to varmojfekoj <varmojfekoj@gmail.com> for the patch
- rsyslogd now checks on startup if it is capable to performa any work
  at all. If it cant, it complains and terminates
  thanks to Michel Samia for providing the patch!
- fixed a small memory leak when HUPing syslogd. The allowed sender
  list now gets freed. thanks to mildew for the patch.
- changed the way error messages in early startup are logged. They
  now do no longer use the syslogd code directly but are rather
  send to stderr.
---------------------------------------------------------------------------
Version 1.17.2 (rgerhards), 2007-07-23
- made the port part of the -r option optional. Needed for backward
  compatibility with sysklogd
- replaced system() calls with something more reasonable. Please note that
  this might break compatibility with some existing configuration files.
  We accept this in favour of the gained security.
- removed a memory leak that could occur if timegenerated was used in
  RFC 3164 format in templates
- did some preparation in msg.c for advanced multithreading - placed the
  hooks, but not yet any active code
- worked further on modularization
- added $ModLoad MySQL (dummy) config directive
- added DropTrailingLFOnReception config directive
---------------------------------------------------------------------------
Version 1.17.1 (rgerhards), 2007-07-20
- fixed a bug that caused make install to install rsyslogd and rklogd under
  the wrong names
- fixed bug that caused $AllowedSenders to handle IPv6 scopes incorrectly;
  also fixed but that could grabble $AllowedSender wildcards. Thanks to
  mildew@gmail.com for the patch
- minor code cleanup - thanks to Peter Vrabec for the patch
- fixed minimal memory leak on HUP (caused by templates)
  thanks to varmojfekoj <varmojfekoj@gmail.com> for the patch
- fixed another memory leak on HUPing and on exiting rsyslogd
  again thanks to varmojfekoj <varmojfekoj@gmail.com> for the patch
- code cleanup (removed compiler warnings)
- fixed portability bug in configure.ac - thanks to Bartosz Kuźma for patch
- moved msg object into its own file set
- added the capability to continue trying to write log files when the
  file system is full. Functionality based on patch by Martin Schulze
  to sysklogd package.
---------------------------------------------------------------------------
Version 1.17.0 (RGer), 2007-07-17
- added $RepeatedLineReduction config parameter
- added $EscapeControlCharactersOnReceive config parameter
- added $ControlCharacterEscapePrefix config parameter
- added $DirCreateMode config parameter
- added $CreateDirs config parameter
- added $DebugPrintTemplateList config parameter
- added $ResetConfigVariables config parameter
- added $FileOwner config parameter
- added $FileGroup config parameter
- added $DirOwner config parameter
- added $DirGroup config parameter
- added $FailOnChownFailure config parameter
- added regular expression support to the filter engine
  thanks to Michel Samia for providing the patch!
- enhanced $AllowedSender functionality. Credits to mildew@gmail.com for
  the patch doing that
  - added IPv6 support
  - allowed DNS hostnames
  - allowed DNS wildcard names
- added new option $DropMsgsWithMaliciousDnsPTRRecords
- added autoconf so that rfc3195d, rsyslogd and klogd are stored to /sbin
- added capability to auto-create directories with dynaFiles
---------------------------------------------------------------------------
Version 1.16.0 (RGer/Peter Vrabec), 2007-07-13 - The Friday, 13th Release ;)
- build system switched to autotools
- removed SYSV preprocessor macro use, replaced with autotools equivalents
- fixed a bug that caused rsyslogd to segfault when TCP listening was
  disabled and it terminated
- added new properties "syslogfacility-text" and "syslogseverity-text"
  thanks to varmojfekoj <varmojfekoj@gmail.com> for the patch
- added the -x option to disable hostname dns reslution
  thanks to varmojfekoj <varmojfekoj@gmail.com> for the patch
- begun to better modularize syslogd.c - this is an ongoing project; moved
  type definitions to a separate file
- removed some now-unused fields from struct filed
- move file size limit fields in struct field to the "right spot" (the file
  writing part of the union - f_un.f_file)
- subdirectories linux and solaris are no longer part of the distribution
  package. This is not because we cease support for them, but there are no
  longer any files in them after the move to autotools
---------------------------------------------------------------------------
Version 1.15.1 (RGer), 2007-07-10
- fixed a bug that caused a dynaFile selector to stall when there was
  an open error with one file 
- improved template processing for dynaFiles; templates are now only
  looked up during initialization - speeds up processing
- optimized memory layout in struct filed when compiled with MySQL
  support
- fixed a bug that caused compilation without SYSLOG_INET to fail
- re-enabled the "last message repeated n times" feature. This
  feature was not taken care of while rsyslogd evolved from sysklogd
  and it was more or less defunct. Now it is fully functional again.
- added system properties: $NOW, $YEAR, $MONTH, $DAY, $HOUR, $MINUTE
- fixed a bug in iovAsString() that caused a memory leak under stress
  conditions (most probably memory shortage). This was unlikely to
  ever happen, but it doesn't hurt doing it right
- cosmetic: defined type "uchar", change all unsigned chars to uchar
---------------------------------------------------------------------------
Version 1.15.0 (RGer), 2007-07-05
- added ability to dynamically generate file names based on templates
  and thus properties. This was a much-requested feature. It makes
  life easy when it e.g. comes to splitting files based on the sender
  address.
- added $umask and $FileCreateMode config file directives
- applied a patch from Bartosz Kuzma to compile cleanly under NetBSD
- checks for extra (unexpected) characters in system config file lines
  have been added
- added IPv6 documentation - was accidently missing from CVS
- begun to change char to unsigned char
---------------------------------------------------------------------------
Version 1.14.2 (RGer), 2007-07-03
** this release fixes all known nits with IPv6 **
- restored capability to do /etc/service lookup for "syslog"
  service when -r 0 was given
- documented IPv6 handling of syslog messages
- integrate patch from Bartosz Kuźma to make rsyslog compile under
  Solaris again (the patch replaced a strndup() call, which is not
  available under Solaris
- improved debug logging when waiting on select
- updated rsyslogd man page with new options (-46A)
---------------------------------------------------------------------------
Version 1.14.1 (RGer/Peter Vrabec), 2007-06-29
- added Peter Vrabec's patch for IPv6 TCP
- prefixed all messages send to stderr in rsyslogd with "rsyslogd: "
---------------------------------------------------------------------------
Version 1.14.0 (RGer/Peter Vrabec), 2007-06-28
- Peter Vrabec provided IPv6 for rsyslog, so we are now IPv6 enabled
  IPv6 Support is currently for UDP only, TCP is to come soon.
  AllowedSender configuration does not yet work for IPv6.
- fixed code in iovCreate() that broke C's strict aliasing rules 
- fixed some char/unsigned char differences that forced the compiler
  to spit out warning messages
- updated the Red Hat init script to fix a known issue (thanks to
  Peter Vrabec)
---------------------------------------------------------------------------
Version 1.13.5 (RGer), 2007-06-22
- made the TCP session limit configurable via command line switch
  now -t <port>,<max sessions>
- added man page for rklogd(8) (basically a copy from klogd, but now
  there is one...)
- fixed a bug that caused internal messages (e.g. rsyslogd startup) to
  appear without a tag.
- removed a minor memory leak that occurred when TAG processing requalified
  a HOSTNAME to be a TAG (and a TAG already was set).
- removed potential small memory leaks in MsgSet***() functions. There
  would be a leak if a property was re-set, something that happened
  extremely seldom.
---------------------------------------------------------------------------
Version 1.13.4 (RGer), 2007-06-18
- added a new property "PRI-text", which holds the PRI field in
  textual form (e.g. "syslog.info")
- added alias "syslogseverity" for "syslogpriority", which is a
  misleading property name that needs to stay for historical
  reasons (and backward-compatility)
- added doc on how to record PRI value in log file
- enhanced signal handling in klogd, including removal of an unsafe
  call to the logging system during signal handling
---------------------------------------------------------------------------
Version 1.13.3 (RGer), 2007-06-15
- create a version of syslog.c from scratch. This is now
  - highly optimized for rsyslog
  - removes an incompatible license problem as the original
    version had a BSD license with advertising clause
  - fixed in the regard that rklogd will continue to work when
    rsysogd has been restarted (the original version, as well
    as sysklogd, will remain silent then)
  - solved an issue with an extra NUL char at message end that the
    original version had
- applied some changes to klogd to care for the new interface
- fixed a bug in syslogd.c which prevented compiling under debian
---------------------------------------------------------------------------
Version 1.13.2 (RGer), 2007-06-13
- lib order in makefile patched to facilitate static linking - thanks
  to Bennett Todd for providing the patch
- Integrated a patch from Peter Vrabec (pvrabec@redheat.com):
  - added klogd under the name of rklogd (remove dependency on
    original sysklogd package
  - createDB.sql now in UTF
  - added additional config files for use on Red Hat
---------------------------------------------------------------------------
Version 1.13.1 (RGer), 2007-02-05
- changed the listen backlog limit to a more reasonable value based on
  the maximum number of TCP connections configurd (10% + 5) - thanks to Guy
  Standen for the hint (actually, the limit was 5 and that was a 
  left-over from early testing).
- fixed a bug in makefile which caused DB-support to be disabled when
  NETZIP support was enabled
- added the -e option to allow transmission of every message to remote
  hosts (effectively turns off duplicate message suppression)
- (somewhat) improved memory consumption when compiled with MySQL support
- looks like we fixed an incompatibility with MySQL 5.x and above software
  At least in one case, the remote server name was destroyed, leading to 
  a connection failure. The new, improved code does not have this issue and
  so we see this as solved (the new code is generally somewhat better, so
  there is a good chance we fixed this incompatibility).
---------------------------------------------------------------------------
Version 1.13.0 (RGer), 2006-12-19
- added '$' as ToPos proptery replacer specifier - means "up to the
  end of the string"
- property replacer option "escape-cc", "drop-cc" and "space-cc"  added
- changed the handling of \0 characters inside syslog messages. We now
  consistently escape them to "#000". This is somewhat recommended in
  the draft-ietf-syslog-protocol-19 draft. While the real recomendation
  is to not escape any characters at all, we can not do this without
  considerable modification of the code. So we escape it to "#000", which
  is consistent with a sample found in the Internet-draft.
- removed message glue logic (see printchopped() comment for details)
  Also caused removal of parts table and thus some improvements in
  memory usage.
- changed the default MAXLINE to 2048 to take care of recent syslog
  standardization efforts (can easily be changed in syslogd.c)
- added support for byte-counted TCP syslog messages (much like
  syslog-transport-tls-05 Internet Draft). This was necessary to
  support compression over TCP.
- added support for receiving compressed syslog messages
- added support for sending compressed syslog messages
- fixed a bug where the last message in a syslog/tcp stream was
  lost if it was not properly terminated by a LF character
---------------------------------------------------------------------------
Version 1.12.3 (RGer), 2006-10-04
- implemented some changes to support Solaris (but support is not
  yet complete)
- commented out (via #if 0) some methods that are currently not being use
  but should be kept for further us
- added (interim) -u 1 option to turn off hostname and tag parsing
- done some modifications to better support Fedora
- made the field delimiter inside property replace configurable via
  template
- fixed a bug in property replacer: if fields were used, the delimitor
  became part of the field. Up until now, this was barely noticable as 
  the delimiter as TAB only and thus invisible to a human. With other
  delimiters available now, it quickly showed up. This bug fix might cause
  some grief to existing installations if they used the extra TAB for
  whatever reasons - sorry folks... Anyhow, a solution is easy: just add
  a TAB character contstant into your template. Thus, there has no attempt
  been made to do this in a backwards-compatible way.
---------------------------------------------------------------------------
Version 1.12.2 (RGer), 2006-02-15
- fixed a bug in the RFC 3339 date formatter. An extra space was added
  after the actual timestamp
- added support for providing high-precision RFC3339 timestamps for
  (rsyslogd-)internally-generated messages
- very (!) experimental support for syslog-protocol internet draft
  added (the draft is experimental, the code is solid ;))
- added support for field-extracting in the property replacer
- enhanced the legacy-syslog parser so that it can interpret messages
  that do not contain a TIMESTAMP
- fixed a bug that caused the default socket (usually /dev/log) to be
  opened even when -o command line option was given
- fixed a bug in the Debian sample startup script - it caused rsyslogd
  to listen to remote requests, which it shouldn't by default
---------------------------------------------------------------------------
Version 1.12.1 (RGer), 2005-11-23
- made multithreading work with BSD. Some signal-handling needed to be
  restructured. Also, there might be a slight delay of up to 10 seconds
  when huping and terminating rsyslogd under BSD
- fixed a bug where a NULL-pointer was passed to printf() in logmsg().
- fixed a bug during "make install" where rc3195d was not installed
  Thanks to Bennett Todd for spotting this.
- fixed a bug where rsyslogd dumped core when no TAG was found in the
  received message
- enhanced message parser so that it can deal with missing hostnames
  in many cases (may not be totally fail-safe)
- fixed a bug where internally-generated messages did not have the correct
  TAG
---------------------------------------------------------------------------
Version 1.12.0 (RGer), 2005-10-26
- moved to a multi-threaded design. single-threading is still optionally
  available. Multi-threading is experimental!
- fixed a potential race condition. In the original code, marking was done
  by an alarm handler, which could lead to all sorts of bad things. This
  has been changed now. See comments in syslogd.c/domark() for details.
- improved debug output for property-based filters
- not a code change, but: I have checked all exit()s to make sure that
  none occurs once rsyslogd has started up. Even in unusual conditions
  (like low-memory conditions) rsyslogd somehow remains active. Of course,
  it might loose a message or two, but at least it does not abort and it
  can also recover when the condition no longer persists.
- fixed a bug that could cause loss of the last message received
  immediately before rsyslogd was terminated.
- added comments on thread-safety of global variables in syslogd.c
- fixed a small bug: spurios printf() when TCP syslog was used
- fixed a bug that causes rsyslogd to dump core on termination when one
  of the selector lines did not receive a message during the run (very
  unlikely)
- fixed an one-too-low memory allocation in the TCP sender. Could result
  in rsyslogd dumping core.
- fixed a bug with regular expression support (thanks to Andres Riancho)
- a little bit of code restructuring (especially main(), which was
  horribly large)
---------------------------------------------------------------------------
Version 1.11.1 (RGer), 2005-10-19
- support for BSD-style program name and host blocks
- added a new property "programname" that can be used in templates
- added ability to specify listen port for rfc3195d
- fixed a bug that rendered the "startswith" comparison operation
  unusable.
- changed more functions to "static" storage class to help compiler
  optimize (should have been static in the first place...)
- fixed a potential memory leak in the string buffer class destructor.
  As the destructur was previously never called, the leak did not actually
  appear.
- some internal restructuring in anticipation/preparation of minimal
  multi-threading support
- rsyslogd still shares some code with the sysklogd project. Some patches
  for this shared code have been brought over from the sysklogd CVS.
---------------------------------------------------------------------------
Version 1.11.0 (RGer), 2005-10-12
- support for receiving messages via RFC 3195; added rfc3195d for that
  purpose
- added an additional guard to prevent rsyslogd from aborting when the
  2gb file size limit is hit. While a user can configure rsyslogd to
  handle such situations, it would abort if that was not done AND large
  file support was not enabled (ok, this is hopefully an unlikely scenario)
- fixed a bug that caused additional Unix domain sockets to be incorrectly
  processed - could lead to message loss in extreme cases
---------------------------------------------------------------------------
Version 1.10.2 (RGer), 2005-09-27
- added comparison operations in property-based filters:
  * isequal
  * startswith
- added ability to negate all property-based filter comparison operations
  by adding a !-sign right in front of the operation name
- added the ability to specify remote senders for UDP and TCP
  received messages. Allows to block all but well-known hosts
- changed the $-config line directives to be case-INsensitive
- new command line option -w added: "do not display warnings if messages
  from disallowed senders are received"
- fixed a bug that caused rsyslogd to dump core when the compare value
  was not quoted in property-based filters
- fixed a bug in the new CStr compare function which lead to invalid
  results (fortunately, this function was not yet used widely)
- added better support for "debugging" rsyslog.conf property filters
  (only if -d switch is given)
- changed some function definitions to static, which eventually enables
  some compiler optimizations
- fixed a bug in MySQL code; when a SQL error occured, rsyslogd could
  run in a tight loop. This was due to invalid sequence of error reporting
  and is now fixed.
---------------------------------------------------------------------------
Version 1.10.1 (RGer), 2005-09-23
- added the ability to execute a shell script as an action.
  Thanks to Bjoern Kalkbrenner for providing the code!
- fixed a bug in the MySQL code; due to the bug the automatic one-time
  retry after an error did not happen - this lead to error message in
  cases where none should be seen (e.g. after a MySQL restart)
- fixed a security issue with SQL-escaping in conjunction with
  non-(SQL-)standard MySQL features.
---------------------------------------------------------------------------
Version 1.10.0 (RGer), 2005-09-20
  REMINDER: 1.10 is the first unstable version if the 1.x series!
- added the capability to filter on any property in selector lines
  (not just facility and priority)
- changed stringbuf into a new counted string class
- added support for a "discard" action. If a selector line with
  discard (~ character) is found, no selector lines *after* that
  line will be processed.
- thanks to Andres Riancho, regular expression support has been
  added to the template engine
- added the FROMHOST property in the template processor, which could
  previously not be obtained. Thanks to Cristian Testa for pointing
  this out and even providing a fix.
- added display of compile-time options to -v output
- performance improvement for production build - made some checks
  to happen only during debug mode
- fixed a problem with compiling on SUSE and - while doing so - removed
  the socket call to set SO_BSDCOMPAT in cases where it is obsolete.
---------------------------------------------------------------------------
Version 1.0.4 (RGer), 2006-02-01
- a small but important fix: the tcp receiver had two forgotten printf's
  in it that caused a lot of unnecessary output to stdout. This was
  important enough to justify a new release
---------------------------------------------------------------------------
Version 1.0.3 (RGer), 2005-11-14
- added an additional guard to prevent rsyslogd from aborting when the
  2gb file size limit is hit. While a user can configure rsyslogd to
  handle such situations, it would abort if that was not done AND large
  file support was not enabled (ok, this is hopefully an unlikely scenario)
- fixed a bug that caused additional Unix domain sockets to be incorrectly
  processed - could lead to message loss in extreme cases
- applied some patches available from the sysklogd project to code
  shared from there
- fixed a bug that causes rsyslogd to dump core on termination when one
  of the selector lines did not receive a message during the run (very
  unlikely)
- fixed an one-too-low memory allocation in the TCP sender. Could result
  in rsyslogd dumping core.
- fixed a bug in the TCP sender that caused the retry logic to fail
  after an error or receiver overrun
- fixed a bug in init() that could lead to dumping core
- fixed a bug that could lead to dumping core when no HOSTNAME or no TAG
  was present in the syslog message
---------------------------------------------------------------------------
Version 1.0.2 (RGer), 2005-10-05
- fixed an issue with MySQL error reporting. When an error occured,
  the MySQL driver went into an endless loop (at least in most cases).
---------------------------------------------------------------------------
Version 1.0.1 (RGer), 2005-09-23
- fixed a security issue with SQL-escaping in conjunction with
  non-(SQL-)standard MySQL features.
---------------------------------------------------------------------------
Version 1.0.0 (RGer), 2005-09-12
- changed install doc to cover daily cron scripts - a trouble source
- added rc script for slackware (provided by Chris Elvidge - thanks!) 
- fixed a really minor bug in usage() - the -r option was still
  reported as without the port parameter
---------------------------------------------------------------------------
Version 0.9.8 (RGer), 2005-09-05
- made startup and shutdown message more consistent and included the
  pid, so that they can be easier correlated. Used syslog-protocol
  structured data format for this purpose.
- improved config info in startup message, now tells not only
  if it is listening remote on udp, but also for tcp. Also includes
  the port numbers. The previous startup message was misleading, because
  it did not say "remote reception" if rsyslogd was only listening via
  tcp (but not via udp).
- added a "how can you help" document to the doc set
---------------------------------------------------------------------------
Version 0.9.7 (RGer), 2005-08-15
- some of the previous doc files (like INSTALL) did not properly
  reflect the changes to the build process and the new doc. Fixed
  that.
- changed syslogd.c so that when compiled without database support,
  an error message is displayed when a database action is detected
  in the config file (previously this was used as an user rule ;))
- fixed a bug in the os-specific Makefiles which caused MySQL
  support to not be compiled, even if selected
---------------------------------------------------------------------------
Version 0.9.6 (RGer), 2005-08-09
- greatly enhanced documentation. Now available in html format in
  the "doc" folder and FreeBSD. Finally includes an install howto.
- improved MySQL error messages a little - they now show up as log
  messages, too (formerly only in debug mode)
- added the ability to specify the listen port for udp syslog.
  WARNING: This introduces an incompatibility. Formerly, udp
  syslog was enabled by the -r command line option. Now, it is
  "-r [port]", which is consistent with the tcp listener. However,
  just -r will now return an error message.
- added sample startup scripts for Debian and FreeBSD
- added support for easy feature selection in the makefile. Un-
  fortunately, this also means I needed to spilt the make file
  for different OS and distros. There are some really bad syntax
  differences between FreeBSD and Linux make.
---------------------------------------------------------------------------
Version 0.9.5 (RGer), 2005-08-01
- the "semicolon bug" was actually not (fully) solved in 0.9.4. One
  part of the bug was solved, but another still existed. This one
  is fixed now, too.
- the "semicolon bug" actually turned out to be a more generic bug.
  It appeared whenever an invalid template name was given. With some
  selector actions, rsyslogd dumped core, with other it "just" had
  a small ressource leak with others all worked well. These anomalies
  are now fixed. Note that they only appeared during system initaliziation
  once the system was running, nothing bad happened.
- improved error reporting for template errors on startup. They are now
  shown on the console and the start-up tty. Formerly, they were only
  visible in debug mode.
- support for multiple instances of rsyslogd on a single machine added
- added new option "-o" --> omit local unix domain socket. This option
  enables rsyslogd NOT to listen to the local socket. This is most
  helpful when multiple instances of rsyslogd (or rsyslogd and another
  syslogd) shall run on a single system.
- added new option "-i <pidfile>" which allows to specify the pidfile.
  This is needed when multiple instances of rsyslogd are to be run.
- the new project home page is now online at www.rsyslog.com
---------------------------------------------------------------------------
Version 0.9.4 (RGer), 2005-07-25
- finally added the TCP sender. It now supports non-blocking mode, no
  longer disabling message reception during connect. As it is now, it
  is usable in production. The code could be more sophisticated, but
  I've kept it short in anticipation of the move to liblogging, which
  will lead to the removal of the code just written ;)
- the "exiting on signal..." message still had the "syslogd" name in 
  it. Changed this to "rsyslogd", as we do not have a large user base
  yet, this should pose no problem.
- fixed "the semiconlon" bug. rsyslogd dumped core if a write-db action
  was specified but no semicolon was given after the password (an empty
  template was ok, but the semicolon needed to be present).
- changed a default for traditional output format. During testing, it
  was seen that the timestamp written to file in default format was
  the time of message reception, not the time specified in the TIMESTAMP
  field of the message itself. Traditionally, the message TIMESTAMP is
  used and this has been changed now.
---------------------------------------------------------------------------
Version 0.9.3 (RGer), 2005-07-19
- fixed a bug in the message parser. In June, the RFC 3164 timestamp
  was not correctly parsed (yes, only in June and some other months,
  see the code comment to learn why...)
- added the ability to specify the destination port when forwarding
  syslog messages (both for TCP and UDP)
- added an very experimental TCP sender (activated by
  @@machine:port in config). This is not yet for production use. If
  the receiver is not alive, rsyslogd will wait quite some time until
  the connection request times out, which most probably leads to
  loss of incoming messages.

---------------------------------------------------------------------------
Version 0.9.2 (RGer), around 2005-07-06
- I intended to change the maxsupported message size to 32k to
  support IHE - but given the memory inefficiency in the usual use
  cases, I have not done this. I have, however, included very
  specific instructions on how to do this in the source code. I have
  also done some testing with 32k messages, so you can change the
  max size without taking too much risk.
- added a syslog/tcp receiver; we now can receive messages via
  plain tcp, but we can still send only via UDP. The syslog/tcp
  receiver is the primary enhancement of this release.
- slightly changed some error messages that contained a spurios \n at
  the end of the line (which gives empty lines in your log...)

---------------------------------------------------------------------------
Version 0.9.1 (RGer)
- fixed code so that it compiles without errors under FreeBSD
- removed now unused function "allocate_log()" from syslogd.c
- changed the make file so that it contains more defines for
  different environments (in the long term, we need a better
  system for disabling/enabling features...)
- changed some printf's printing off_t types to %lld and
  explicit (long long) casts. I tried to figure out the exact type,
  but did not succeed in this. In the worst case, ultra-large peta-
  byte files will now display funny informational messages on rollover,
  something I think we can live with for the neersion 3.11.2 (rgerhards), 2008-02-??
---------------------------------------------------------------------------
Version 3.11.1 (rgerhards), 2008-02-12
- SNMP trap sender added thanks to Andre Lorbach (omsnmp)
- added input-plugin interface specification in form of a (copy) template
  input module
- applied documentation fix by Michael Biebl -- many thanks!
- bugfix: immark did not have MARK flags set...
- added x-info field to rsyslogd startup/shutdown message. Hopefully
  points users to right location for further info (many don't even know
  they run rsyslog ;))
- bugfix: trailing ":" of tag was lost while parsing legacy syslog messages
  without timestamp - thanks to Anders Blomdell for providing a patch!
- fixed a bug in stringbuf.c related to STRINGBUF_TRIM_ALLOCSIZE, which
  wasn't supposed to be used with rsyslog. Put a warning message up that
  tells this feature is not tested and probably not worth the effort.
  Thanks to Anders Blomdell fro bringing this to our attention
- somewhat improved performance of string buffers
- fixed bug that caused invalid treatment of tabs (HT) in rsyslog.conf
- bugfix: setting for $EscapeCopntrolCharactersOnReceive was not 
  properly initialized
- clarified usage of space-cc property replacer option
- improved abort diagnostic handler
- some initial effort for malloc/free runtime debugging support
- bugfix: using dynafile actions caused rsyslogd abort
- fixed minor man errors thanks to Michael Biebl
---------------------------------------------------------------------------
Version 3.11.0 (rgerhards), 2008-01-31
- implemented queued actions
- implemented simple rate limiting for actions
- implemented deliberate discarding of lower priority messages over higher
  priority ones when a queue runs out of space
- implemented disk quotas for disk queues
- implemented the $ActionResumeRetryCount config directive
- added $ActionQueueFilename config directive
- added $ActionQueueSize config directive
- added $ActionQueueHighWaterMark config directive
- added $ActionQueueLowWaterMark config directive
- added $ActionQueueDiscardMark config directive
- added $ActionQueueDiscardSeverity config directive
- added $ActionQueueCheckpointInterval config directive
- added $ActionQueueType config directive
- added $ActionQueueWorkerThreads config directive
- added $ActionQueueTimeoutshutdown config directive
- added $ActionQueueTimeoutActionCompletion config directive
- added $ActionQueueTimeoutenQueue config directive
- added $ActionQueueTimeoutworkerThreadShutdown config directive
- added $ActionQueueWorkerThreadMinimumMessages config directive
- added $ActionQueueMaxFileSize config directive
- added $ActionQueueSaveonShutdown config directive
- addded $ActionQueueDequeueSlowdown config directive
- addded $MainMsgQueueDequeueSlowdown config directive
- bugfix: added forgotten docs to package
- improved debugging support
- fixed a bug that caused $MainMsgQueueCheckpointInterval to work incorrectly
- when a long-running action needs to be cancelled on shutdown, the message
  that was processed by it is now preserved. This finishes support for
  guaranteed delivery of messages (if the output supports it, of course)
- fixed bug in output module interface, see
  http://sourceforge.net/tracker/index.php?func=detail&aid=1881008&group_id=123448&atid=696552
- changed the ommysql output plugin so that the (lengthy) connection
  initialization now takes place in message processing. This works much
  better with the new queued action mode (fast startup)
- fixed a bug that caused a potential hang in file and fwd output module
  varmojfekoj provided the patch - many thanks!
- bugfixed stream class offset handling on 32bit platforms
---------------------------------------------------------------------------
Version 3.10.3 (rgerhards), 2008-01-28
- fixed a bug with standard template definitions (not a big deal) - thanks
  to varmojfekoj for spotting it
- run-time instrumentation added
- implemented disk-assisted queue mode, which enables on-demand disk
  spooling if the queue's in-memory queue is exhausted
- implemented a dynamic worker thread pool for processing incoming
  messages; workers are started and shut down as need arises
- implemented a run-time instrumentation debug package
- implemented the $MainMsgQueueSaveOnShutdown config directive
- implemented the $MainMsgQueueWorkerThreadMinimumMessages config directive
- implemented the $MainMsgQueueTimeoutWorkerThreadShutdown config directive
---------------------------------------------------------------------------
Version 3.10.2 (rgerhards), 2008-01-14
- added the ability to keep stop rsyslogd without the need to drain
  the main message queue. In disk queue mode, rsyslog continues to
  run from the point where it stopped. In case of a system failure, it
  continues to process messages from the last checkpoint.
- fixed a bug that caused a segfault on startup when no $WorkDir directive
  was specified in rsyslog.conf
- provided more fine-grain control over shutdown timeouts and added a
  way to specify the enqueue timeout when the main message queue is full
- implemented $MainMsgQueueCheckpointInterval config directive
- implemented $MainMsgQueueTimeoutActionCompletion config directive
- implemented $MainMsgQueueTimeoutEnqueue config directive
- implemented $MainMsgQueueTimeoutShutdown config directive
---------------------------------------------------------------------------
Version 3.10.1 (rgerhards), 2008-01-10
- implemented the "disk" queue mode. However, it currently is of very
  limited use, because it does not support persistence over rsyslogd
  runs. So when rsyslogd is stopped, the queue is drained just as with
  the in-memory queue modes. Persistent queues will be a feature of
  the next release.
- performance-optimized string class, should bring an overall improvement
- fixed a memory leak in imudp -- thanks to varmojfekoj for the patch
- fixed a race condition that could lead to a rsyslogd hang when during
  HUP or termination
- done some doc updates
- added $WorkDirectory config directive
- added $MainMsgQueueFileName config directive
- added $MainMsgQueueMaxFileSize config directive
---------------------------------------------------------------------------
Version 3.10.0 (rgerhards), 2008-01-07
- implemented input module interface and initial input modules
- enhanced threading for input modules (each on its own thread now)
- ability to bind UDP listeners to specific local interfaces/ports and
  ability to run multiple of them concurrently
- added ability to specify listen IP address for UDP syslog server
- license changed to GPLv3
- mark messages are now provided by loadble module immark
- rklogd is no longer provided. Its functionality has now been taken over
  by imklog, a loadable input module. This offers a much better integration
  into rsyslogd and makes sure that the kernel logger process is brought
  up and down at the appropriate times
- enhanced $IncludeConfig directive to support wildcard characters
  (thanks to Michael Biebl)
- all inputs are now implemented as loadable plugins
- enhanced threading model: each input module now runs on its own thread
- enhanced message queue which now supports different queueing methods
  (among others, this can be used for performance fine-tuning)
- added a large number of new configuration directives for the new
  input modules
- enhanced multi-threading utilizing a worker thread pool for the
  main message queue
- compilation without pthreads is no longer supported
- much cleaner code due to new objects and removal of single-threading
  mode
---------------------------------------------------------------------------
Version 2.0.1 STABLE (rgerhards), 2008-01-24
- fixed a bug in integer conversion - but this function was never called,
  so it is not really a useful bug fix ;)
- fixed a bug with standard template definitions (not a big deal) - thanks
  to varmojfekoj for spotting it
- fixed a bug that caused a potential hang in file and fwd output module
  varmojfekoj provided the patch - many thanks!
---------------------------------------------------------------------------
Version 2.0.0 STABLE (rgerhards), 2008-01-02
- re-release of 1.21.2 as STABLE with no modifications except some
  doc updates
---------------------------------------------------------------------------
Version 1.21.2 (rgerhards), 2007-12-28
- created a gss-api output module. This keeps GSS-API code and
  TCP/UDP code separated. It is also important for forward-
  compatibility with v3. Please note that this change breaks compatibility
  with config files created for 1.21.0 and 1.21.1 - this was considered
  acceptable.
- fixed an error in forwarding retry code (could lead to message corruption
  but surfaced very seldom)
- increased portability for older platforms (AI_NUMERICSERV moved)
- removed socket leak in omfwd.c
- cross-platform patch for GSS-API compile problem on some platforms
  thanks to darix for the patch!
---------------------------------------------------------------------------
Version 1.21.1 (rgerhards), 2007-12-23
- small doc fix for $IncludeConfig
- fixed a bug in llDestroy()
- bugfix: fixing memory leak when message queue is full and during
  parsing. Thanks to varmojfekoj for the patch.
- bugfix: when compiled without network support, unix sockets were
  not properply closed
- bugfix: memory leak in cfsysline.c/doGetWord() fixed
---------------------------------------------------------------------------
Version 1.21.0 (rgerhards), 2007-12-19
- GSS-API support for syslog/TCP connections was added. Thanks to
  varmojfekoj for providing the patch with this functionality
- code cleanup
- enhanced $IncludeConfig directive to support wildcard filenames
- changed some multithreading synchronization
---------------------------------------------------------------------------
Version 1.20.1 (rgerhards), 2007-12-12
- corrected a debug setting that survived release. Caused TCP connections
  to be retried unnecessarily often.
- When a hostname ACL was provided and DNS resolution for that name failed,
  ACL processing was stopped at that point. Thanks to mildew for the patch.
  Fedora Bugzilla: http://bugzilla.redhat.com/show_bug.cgi?id=395911
- fixed a potential race condition, see link for details:
  http://rgerhards.blogspot.com/2007/12/rsyslog-race-condition.html
  Note that the probability of problems from this bug was very remote
- fixed a memory leak that happend when PostgreSQL date formats were
  used
---------------------------------------------------------------------------
Version 1.20.0 (rgerhards), 2007-12-07
- an output module for postgres databases has been added. Thanks to
  sur5r for contributing this code
- unloading dynamic modules has been cleaned up, we now have a
  real implementation and not just a dummy "good enough for the time
  being".
- enhanced platform independence - thanks to Bartosz Kuzma and Michael
  Biebl for their very useful contributions
- some general code cleanup (including warnings on 64 platforms, only)
---------------------------------------------------------------------------
Version 1.19.12 (rgerhards), 2007-12-03
- cleaned up the build system (thanks to Michael Biebl for the patch)
- fixed a bug where ommysql was still not compiled with -pthread option
---------------------------------------------------------------------------
Version 1.19.11 (rgerhards), 2007-11-29
- applied -pthread option to build when building for multi-threading mode
  hopefully solves an issue with segfaulting
---------------------------------------------------------------------------
Version 1.19.10 (rgerhards), 2007-10-19
- introdcued the new ":modulename:" syntax for calling module actions
  in selector lines; modified ommysql to support it. This is primarily
  an aid for further modules and a prequisite to actually allow third
  party modules to be created.
- minor fix in slackware startup script, "-r 0" is now "-r0"
- updated rsyslogd doc set man page; now in html format
- undid creation of a separate thread for the main loop -- this did not
  turn out to be needed or useful, so reduce complexity once again.
- added doc fixes provided by Michael Biebl - thanks
---------------------------------------------------------------------------
Version 1.19.9 (rgerhards), 2007-10-12
- now packaging system which again contains all components in a single
  tarball
- modularized main() a bit more, resulting in less complex code
- experimentally added an additional thread - will see if that affects
  the segfault bug we experience on some platforms. Note that this change
  is scheduled to be removed again later.
---------------------------------------------------------------------------
Version 1.19.8 (rgerhards), 2007-09-27
- improved repeated message processing
- applied patch provided by varmojfekoj to support building ommysql
  in its own way (now also resides in a plugin subdirectory);
  ommysql is now a separate package
- fixed a bug in cvthname() that lead to message loss if part
  of the source hostname would have been dropped
- created some support for distributing ommysql together with the
  main rsyslog package. I need to re-think it in the future, but
  for the time being the current mode is best. I now simply include
  one additional tarball for ommysql inside the main distribution.
  I look forward to user feedback on how this should be done best. In the
  long term, a separate project should be spawend for ommysql, but I'd
  like to do that only after the plugin interface is fully stable (what
  it is not yet).
---------------------------------------------------------------------------
Version 1.19.7 (rgerhards), 2007-09-25
- added code to handle situations where senders send us messages ending with
  a NUL character. It is now simply removed. This also caused trailing LF
  reduction to fail, when it was followed by such a NUL. This is now also
  handled.
- replaced some non-thread-safe function calls by their thread-safe
  counterparts
- fixed a minor memory leak that occured when the %APPNAME% property was
  used (I think nobody used that in practice)
- fixed a bug that caused signal handlers in cvthname() not to be restored when
  a malicious pointer record was detected and processing of the message been
  stopped for that reason (this should be really rare and can not be related
  to the segfault bug we are hunting).
- fixed a bug in cvthname that lead to passing a wrong parameter - in
  practice, this had no impact.
- general code cleanup (e.g. compiler warnings, comments)
---------------------------------------------------------------------------
Version 1.19.6 (rgerhards), 2007-09-11
- applied patch by varmojfekoj to change signal handling to the new
  sigaction API set (replacing the depreciated signal() calls and its
  friends.
- fixed a bug that in --enable-debug mode caused an assertion when the
  discard action was used
- cleaned up compiler warnings
- applied patch by varmojfekoj to FIX a bug that could cause 
  segfaults if empty properties were processed using modifying
  options (e.g. space-cc, drop-cc)
- fixed man bug: rsyslogd supports -l option
---------------------------------------------------------------------------
Version 1.19.5 (rgerhards), 2007-09-07
- changed part of the CStr interface so that better error tracking
  is provided and the calling sequence is more intuitive (there were
  invalid calls based on a too-weired interface)
- (hopefully) fixed some remaining bugs rooted in wrong use of 
  the CStr class. These could lead to program abort.
- applied patch by varmojfekoj two fix two potential segfault situations
- added $ModDir config directive
- modified $ModLoad so that an absolute path may be specified as
  module name (e.g. /rsyslog/ommysql.so)
---------------------------------------------------------------------------
Version 1.19.4 (rgerhards/varmojfekoj), 2007-09-04
- fixed a number of small memory leaks - thanks varmojfekoj for patching
- fixed an issue with CString class that could lead to rsyslog abort
  in tplToString() - thanks varmojfekoj for patching
- added a man-version of the config file documenation - thanks to Michel
  Samia for providing the man file
- fixed bug: a template like this causes an infinite loop:
  $template opts,"%programname:::a,b%"
  thanks varmojfekoj for the patch
- fixed bug: case changing options crash freeing the string pointer
  because they modify it: $template opts2,"%programname::1:lowercase%"
  thanks varmojfekoj for the patch
---------------------------------------------------------------------------
Version 1.19.3 (mmeckelein/varmojfekoj), 2007-08-31
- small mem leak fixed (after calling parseSelectorAct) - Thx varmojkekoj
- documentation section "Regular File" und "Blocks" updated
- solved an issue with dynamic file generation - Once again many thanks
  to varmojfekoj
- the negative selector for program name filter (Blocks) does not work as
  expected - Thanks varmojfekoj for patching
- added forwarding information to sysklogd (requires special template)
  to config doc
---------------------------------------------------------------------------
Version 1.19.2 (mmeckelein/varmojfekoj), 2007-08-28
- a specifically formed message caused a segfault - Many thanks varmojfekoj
  for providing a patch
- a typo and a weird condition are fixed in msg.c - Thanks again
  varmojfekoj 
- on file creation the file was always owned by root:root. This is fixed
  now - Thanks ypsa for solving this issue
---------------------------------------------------------------------------
Version 1.19.1 (mmeckelein), 2007-08-22
- a bug that caused a high load when a TCP/UDP connection was closed is 
  fixed now - Thanks mildew for solving this issue
- fixed a bug which caused a segfault on reinit - Thx varmojfekoj for the
  patch
- changed the hardcoded module path "/lib/rsyslog" to $(pkglibdir) in order
  to avoid trouble e.g. on 64 bit platforms (/lib64) - many thanks Peter
  Vrabec and darix, both provided a patch for solving this issue
- enhanced the unloading of modules - thanks again varmojfekoj
- applied a patch from varmojfekoj which fixes various little things in
  MySQL output module
---------------------------------------------------------------------------
Version 1.19.0 (varmojfekoj/rgerhards), 2007-08-16
- integrated patch from varmojfekoj to make the mysql module a loadable one
  many thanks for the patch, MUCH appreciated
---------------------------------------------------------------------------
Version 1.18.2 (rgerhards), 2007-08-13
- fixed a bug in outchannel code that caused templates to be incorrectly
  parsed
- fixed a bug in ommysql that caused a wrong ";template" missing message
- added some code for unloading modules; not yet fully complete (and we do
  not yet have loadable modules, so this is no problem)
- removed debian subdirectory by request of a debian packager (this is a special
  subdir for debian and there is also no point in maintaining it when there
  is a debian package available - so I gladly did this) in some cases
- improved overall doc quality (some pages were quite old) and linked to
  more of the online resources.
- improved /contrib/delete_mysql script by adding a host option and some
  other minor modifications
---------------------------------------------------------------------------
Version 1.18.1 (rgerhards), 2007-08-08
- applied a patch from varmojfekoj which solved a potential segfault
  of rsyslogd on HUP
- applied patch from Michel Samia to fix compilation when the pthreads
  feature is disabled
- some code cleanup (moved action object to its own file set)
- add config directive $MainMsgQueueSize, which now allows to configure the
  queue size dynamically
- all compile-time settings are now shown in rsyslogd -v, not just the
  active ones
- enhanced performance a little bit more
- added config file directive $ActionResumeInterval
- fixed a bug that prevented compilation under debian sid
- added a contrib directory for user-contributed useful things
---------------------------------------------------------------------------
Version 1.18.0 (rgerhards), 2007-08-03
- rsyslog now supports fallback actions when an action did not work. This
  is a great feature e.g. for backup database servers or backup syslog
  servers
- modified rklogd to only change the console log level if -c is specified
- added feature to use multiple actions inside a single selector
- implemented $ActionExecOnlyWhenPreviousIsSuspended config directive
- error messages during startup are now spit out to the configured log
  destinations
---------------------------------------------------------------------------
Version 1.17.6 (rgerhards), 2007-08-01
- continued to work on output module modularization - basic stage of
  this work is now FINISHED
- fixed bug in OMSRcreate() - always returned SR_RET_OK
- fixed a bug that caused ommysql to always complain about missing
  templates
- fixed a mem leak in OMSRdestruct - freeing the object itself was
  forgotten - thanks to varmojfekoj for the patch
- fixed a memory leak in syslogd/init() that happend when the config
  file could not be read - thanks to varmojfekoj for the patch
- fixed insufficient memory allocation in addAction() and its helpers.
  The initial fix and idea was developed by mildew, I fine-tuned
  it a bit. Thanks a lot for the fix, I'd probably had pulled out my
  hair to find the bug...
- added output of config file line number when a parsing error occured
- fixed bug in objomsr.c that caused program to abort in debug mode with
  an invalid assertion (in some cases)
- fixed a typo that caused the default template for MySQL to be wrong.
  thanks to mildew for catching this.
- added configuration file command $DebugPrintModuleList and
  $DebugPrintCfSysLineHandlerList
- fixed an invalid value for the MARK timer - unfortunately, there was
  a testing aid left in place. This resulted in quite frequent MARK messages
- added $IncludeConfig config directive
- applied a patch from mildew to prevent rsyslogd from freezing under heavy
  load. This could happen when the queue was full. Now, we drop messages
  but rsyslogd remains active.
---------------------------------------------------------------------------
Version 1.17.5 (rgerhards), 2007-07-30
- continued to work on output module modularization
- fixed a missing file bug - thanks to Andrea Montanari for reporting
  this problem
- fixed a problem with shutting down the worker thread and freeing the
  selector_t list - this caused messages to be lost, because the
  message queue was not properly drained before the selectors got
  destroyed.
---------------------------------------------------------------------------
Version 1.17.4 (rgerhards), 2007-07-27
- continued to work on output module modularization
- fixed a situation where rsyslogd could create zombie processes
  thanks to mildew for the patch
- applied patch from Michel Samia to fix compilation when NOT
  compiled for pthreads
---------------------------------------------------------------------------
Version 1.17.3 (rgerhards), 2007-07-25
- continued working on output module modularization
- fixed a bug that caused rsyslogd to segfault on exit (and
  probably also on HUP), when there was an unsent message in a selector
  that required forwarding and the dns lookup failed for that selector
  (yes, it was pretty unlikely to happen;))
  thanks to varmojfekoj <varmojfekoj@gmail.com> for the patch
- fixed a memory leak in config file parsing and die()
  thanks to varmojfekoj <varmojfekoj@gmail.com> for the patch
- rsyslogd now checks on startup if it is capable to performa any work
  at all. If it cant, it complains and terminates
  thanks to Michel Samia for providing the patch!
- fixed a small memory leak when HUPing syslogd. The allowed sender
  list now gets freed. thanks to mildew for the patch.
- changed the way error messages in early startup are logged. They
  now do no longer use the syslogd code directly but are rather
  send to stderr.
---------------------------------------------------------------------------
Version 1.17.2 (rgerhards), 2007-07-23
- made the port part of the -r option optional. Needed for backward
  compatibility with sysklogd
- replaced system() calls with something more reasonable. Please note that
  this might break compatibility with some existing configuration files.
  We accept this in favour of the gained security.
- removed a memory leak that could occur if timegenerated was used in
  RFC 3164 format in templates
- did some preparation in msg.c for advanced multithreading - placed the
  hooks, but not yet any active code
- worked further on modularization
- added $ModLoad MySQL (dummy) config directive
- added DropTrailingLFOnReception config directive
---------------------------------------------------------------------------
Version 1.17.1 (rgerhards), 2007-07-20
- fixed a bug that caused make install to install rsyslogd and rklogd under
  the wrong names
- fixed bug that caused $AllowedSenders to handle IPv6 scopes incorrectly;
  also fixed but that could grabble $AllowedSender wildcards. Thanks to
  mildew@gmail.com for the patch
- minor code cleanup - thanks to Peter Vrabec for the patch
- fixed minimal memory leak on HUP (caused by templates)
  thanks to varmojfekoj <varmojfekoj@gmail.com> for the patch
- fixed another memory leak on HUPing and on exiting rsyslogd
  again thanks to varmojfekoj <varmojfekoj@gmail.com> for the patch
- code cleanup (removed compiler warnings)
- fixed portability bug in configure.ac - thanks to Bartosz Kuźma for patch
- moved msg object into its own file set
- added the capability to continue trying to write log files when the
  file system is full. Functionality based on patch by Martin Schulze
  to sysklogd package.
---------------------------------------------------------------------------
Version 1.17.0 (RGer), 2007-07-17
- added $RepeatedLineReduction config parameter
- added $EscapeControlCharactersOnReceive config parameter
- added $ControlCharacterEscapePrefix config parameter
- added $DirCreateMode config parameter
- added $CreateDirs config parameter
- added $DebugPrintTemplateList config parameter
- added $ResetConfigVariables config parameter
- added $FileOwner config parameter
- added $FileGroup config parameter
- added $DirOwner config parameter
- added $DirGroup config parameter
- added $FailOnChownFailure config parameter
- added regular expression support to the filter engine
  thanks to Michel Samia for providing the patch!
- enhanced $AllowedSender functionality. Credits to mildew@gmail.com for
  the patch doing that
  - added IPv6 support
  - allowed DNS hostnames
  - allowed DNS wildcard names
- added new option $DropMsgsWithMaliciousDnsPTRRecords
- added autoconf so that rfc3195d, rsyslogd and klogd are stored to /sbin
- added capability to auto-create directories with dynaFiles
---------------------------------------------------------------------------
Version 1.16.0 (RGer/Peter Vrabec), 2007-07-13 - The Friday, 13th Release ;)
- build system switched to autotools
- removed SYSV preprocessor macro use, replaced with autotools equivalents
- fixed a bug that caused rsyslogd to segfault when TCP listening was
  disabled and it terminated
- added new properties "syslogfacility-text" and "syslogseverity-text"
  thanks to varmojfekoj <varmojfekoj@gmail.com> for the patch
- added the -x option to disable hostname dns reslution
  thanks to varmojfekoj <varmojfekoj@gmail.com> for the patch
- begun to better modularize syslogd.c - this is an ongoing project; moved
  type definitions to a separate file
- removed some now-unused fields from struct filed
- move file size limit fields in struct field to the "right spot" (the file
  writing part of the union - f_un.f_file)
- subdirectories linux and solaris are no longer part of the distribution
  package. This is not because we cease support for them, but there are no
  longer any files in them after the move to autotools
---------------------------------------------------------------------------
Version 1.15.1 (RGer), 2007-07-10
- fixed a bug that caused a dynaFile selector to stall when there was
  an open error with one file 
- improved template processing for dynaFiles; templates are now only
  looked up during initialization - speeds up processing
- optimized memory layout in struct filed when compiled with MySQL
  support
- fixed a bug that caused compilation without SYSLOG_INET to fail
- re-enabled the "last message repeated n times" feature. This
  feature was not taken care of while rsyslogd evolved from sysklogd
  and it was more or less defunct. Now it is fully functional again.
- added system properties: $NOW, $YEAR, $MONTH, $DAY, $HOUR, $MINUTE
- fixed a bug in iovAsString() that caused a memory leak under stress
  conditions (most probably memory shortage). This was unlikely to
  ever happen, but it doesn't hurt doing it right
- cosmetic: defined type "uchar", change all unsigned chars to uchar
---------------------------------------------------------------------------
Version 1.15.0 (RGer), 2007-07-05
- added ability to dynamically generate file names based on templates
  and thus properties. This was a much-requested feature. It makes
  life easy when it e.g. comes to splitting files based on the sender
  address.
- added $umask and $FileCreateMode config file directives
- applied a patch from Bartosz Kuzma to compile cleanly under NetBSD
- checks for extra (unexpected) characters in system config file lines
  have been added
- added IPv6 documentation - was accidently missing from CVS
- begun to change char to unsigned char
---------------------------------------------------------------------------
Version 1.14.2 (RGer), 2007-07-03
** this release fixes all known nits with IPv6 **
- restored capability to do /etc/service lookup for "syslog"
  service when -r 0 was given
- documented IPv6 handling of syslog messages
- integrate patch from Bartosz Kuźma to make rsyslog compile under
  Solaris again (the patch replaced a strndup() call, which is not
  available under Solaris
- improved debug logging when waiting on select
- updated rsyslogd man page with new options (-46A)
---------------------------------------------------------------------------
Version 1.14.1 (RGer/Peter Vrabec), 2007-06-29
- added Peter Vrabec's patch for IPv6 TCP
- prefixed all messages send to stderr in rsyslogd with "rsyslogd: "
---------------------------------------------------------------------------
Version 1.14.0 (RGer/Peter Vrabec), 2007-06-28
- Peter Vrabec provided IPv6 for rsyslog, so we are now IPv6 enabled
  IPv6 Support is currently for UDP only, TCP is to come soon.
  AllowedSender configuration does not yet work for IPv6.
- fixed code in iovCreate() that broke C's strict aliasing rules 
- fixed some char/unsigned char differences that forced the compiler
  to spit out warning messages
- updated the Red Hat init script to fix a known issue (thanks to
  Peter Vrabec)
---------------------------------------------------------------------------
Version 1.13.5 (RGer), 2007-06-22
- made the TCP session limit configurable via command line switch
  now -t <port>,<max sessions>
- added man page for rklogd(8) (basically a copy from klogd, but now
  there is one...)
- fixed a bug that caused internal messages (e.g. rsyslogd startup) to
  appear without a tag.
- removed a minor memory leak that occurred when TAG processing requalified
  a HOSTNAME to be a TAG (and a TAG already was set).
- removed potential small memory leaks in MsgSet***() functions. There
  would be a leak if a property was re-set, something that happened
  extremely seldom.
---------------------------------------------------------------------------
Version 1.13.4 (RGer), 2007-06-18
- added a new property "PRI-text", which holds the PRI field in
  textual form (e.g. "syslog.info")
- added alias "syslogseverity" for "syslogpriority", which is a
  misleading property name that needs to stay for historical
  reasons (and backward-compatility)
- added doc on how to record PRI value in log file
- enhanced signal handling in klogd, including removal of an unsafe
  call to the logging system during signal handling
---------------------------------------------------------------------------
Version 1.13.3 (RGer), 2007-06-15
- create a version of syslog.c from scratch. This is now
  - highly optimized for rsyslog
  - removes an incompatible license problem as the original
    version had a BSD license with advertising clause
  - fixed in the regard that rklogd will continue to work when
    rsysogd has been restarted (the original version, as well
    as sysklogd, will remain silent then)
  - solved an issue with an extra NUL char at message end that the
    original version had
- applied some changes to klogd to care for the new interface
- fixed a bug in syslogd.c which prevented compiling under debian
---------------------------------------------------------------------------
Version 1.13.2 (RGer), 2007-06-13
- lib order in makefile patched to facilitate static linking - thanks
  to Bennett Todd for providing the patch
- Integrated a patch from Peter Vrabec (pvrabec@redheat.com):
  - added klogd under the name of rklogd (remove dependency on
    original sysklogd package
  - createDB.sql now in UTF
  - added additional config files for use on Red Hat
---------------------------------------------------------------------------
Version 1.13.1 (RGer), 2007-02-05
- changed the listen backlog limit to a more reasonable value based on
  the maximum number of TCP connections configurd (10% + 5) - thanks to Guy
  Standen for the hint (actually, the limit was 5 and that was a 
  left-over from early testing).
- fixed a bug in makefile which caused DB-support to be disabled when
  NETZIP support was enabled
- added the -e option to allow transmission of every message to remote
  hosts (effectively turns off duplicate message suppression)
- (somewhat) improved memory consumption when compiled with MySQL support
- looks like we fixed an incompatibility with MySQL 5.x and above software
  At least in one case, the remote server name was destroyed, leading to 
  a connection failure. The new, improved code does not have this issue and
  so we see this as solved (the new code is generally somewhat better, so
  there is a good chance we fixed this incompatibility).
---------------------------------------------------------------------------
Version 1.13.0 (RGer), 2006-12-19
- added '$' as ToPos proptery replacer specifier - means "up to the
  end of the string"
- property replacer option "escape-cc", "drop-cc" and "space-cc"  added
- changed the handling of \0 characters inside syslog messages. We now
  consistently escape them to "#000". This is somewhat recommended in
  the draft-ietf-syslog-protocol-19 draft. While the real recomendation
  is to not escape any characters at all, we can not do this without
  considerable modification of the code. So we escape it to "#000", which
  is consistent with a sample found in the Internet-draft.
- removed message glue logic (see printchopped() comment for details)
  Also caused removal of parts table and thus some improvements in
  memory usage.
- changed the default MAXLINE to 2048 to take care of recent syslog
  standardization efforts (can easily be changed in syslogd.c)
- added support for byte-counted TCP syslog messages (much like
  syslog-transport-tls-05 Internet Draft). This was necessary to
  support compression over TCP.
- added support for receiving compressed syslog messages
- added support for sending compressed syslog messages
- fixed a bug where the last message in a syslog/tcp stream was
  lost if it was not properly terminated by a LF character
---------------------------------------------------------------------------
Version 1.12.3 (RGer), 2006-10-04
- implemented some changes to support Solaris (but support is not
  yet complete)
- commented out (via #if 0) some methods that are currently not being use
  but should be kept for further us
- added (interim) -u 1 option to turn off hostname and tag parsing
- done some modifications to better support Fedora
- made the field delimiter inside property replace configurable via
  template
- fixed a bug in property replacer: if fields were used, the delimitor
  became part of the field. Up until now, this was barely noticable as 
  the delimiter as TAB only and thus invisible to a human. With other
  delimiters available now, it quickly showed up. This bug fix might cause
  some grief to existing installations if they used the extra TAB for
  whatever reasons - sorry folks... Anyhow, a solution is easy: just add
  a TAB character contstant into your template. Thus, there has no attempt
  been made to do this in a backwards-compatible way.
---------------------------------------------------------------------------
Version 1.12.2 (RGer), 2006-02-15
- fixed a bug in the RFC 3339 date formatter. An extra space was added
  after the actual timestamp
- added support for providing high-precision RFC3339 timestamps for
  (rsyslogd-)internally-generated messages
- very (!) experimental support for syslog-protocol internet draft
  added (the draft is experimental, the code is solid ;))
- added support for field-extracting in the property replacer
- enhanced the legacy-syslog parser so that it can interpret messages
  that do not contain a TIMESTAMP
- fixed a bug that caused the default socket (usually /dev/log) to be
  opened even when -o command line option was given
- fixed a bug in the Debian sample startup script - it caused rsyslogd
  to listen to remote requests, which it shouldn't by default
---------------------------------------------------------------------------
Version 1.12.1 (RGer), 2005-11-23
- made multithreading work with BSD. Some signal-handling needed to be
  restructured. Also, there might be a slight delay of up to 10 seconds
  when huping and terminating rsyslogd under BSD
- fixed a bug where a NULL-pointer was passed to printf() in logmsg().
- fixed a bug during "make install" where rc3195d was not installed
  Thanks to Bennett Todd for spotting this.
- fixed a bug where rsyslogd dumped core when no TAG was found in the
  received message
- enhanced message parser so that it can deal with missing hostnames
  in many cases (may not be totally fail-safe)
- fixed a bug where internally-generated messages did not have the correct
  TAG
---------------------------------------------------------------------------
Version 1.12.0 (RGer), 2005-10-26
- moved to a multi-threaded design. single-threading is still optionally
  available. Multi-threading is experimental!
- fixed a potential race condition. In the original code, marking was done
  by an alarm handler, which could lead to all sorts of bad things. This
  has been changed now. See comments in syslogd.c/domark() for details.
- improved debug output for property-based filters
- not a code change, but: I have checked all exit()s to make sure that
  none occurs once rsyslogd has started up. Even in unusual conditions
  (like low-memory conditions) rsyslogd somehow remains active. Of course,
  it might loose a message or two, but at least it does not abort and it
  can also recover when the condition no longer persists.
- fixed a bug that could cause loss of the last message received
  immediately before rsyslogd was terminated.
- added comments on thread-safety of global variables in syslogd.c
- fixed a small bug: spurios printf() when TCP syslog was used
- fixed a bug that causes rsyslogd to dump core on termination when one
  of the selector lines did not receive a message during the run (very
  unlikely)
- fixed an one-too-low memory allocation in the TCP sender. Could result
  in rsyslogd dumping core.
- fixed a bug with regular expression support (thanks to Andres Riancho)
- a little bit of code restructuring (especially main(), which was
  horribly large)
---------------------------------------------------------------------------
Version 1.11.1 (RGer), 2005-10-19
- support for BSD-style program name and host blocks
- added a new property "programname" that can be used in templates
- added ability to specify listen port for rfc3195d
- fixed a bug that rendered the "startswith" comparison operation
  unusable.
- changed more functions to "static" storage class to help compiler
  optimize (should have been static in the first place...)
- fixed a potential memory leak in the string buffer class destructor.
  As the destructur was previously never called, the leak did not actually
  appear.
- some internal restructuring in anticipation/preparation of minimal
  multi-threading support
- rsyslogd still shares some code with the sysklogd project. Some patches
  for this shared code have been brought over from the sysklogd CVS.
---------------------------------------------------------------------------
Version 1.11.0 (RGer), 2005-10-12
- support for receiving messages via RFC 3195; added rfc3195d for that
  purpose
- added an additional guard to prevent rsyslogd from aborting when the
  2gb file size limit is hit. While a user can configure rsyslogd to
  handle such situations, it would abort if that was not done AND large
  file support was not enabled (ok, this is hopefully an unlikely scenario)
- fixed a bug that caused additional Unix domain sockets to be incorrectly
  processed - could lead to message loss in extreme cases
---------------------------------------------------------------------------
Version 1.10.2 (RGer), 2005-09-27
- added comparison operations in property-based filters:
  * isequal
  * startswith
- added ability to negate all property-based filter comparison operations
  by adding a !-sign right in front of the operation name
- added the ability to specify remote senders for UDP and TCP
  received messages. Allows to block all but well-known hosts
- changed the $-config line directives to be case-INsensitive
- new command line option -w added: "do not display warnings if messages
  from disallowed senders are received"
- fixed a bug that caused rsyslogd to dump core when the compare value
  was not quoted in property-based filters
- fixed a bug in the new CStr compare function which lead to invalid
  results (fortunately, this function was not yet used widely)
- added better support for "debugging" rsyslog.conf property filters
  (only if -d switch is given)
- changed some function definitions to static, which eventually enables
  some compiler optimizations
- fixed a bug in MySQL code; when a SQL error occured, rsyslogd could
  run in a tight loop. This was due to invalid sequence of error reporting
  and is now fixed.
---------------------------------------------------------------------------
Version 1.10.1 (RGer), 2005-09-23
- added the ability to execute a shell script as an action.
  Thanks to Bjoern Kalkbrenner for providing the code!
- fixed a bug in the MySQL code; due to the bug the automatic one-time
  retry after an error did not happen - this lead to error message in
  cases where none should be seen (e.g. after a MySQL restart)
- fixed a security issue with SQL-escaping in conjunction with
  non-(SQL-)standard MySQL features.
---------------------------------------------------------------------------
Version 1.10.0 (RGer), 2005-09-20
  REMINDER: 1.10 is the first unstable version if the 1.x series!
- added the capability to filter on any property in selector lines
  (not just facility and priority)
- changed stringbuf into a new counted string class
- added support for a "discard" action. If a selector line with
  discard (~ character) is found, no selector lines *after* that
  line will be processed.
- thanks to Andres Riancho, regular expression support has been
  added to the template engine
- added the FROMHOST property in the template processor, which could
  previously not be obtained. Thanks to Cristian Testa for pointing
  this out and even providing a fix.
- added display of compile-time options to -v output
- performance improvement for production build - made some checks
  to happen only during debug mode
- fixed a problem with compiling on SUSE and - while doing so - removed
  the socket call to set SO_BSDCOMPAT in cases where it is obsolete.
---------------------------------------------------------------------------
Version 1.0.4 (RGer), 2006-02-01
- a small but important fix: the tcp receiver had two forgotten printf's
  in it that caused a lot of unnecessary output to stdout. This was
  important enough to justify a new release
---------------------------------------------------------------------------
Version 1.0.3 (RGer), 2005-11-14
- added an additional guard to prevent rsyslogd from aborting when the
  2gb file size limit is hit. While a user can configure rsyslogd to
  handle such situations, it would abort if that was not done AND large
  file support was not enabled (ok, this is hopefully an unlikely scenario)
- fixed a bug that caused additional Unix domain sockets to be incorrectly
  processed - could lead to message loss in extreme cases
- applied some patches available from the sysklogd project to code
  shared from there
- fixed a bug that causes rsyslogd to dump core on termination when one
  of the selector lines did not receive a message during the run (very
  unlikely)
- fixed an one-too-low memory allocation in the TCP sender. Could result
  in rsyslogd dumping core.
- fixed a bug in the TCP sender that caused the retry logic to fail
  after an error or receiver overrun
- fixed a bug in init() that could lead to dumping core
- fixed a bug that could lead to dumping core when no HOSTNAME or no TAG
  was present in the syslog message
---------------------------------------------------------------------------
Version 1.0.2 (RGer), 2005-10-05
- fixed an issue with MySQL error reporting. When an error occured,
  the MySQL driver went into an endless loop (at least in most cases).
---------------------------------------------------------------------------
Version 1.0.1 (RGer), 2005-09-23
- fixed a security issue with SQL-escaping in conjunction with
  non-(SQL-)standard MySQL features.
---------------------------------------------------------------------------
Version 1.0.0 (RGer), 2005-09-12
- changed install doc to cover daily cron scripts - a trouble source
- added rc script for slackware (provided by Chris Elvidge - thanks!) 
- fixed a really minor bug in usage() - the -r option was still
  reported as without the port parameter
---------------------------------------------------------------------------
Version 0.9.8 (RGer), 2005-09-05
- made startup and shutdown message more consistent and included the
  pid, so that they can be easier correlated. Used syslog-protocol
  structured data format for this purpose.
- improved config info in startup message, now tells not only
  if it is listening remote on udp, but also for tcp. Also includes
  the port numbers. The previous startup message was misleading, because
  it did not say "remote reception" if rsyslogd was only listening via
  tcp (but not via udp).
- added a "how can you help" document to the doc set
---------------------------------------------------------------------------
Version 0.9.7 (RGer), 2005-08-15
- some of the previous doc files (like INSTALL) did not properly
  reflect the changes to the build process and the new doc. Fixed
  that.
- changed syslogd.c so that when compiled without database support,
  an error message is displayed when a database action is detected
  in the config file (previously this was used as an user rule ;))
- fixed a bug in the os-specific Makefiles which caused MySQL
  support to not be compiled, even if selected
---------------------------------------------------------------------------
Version 0.9.6 (RGer), 2005-08-09
- greatly enhanced documentation. Now available in html format in
  the "doc" folder and FreeBSD. Finally includes an install howto.
- improved MySQL error messages a little - they now show up as log
  messages, too (formerly only in debug mode)
- added the ability to specify the listen port for udp syslog.
  WARNING: This introduces an incompatibility. Formerly, udp
  syslog was enabled by the -r command line option. Now, it is
  "-r [port]", which is consistent with the tcp listener. However,
  just -r will now return an error message.
- added sample startup scripts for Debian and FreeBSD
- added support for easy feature selection in the makefile. Un-
  fortunately, this also means I needed to spilt the make file
  for different OS and distros. There are some really bad syntax
  differences between FreeBSD and Linux make.
---------------------------------------------------------------------------
Version 0.9.5 (RGer), 2005-08-01
- the "semicolon bug" was actually not (fully) solved in 0.9.4. One
  part of the bug was solved, but another still existed. This one
  is fixed now, too.
- the "semicolon bug" actually turned out to be a more generic bug.
  It appeared whenever an invalid template name was given. With some
  selector actions, rsyslogd dumped core, with other it "just" had
  a small ressource leak with others all worked well. These anomalies
  are now fixed. Note that they only appeared during system initaliziation
  once the system was running, nothing bad happened.
- improved error reporting for template errors on startup. They are now
  shown on the console and the start-up tty. Formerly, they were only
  visible in debug mode.
- support for multiple instances of rsyslogd on a single machine added
- added new option "-o" --> omit local unix domain socket. This option
  enables rsyslogd NOT to listen to the local socket. This is most
  helpful when multiple instances of rsyslogd (or rsyslogd and another
  syslogd) shall run on a single system.
- added new option "-i <pidfile>" which allows to specify the pidfile.
  This is needed when multiple instances of rsyslogd are to be run.
- the new project home page is now online at www.rsyslog.com
---------------------------------------------------------------------------
Version 0.9.4 (RGer), 2005-07-25
- finally added the TCP sender. It now supports non-blocking mode, no
  longer disabling message reception during connect. As it is now, it
  is usable in production. The code could be more sophisticated, but
  I've kept it short in anticipation of the move to liblogging, which
  will lead to the removal of the code just written ;)
- the "exiting on signal..." message still had the "syslogd" name in 
  it. Changed this to "rsyslogd", as we do not have a large user base
  yet, this should pose no problem.
- fixed "the semiconlon" bug. rsyslogd dumped core if a write-db action
  was specified but no semicolon was given after the password (an empty
  template was ok, but the semicolon needed to be present).
- changed a default for traditional output format. During testing, it
  was seen that the timestamp written to file in default format was
  the time of message reception, not the time specified in the TIMESTAMP
  field of the message itself. Traditionally, the message TIMESTAMP is
  used and this has been changed now.
---------------------------------------------------------------------------
Version 0.9.3 (RGer), 2005-07-19
- fixed a bug in the message parser. In June, the RFC 3164 timestamp
  was not correctly parsed (yes, only in June and some other months,
  see the code comment to learn why...)
- added the ability to specify the destination port when forwarding
  syslog messages (both for TCP and UDP)
- added an very experimental TCP sender (activated by
  @@machine:port in config). This is not yet for production use. If
  the receiver is not alive, rsyslogd will wait quite some time until
  the connection request times out, which most probably leads to
  loss of incoming messages.

---------------------------------------------------------------------------
Version 0.9.2 (RGer), around 2005-07-06
- I intended to change the maxsupported message size to 32k to
  support IHE - but given the memory inefficiency in the usual use
  cases, I have not done this. I have, however, included very
  specific instructions on how to do this in the source code. I have
  also done some testing with 32k messages, so you can change the
  max size without taking too much risk.
- added a syslog/tcp receiver; we now can receive messages via
  plain tcp, but we can still send only via UDP. The syslog/tcp
  receiver is the primary enhancement of this release.
- slightly changed some error messages that contained a spurios \n at
  the end of the line (which gives empty lines in your log...)

---------------------------------------------------------------------------
Version 0.9.1 (RGer)
- fixed code so that it compiles without errors under FreeBSD
- removed now unused function "allocate_log()" from syslogd.c
- changed the make file so that it contains more defines for
  different environments (in the long term, we need a better
  system for disabling/enabling features...)
- changed some printf's printing off_t types to %lld and
  explicit (long long) casts. I tried to figure out the exact type,
  but did not succeed in this. In the worst case, ultra-large peta-
  byte files will now display funny informational messages on rollover,
  something I think we can live with for the next 10 years or so...

---------------------------------------------------------------------------
Version 0.9.0 (RGer)
- changed the filed structure to be a linked list. Previously, it
  was a table - well, for non-SYSV it was defined as linked list,
  but from what I see that code did no longer work after my
  modifications. I am now using a linked list in general because
  that is needed for other upcoming modifications.
- fixed a bug that caused rsyslogd not to listen to anything if
  the configuration file could not be read
- pervious versions disabled network logging (send/receive) if
  syslog/udp port was not in /etc/services. Now defaulting to
  port 514 in this case.
- internal error messages are now supported up to 256 bytes
- error message seen during config file read are now also displayed
  to the attached tty and not only the console
- changed some error messages during init to be sent to the console
  and/or emergency log. Previously, they were only seen if the
  -d (debug) option was present on the command line.
- fixed the "2gb file issue on 32bit systems". If a file grew to
  more than 2gb, the syslogd was aborted with "file size exceeded". 
  Now, defines have been added according to
  http://www.daimi.au.dk/~kasperd/comp.os.linux.development.faq.html#LARGEFILE
  Testing revealed that they work ;)
  HOWEVER, if your file system, glibc, kernel, whatever does not
  support files larger 2gb, you need to set a file size limit with
  the new output channel mechanism.
- updated man pages to reflect the changes

---------------------------------------------------------------------------
Version 0.8.4

- improved -d debug output (removed developer-only content)
- now compiles under FreeBSD and NetBSD (only quick testing done on NetBSD)
---------------------------------------------------------------------------
Version 0.8.3

- security model in "make install" changed
- minor doc updates
---------------------------------------------------------------------------
Version 0.8.2

- added man page for rsyslog.conf and rsyslogd
- gave up on the concept of rsyslog being a "drop in" replacement
  for syslogd. Now, the user installs rsyslogd and also needs to
  adjust his system settings to this specifically. This also lead
  to these changes:
  * changed Makefile so that install now installs rsyslogd instead
    of dealing with syslogd
  * changed the default config file name to rsyslog.conf
---------------------------------------------------------------------------
Version 0.8.1

- fixed a nasty memory leak (probably not the last one with this release)
- some enhancements to Makefile as suggested by Bennett Todd
- syslogd-internal messages (like restart) were missing the hostname
  this has been corrected
---------------------------------------------------------------------------
Version 0.8.0

Initial testing release. Based on the sysklogd package. Thanks to the
sysklogd maintainers for all their good work!
---------------------------------------------------------------------------

----------------------------------------------------------------------
The following comments are from the stock syslogd.c source. They provide
some insight into what happened to the source before we forked
rsyslogd. However, much of the code already has been replaced and more
is to be replaced. So over time, these comments become less valuable.
I have moved them out of the syslogd.c file to shrink it, especially
as a lot of them do no longer apply. For historical reasons and
understanding of how the daemon evolved, they are probably still
helpful.
 * Author: Eric Allman
 * extensive changes by Ralph Campbell
 * more extensive changes by Eric Allman (again)
 *
 * Steve Lord:	Fix UNIX domain socket code, added linux kernel logging
 *		change defines to
 *		SYSLOG_INET	- listen on a UDP socket
 *		SYSLOG_UNIXAF	- listen on unix domain socket
 *		SYSLOG_KERNEL	- listen to linux kernel
 *
 * Mon Feb 22 09:55:42 CST 1993:  Dr. Wettstein
 * 	Additional modifications to the source.  Changed priority scheme
 *	to increase the level of configurability.  In its stock configuration
 *	syslogd no longer logs all messages of a certain priority and above
 *	to a log file.  The * wildcard is supported to specify all priorities.
 *	Note that this is a departure from the BSD standard.
 *
 *	Syslogd will now listen to both the inetd and the unixd socket.  The
 *	strategy is to allow all local programs to direct their output to
 *	syslogd through the unixd socket while the program listens to the
 *	inetd socket to get messages forwarded from other hosts.
 *
 * Fri Mar 12 16:55:33 CST 1993:  Dr. Wettstein
 *	Thanks to Stephen Tweedie (dcs.ed.ac.uk!sct) for helpful bug-fixes
 *	and an enlightened commentary on the prioritization problem.
 *
 *	Changed the priority scheme so that the default behavior mimics the
 *	standard BSD.  In this scenario all messages of a specified priority
 *	and above are logged.
 *
 *	Add the ability to specify a wildcard (=) as the first character
 *	of the priority name.  Doing this specifies that ONLY messages with
 *	this level of priority are to be logged.  For example:
 *
 *		*.=debug			/usr/adm/debug
 *
 *	Would log only messages with a priority of debug to the /usr/adm/debug
 *	file.
 *
 *	Providing an * as the priority specifies that all messages are to be
 *	logged.  Note that this case is degenerate with specifying a priority
 *	level of debug.  The wildcard * was retained because I believe that
 *	this is more intuitive.
 *
 * Thu Jun 24 11:34:13 CDT 1993:  Dr. Wettstein
 *	Modified sources to incorporate changes in libc4.4.  Messages from
 *	syslog are now null-terminated, syslogd code now parses messages
 *	based on this termination scheme.  Linux as of libc4.4 supports the
 *	fsync system call.  Modified code to fsync after all writes to
 *	log files.
 *
 * Sat Dec 11 11:59:43 CST 1993:  Dr. Wettstein
 *	Extensive changes to the source code to allow compilation with no
 *	complaints with -Wall.
 *
 *	Reorganized the facility and priority name arrays so that they
 *	compatible with the syslog.h source found in /usr/include/syslog.h.
 *	NOTE that this should really be changed.  The reason I do not
 *	allow the use of the values defined in syslog.h is on account of
 *	the extensions made to allow the wildcard character in the
 *	priority field.  To fix this properly one should malloc an array,
 *	copy the contents of the array defined by syslog.h and then
 *	make whatever modifications that are desired.  Next round.
 *
 * Thu Jan  6 12:07:36 CST 1994:  Dr. Wettstein
 *	Added support for proper decomposition and re-assembly of
 *	fragment messages on UNIX domain sockets.  Lack of this capability
 *	was causing 'partial' messages to be output.  Since facility and
 *	priority information is encoded as a leader on the messages this
 *	was causing lines to be placed in erroneous files.
 *
 *	Also added a patch from Shane Alderton (shane@ion.apana.org.au) to
 *	correct a problem with syslogd dumping core when an attempt was made
 *	to write log messages to a logged-on user.  Thank you.
 *
 *	Many thanks to Juha Virtanen (jiivee@hut.fi) for a series of
 *	interchanges which lead to the fixing of problems with messages set
 *	to priorities of none and emerg.  Also thanks to Juha for a patch
 *	to exclude users with a class of LOGIN from receiving messages.
 *
 *	Shane Alderton provided an additional patch to fix zombies which
 *	were conceived when messages were written to multiple users.
 *
 * Mon Feb  6 09:57:10 CST 1995:  Dr. Wettstein
 *	Patch to properly reset the single priority message flag.  Thanks
 *	to Christopher Gori for spotting this bug and forwarding a patch.
 *
 * Wed Feb 22 15:38:31 CST 1995:  Dr. Wettstein
 *	Added version information to startup messages.
 *
 *	Added defines so that paths to important files are taken from
 *	the definitions in paths.h.  Hopefully this will insure that
 *	everything follows the FSSTND standards.  Thanks to Chris Metcalf
 *	for a set of patches to provide this functionality.  Also thanks
 *	Elias Levy for prompting me to get these into the sources.
 *
 * Wed Jul 26 18:57:23 MET DST 1995:  Martin Schulze
 *	Linux' gethostname only returns the hostname and not the fqdn as
 *	expected in the code. But if you call hostname with an fqdn then
 *	gethostname will return an fqdn, so we have to mention that. This
 *	has been changed.
 *
 *	The 'LocalDomain' and the hostname of a remote machine is
 *	converted to lower case, because the original caused some
 *	inconsistency, because the (at least my) nameserver did respond an
 *	fqdn containing of upper- _and_ lowercase letters while
 *	'LocalDomain' consisted only of lowercase letters and that didn't
 *	match.
 *
 * Sat Aug  5 18:59:15 MET DST 1995:  Martin Schulze
 *	Now no messages that were received from any remote host are sent
 *	out to another. At my domain this missing feature caused ugly
 *	syslog-loops, sometimes.
 *
 *	Remember that no message is sent out. I can't figure out any
 *	scenario where it might be useful to change this behavior and to
 *	send out messages to other hosts than the one from which we
 *	received the message, but I might be shortsighted. :-/
 *
 * Thu Aug 10 19:01:08 MET DST 1995:  Martin Schulze
 *	Added my pidfile.[ch] to it to perform a better handling with
 *	pidfiles. Now both, syslogd and klogd, can only be started
 *	once. They check the pidfile.
 *
 * Sun Aug 13 19:01:41 MET DST 1995:  Martin Schulze
 *	Add an addition to syslog.conf's interpretation. If a priority
 *	begins with an exclamation mark ('!') the normal interpretation
 *	of the priority is inverted: ".!*" is the same as ".none", ".!=info"
 *	don't logs the info priority, ".!crit" won't log any message with
 *	the priority crit or higher. For example:
 *
 *		mail.*;mail.!=info		/usr/adm/mail
 *
 *	Would log all messages of the facility mail except those with
 *	the priority info to /usr/adm/mail. This makes the syslogd
 *	much more flexible.
 *
 *	Defined TABLE_ALLPRI=255 and changed some occurrences.
 *
 * Sat Aug 19 21:40:13 MET DST 1995:  Martin Schulze
 *	Making the table of facilities and priorities while in debug
 *	mode more readable.
 *
 *	If debugging is turned on, printing the whole table of
 *	facilities and priorities every hexadecimal or 'X' entry is
 *	now 2 characters wide.
 *
 *	The number of the entry is prepended to each line of
 *	facilities and priorities, and F_UNUSED lines are not shown
 *	anymore.
 *
 *	Corrected some #ifdef SYSV's.
 *
 * Mon Aug 21 22:10:35 MET DST 1995:  Martin Schulze
 *	Corrected a strange behavior during parsing of configuration
 *	file. The original BSD syslogd doesn't understand spaces as
 *	separators between specifier and action. This syslogd now
 *	understands them. The old behavior caused some confusion over
 *	the Linux community.
 *
 * Thu Oct 19 00:02:07 MET 1995:  Martin Schulze
 *	The default behavior has changed for security reasons. The
 *	syslogd will not receive any remote message unless you turn
 *	reception on with the "-r" option.
 *
 *	Not defining SYSLOG_INET will result in not doing any network
 *	activity, i.e. not sending or receiving messages.  I changed
 *	this because the old idea is implemented with the "-r" option
 *	and the old thing didn't work anyway.
 *
 * Thu Oct 26 13:14:06 MET 1995:  Martin Schulze
 *	Added another logfile type F_FORW_UNKN.  The problem I ran into
 *	was a name server that runs on my machine and a forwarder of
 *	kern.crit to another host.  The hosts address can only be
 *	fetched using the nameserver.  But named is started after
 *	syslogd, so syslogd complained.
 *
 *	This logfile type will retry to get the address of the
 *	hostname ten times and then complain.  This should be enough to
 *	get the named up and running during boot sequence.
 *
 * Fri Oct 27 14:08:15 1995:  Dr. Wettstein
 *	Changed static array of logfiles to a dynamic array. This
 *	can grow during process.
 *
 * Fri Nov 10 23:08:18 1995:  Martin Schulze
 *	Inserted a new tabular sys_h_errlist that contains plain text
 *	for error codes that are returned from the net subsystem and
 *	stored in h_errno. I have also changed some wrong lookups to
 *	sys_errlist.
 *
 * Wed Nov 22 22:32:55 1995:  Martin Schulze
 *	Added the fabulous strip-domain feature that allows us to
 *	strip off (several) domain names from the fqdn and only log
 *	the simple hostname. This is useful if you're in a LAN that
 *	has a central log server and also different domains.
 *
 *	I have also also added the -l switch do define hosts as
 *	local. These will get logged with their simple hostname, too.
 *
 * Thu Nov 23 19:02:56 MET DST 1995:  Martin Schulze
 *	Added the possibility to omit fsyncing of logfiles after every
 *	write. This will give some performance back if you have
 *	programs that log in a very verbose manner (like innd or
 *	smartlist). Thanks to Stephen R. van den Berg <srb@cuci.nl>
 *	for the idea.
 *
 * Thu Jan 18 11:14:36 CST 1996:  Dr. Wettstein
 *	Added patche from beta-testers to stop compile error.  Also
 *	added removal of pid file as part of termination cleanup.
 *
 * Wed Feb 14 12:42:09 CST 1996:  Dr. Wettstein
 *	Allowed forwarding of messages received from remote hosts to
 *	be controlled by a command-line switch.  Specifying -h allows
 *	forwarding.  The default behavior is to disable forwarding of
 *	messages which were received from a remote host.
 *
 *	Parent process of syslogd does not exit until child process has
 *	finished initialization process.  This allows rc.* startup to
 *	pause until syslogd facility is up and operating.
 *
 *	Re-arranged the select code to move UNIX domain socket accepts
 *	to be processed later.  This was a contributed change which
 *	has been proposed to correct the delays sometimes encountered
 *	when syslogd starts up.
 *
 *	Minor code cleanups.
 *
 * Thu May  2 15:15:33 CDT 1996:  Dr. Wettstein
 *	Fixed bug in init function which resulted in file descripters
 *	being orphaned when syslogd process was re-initialized with SIGHUP
 *	signal.  Thanks to Edvard Tuinder
 *	(Edvard.Tuinder@praseodymium.cistron.nl) for putting me on the
 *	trail of this bug.  I am amazed that we didn't catch this one
 *	before now.
 *
 * Tue May 14 00:03:35 MET DST 1996:  Martin Schulze
 *	Corrected a mistake that causes the syslogd to stop logging at
 *	some virtual consoles under Linux. This was caused by checking
 *	the wrong error code. Thanks to Michael Nonweiler
 *	<mrn20@hermes.cam.ac.uk> for sending me a patch.
 *
 * Mon May 20 13:29:32 MET DST 1996:  Miquel van Smoorenburg <miquels@cistron.nl>
 *	Added continuation line supported and fixed a bug in
 *	the init() code.
 *
 * Tue May 28 00:58:45 MET DST 1996:  Martin Schulze
 *	Corrected behaviour of blocking pipes - i.e. the whole system
 *	hung.  Michael Nonweiler <mrn20@hermes.cam.ac.uk> has sent us
 *	a patch to correct this.  A new logfile type F_PIPE has been
 *	introduced.
 *
 * Mon Feb 3 10:12:15 MET DST 1997:  Martin Schulze
 *	Corrected behaviour of logfiles if the file can't be opened.
 *	There was a bug that causes syslogd to try to log into non
 *	existing files which ate cpu power.
 *
 * Sun Feb 9 03:22:12 MET DST 1997:  Martin Schulze
 *	Modified syslogd.c to not kill itself which confuses bash 2.0.
 *
 * Mon Feb 10 00:09:11 MET DST 1997:  Martin Schulze
 *	Improved debug code to decode the numeric facility/priority
 *	pair into textual information.
 *
 * Tue Jun 10 12:35:10 MET DST 1997:  Martin Schulze
 *	Corrected freeing of logfiles.  Thanks to Jos Vos <jos@xos.nl>
 *	for reporting the bug and sending an idea to fix the problem.
 *
 * Tue Jun 10 12:51:41 MET DST 1997:  Martin Schulze
 *	Removed sleep(10) from parent process.  This has caused a slow
 *	startup in former times - and I don't see any reason for this.
 *
 * Sun Jun 15 16:23:29 MET DST 1997: Michael Alan Dorman
 *	Some more glibc patches made by <mdorman@debian.org>.
 *
 * Thu Jan  1 16:04:52 CET 1998: Martin Schulze <joey@infodrom.north.de
 *	Applied patch from Herbert Thielen <Herbert.Thielen@lpr.e-technik.tu-muenchen.de>.
 *	This included some balance parentheses for emacs and a bug in
 *	the exclamation mark handling.
 *
 *	Fixed small bug which caused syslogd to write messages to the
 *	wrong logfile under some very rare conditions.  Thanks to
 *	Herbert Xu <herbert@gondor.apana.org.au> for fiddling this out.
 *
 * Thu Jan  8 22:46:35 CET 1998: Martin Schulze <joey@infodrom.north.de>
 *	Reworked one line of the above patch as it prevented syslogd
 *	from binding the socket with the result that no messages were
 *	forwarded to other hosts.
 *
 * Sat Jan 10 01:33:06 CET 1998: Martin Schulze <joey@infodrom.north.de>
 *	Fixed small bugs in F_FORW_UNKN meachanism.  Thanks to Torsten
 *	Neumann <torsten@londo.rhein-main.de> for pointing me to it.
 *
 * Mon Jan 12 19:50:58 CET 1998: Martin Schulze <joey@infodrom.north.de>
 *	Modified debug output concerning remote receiption.
 *
 * Mon Feb 23 23:32:35 CET 1998: Topi Miettinen <Topi.Miettinen@ml.tele.fi>
 *	Re-worked handling of Unix and UDP sockets to support closing /
 *	opening of them in order to have it open only if it is needed
 *	either for forwarding to a remote host or by receiption from
 *	the network.
 *
 * Wed Feb 25 10:54:09 CET 1998: Martin Schulze <joey@infodrom.north.de>
 *	Fixed little comparison mistake that prevented the MARK
 *	feature to work properly.
 *
 * Wed Feb 25 13:21:44 CET 1998: Martin Schulze <joey@infodrom.north.de>
 *	Corrected Topi's patch as it prevented forwarding during
 *	startup due to an unknown LogPort.
 *
 * Sat Oct 10 20:01:48 CEST 1998: Martin Schulze <joey@infodrom.north.de>
 *	Added support for TESTING define which will turn syslogd into
 *	stdio-mode used for debugging.
 *
 * Sun Oct 11 20:16:59 CEST 1998: Martin Schulze <joey@infodrom.north.de>
 *	Reworked the initialization/fork code.  Now the parent
 *	process activates a signal handler which the daughter process
 *	will raise if it is initialized.  Only after that one the
 *	parent process may exit.  Otherwise klogd might try to flush
 *	its log cache while syslogd can't receive the messages yet.
 *
 * Mon Oct 12 13:30:35 CEST 1998: Martin Schulze <joey@infodrom.north.de>
 *	Redirected some error output with regard to argument parsing to
 *	stderr.
 *
 * Mon Oct 12 14:02:51 CEST 1998: Martin Schulze <joey@infodrom.north.de>
 *	Applied patch provided vom Topi Miettinen with regard to the
 *	people from OpenBSD.  This provides the additional '-a'
 *	argument used for specifying additional UNIX domain sockets to
 *	listen to.  This is been used with chroot()'ed named's for
 *	example.  See for http://www.psionic.com/papers/dns.html
 *
 * Mon Oct 12 18:29:44 CEST 1998: Martin Schulze <joey@infodrom.north.de>
 *	Added `ftp' facility which was introduced in glibc version 2.
 *	It's #ifdef'ed so won't harm with older libraries.
 *
 * Mon Oct 12 19:59:21 MET DST 1998: Martin Schulze <joey@infodrom.north.de>
 *	Code cleanups with regard to bsd -> posix transition and
 *	stronger security (buffer length checking).  Thanks to Topi
 *	Miettinen <tom@medialab.sonera.net>
 *	. index() --> strchr()
 *	. sprintf() --> snprintf()
 *	. bcopy() --> memcpy()
 *	. bzero() --> memset()
 *	. UNAMESZ --> UT_NAMESIZE
 *	. sys_errlist --> strerror()
 *
 * Mon Oct 12 20:22:59 CEST 1998: Martin Schulze <joey@infodrom.north.de>
 *	Added support for setutent()/getutent()/endutend() instead of
 *	binary reading the UTMP file.  This is the the most portable
 *	way.  This allows /var/run/utmp format to change, even to a
 *	real database or utmp daemon. Also if utmp file locking is
 *	implemented in libc, syslog will use it immediately.  Thanks
 *	to Topi Miettinen <tom@medialab.sonera.net>.
 *
 * Mon Oct 12 20:49:18 MET DST 1998: Martin Schulze <joey@infodrom.north.de>
 *	Avoid logging of SIGCHLD when syslogd is in the process of
 *	exiting and closing its files.  Again thanks to Topi.
 *
 * Mon Oct 12 22:18:34 CEST 1998: Martin Schulze <joey@infodrom.north.de>
 *	Modified printline() to support 8bit characters - such as
 *	russion letters.  Thanks to Vladas Lapinskas <lapinskas@mail.iae.lt>.
 *
 * Sat Nov 14 02:29:37 CET 1998: Martin Schulze <joey@infodrom.north.de>
 *	``-m 0'' now turns of MARK logging entirely.
 *
 * Tue Jan 19 01:04:18 MET 1999: Martin Schulze <joey@infodrom.north.de>
 *	Finally fixed an error with `-a' processing, thanks to Topi
 *	Miettinen <tom@medialab.sonera.net>.
 *
 * Sun May 23 10:08:53 CEST 1999: Martin Schulze <joey@infodrom.north.de>
 *	Removed superflous call to utmpname().  The path to the utmp
 *	file is defined in the used libc and should not be hardcoded
 *	into the syslogd binary referring the system it was compiled on.
 *
 * Sun Sep 17 20:45:33 CEST 2000: Martin Schulze <joey@infodrom.ffis.de>
 *	Fixed some bugs in printline() code that did not escape
 *	control characters '\177' through '\237' and contained a
 *	single-byte buffer overflow.  Thanks to Solar Designer
 *	<solar@false.com>.
 *
 * Sun Sep 17 21:26:16 CEST 2000: Martin Schulze <joey@infodrom.ffis.de>
 *	Don't close open sockets upon reload.  Thanks to Bill
 *	Nottingham.
 *
 * Mon Sep 18 09:10:47 CEST 2000: Martin Schulze <joey@infodrom.ffis.de>
 *	Fixed bug in printchopped() that caused syslogd to emit
 *	kern.emerg messages when splitting long lines.  Thanks to
 *	Daniel Jacobowitz <dan@debian.org> for the fix.
 *
 * Mon Sep 18 15:33:26 CEST 2000: Martin Schulze <joey@infodrom.ffis.de>
 *	Removed unixm/unix domain sockets and switch to Datagram Unix
 *	Sockets.  This should remove one possibility to play DoS with
 *	syslogd.  Thanks to Olaf Kirch <okir@caldera.de> for the patch.
 *
 * Sun Mar 11 20:23:44 CET 2001: Martin Schulze <joey@infodrom.ffis.de>
 *	Don't return a closed fd if `-a' is called with a wrong path.
 *	Thanks to Bill Nottingham <notting@redhat.com> for providing
 *	a patch.<|MERGE_RESOLUTION|>--- conflicted
+++ resolved
@@ -1,13 +1,12 @@
+---------------------------------------------------------------------------
+Version 4.6.3  [v4-stable] (rgerhards), 2010-03-??
 - improvded testbench
   - added test with truly random data received via syslog to test
     robustness
-<<<<<<< HEAD
-=======
 - bugfix: default for $OMFileFlushOnTXEnd was wrong ("off").
   This, in default mode, caused buffered writing to be used, what
   means that it looked like no output were written or partial
   lines. Thanks to Michael Biebl for pointing out this bug.
->>>>>>> e2ceb724
 - bugfix: testbench failed when not executed in UTC+1 timezone
   accidently, the time zone information was kept inside some
   to-be-checked-for responses
@@ -15,15 +14,10 @@
   message-induced off-by-one error (potential segfault) (see 4.6.2)
   The analysis has been completed and a better fix been crafted and 
   integrated.
-<<<<<<< HEAD
 - bugfix: the T/P/E config size specifiers did not work properly under
   all 32-bit platforms
----------------------------------------------------------------------------
-Version 4.6.3  [v4-stable] (rgerhards), 2010-03-??
 - bugfix: local unix system log socket was deleted even when it was
   not configured
-=======
->>>>>>> e2ceb724
 ---------------------------------------------------------------------------
 Version 4.6.2  [v4-stable] (rgerhards), 2010-03-26
 - new feature: "." action type added to support writing files to relative
