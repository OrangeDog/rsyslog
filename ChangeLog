---------------------------------------------------------------------------
<<<<<<< HEAD
Version 6.4.3  [V6-STABLE] 2012-??-??
- cleanup: removed remains of -c option (compatibility mode)
  both from code & doc and emitted warning message if still used
  closes: http://bugzilla.adiscon.com/show_bug.cgi?id=361
  Thanks to Michael Biebl for reporting & suggestions
- bugfix: imuxsock truncated head of received message
  This happened only under some circumstances. Thanks to Marius
  Tomaschwesky, Florian Piekert and Milan Bartos for their help in
  solving this issue.
- change lumberjack cookie to "@cee:" from "@cee: "
  CEE originally specified the cookie with SP, whereas other lumberjack
  tools used it without space. In order to keep interop with lumberjack,
  we now use the cookie without space as well. I hope this can be changed
  in CEE as well when it is released at a later time.
  Thanks to Miloslav Trmač for pointing this out and a similiar v7 patch.
- bugfix: comments inside objects (e.g. action()) were not properly handled
- bugfix: sysklogd-emulating standard template was no longer present in v6
  This was obviously lost during the transition to the new config format.
  Thanks to Milan Bartos for alerting us and a patch!
- bugfix: some valid legacy PRI filters were flagged as errornous
  closes: http://bugzilla.adiscon.com/show_bug.cgi?id=358
  This happend to filters of the style "local0,local1.*", where the 
  multiple facilities were comma-separated.
---------------------------------------------------------------------------
Version 6.4.2  [V6-STABLE] 2012-09-20
- bugfix: potential abort, if action queue could not be properly started
  This most importantly could happen due to configuration errors.
- bugfix: remove invalid socket option call from imuxsock
  Thanks to Cristian Ionescu-Idbohrn and Jonny Törnbom 
- bugfix: missing support for escape sequences in RainerScript
  only \' was supported. Now the usual set is supported. Note that v5
  used \x as escape where x was any character (e.g. "\n" meant "n" and NOT
  LF). This also means there is some incompatibility to v5 for well-know
  sequences. Better break it now than later.
- bugfix: config validation run did not always return correct return state
---------------------------------------------------------------------------
Version 6.4.1  [V6-STABLE] 2012-09-06
- bugfix: multiple main queues with same queue file name were not detected
  This lead to queue file corruption. While the root cause is a config
  error, it is a bug that this important and hard to find config error
  was not detected by rsyslog.
- bugfix: "jsonf" property replacer option did generate invalid JSON
  in JSON, we have "fieldname":"value", but the option emitted 
  "fieldname"="value". Interestingly, this was accepted by a couple
  of sinks, most importantly elasticsearch. Now the correct format is
  emitted, which causes a remote chance that some things that relied on
  the wrong format will break.
  Thanks to Miloslav Trmač for the patch
- change $!all-json did emit an empty (thus non-JSON) string if no libee
  data was present. It now emits {} and thus valid JSON. There is a
  small risk that this may break some things that relied on the previous
  inconsistency.
  Thanks to Miloslav Trmač for the patch
- bugfix: omusrsmsg incorrect return state & config warning handling
  During config file processing, Omusrmsg often incorrectly returned a
  warning status, even when no warning was present (caused by
  uninitialized variable). Also, the core handled warning messages
  incorrectly, and treated them as errors. As a result, omusrmsg
  (most often) could not properly be loaded. Note that this only
  occurs with legacy config action syntax. This was a regression
  caused by an incorrect merge in to the 6.3.x codebase.
  Thanks to Stefano Mason for alerting us of this bug.
- bugfix: Fixed TCP CheckConnection handling in omfwd.c. Interface needed 
  to be changed in lower stream classes. Syslog TCP Sending is now resumed
  properly. Unfixed, that lead to non-detection of downstate of remote
  hosts.
---------------------------------------------------------------------------
Version 6.4.0  [V6-STABLE] 2012-08-20
- THIS IS THE FIRST VERSION OF THE 6.4.x STABLE BRANCH
  It includes all enhancements made in 6.3.x plus what is written in the
  ChangeLog below. 
- omelasticsearch: support for parameters parent & dynparent added
- bugfix: imtcp aborted when more than 2 connections were used.
  Incremented pthread stack size to 4MB for imtcp, imptcp and imttcp
  closes: http://bugzilla.adiscon.com/show_bug.cgi?id=342
- bugfix: imptcp aborted when $InputPTCPServerBindRuleset was used
- bugfix: problem with cutting first 16 characters from message with
  bAnnotate
  Thanks to Milan Bartos for the patch.
---------------------------------------------------------------------------
Version 6.3.12  [BETA] 2012-07-02
- support for elasticsearch via omelasticsearch added
  Note that this module has been tested quite well by a number of folks,
  and this is why we merge in new functionality in a late beta stage.
  Even if problems would exist, only users of omelasticsearch would
  experience them, making it a pretty safe addition.
- bugfix: $ActionName was not properly honored
  Thanks to Abby Edwards for alerting us
---------------------------------------------------------------------------
Version 6.3.11  [BETA] 2012-06-18
- bugfix: expression-based filters with AND/OR could segfault
  due to a problem with boolean shortcut operations. From the user's
  perspective, the segfault is almost non-deterministic (it occurs when
  a shortcut is used).
  Thanks to Lars Peterson for providing the initial bug report and his
  support in solving it.
- bugfix: "last message repeated n times" message was missing hostname
  Thanks to Zdenek Salvet for finding this bug and to Bodik for reporting
---------------------------------------------------------------------------
Version 6.3.10  [BETA] 2012-06-04
- bugfix: delayble source could block action queue, even if there was
  a disk queue associated with it. The root cause of this problem was
  that it makes no sense to delay messages once they arrive in the 
  action queue - the "input" that is being held in that case is the main
  queue worker, what makes no sense.
  Thanks to Marcin for alerting us on this problem and providing 
  instructions to reproduce it.
- bugfix: invalid free in imptcp could lead to abort during startup
- bugfix: if debug message could end up in log file when forking
  if rsyslog was set to auto-background (thus fork, the default) and debug
  mode to stdout was enabled, debug messages ended up in the first log file
  opened. Currently, stdout logging is completely disabled in forking mode
  (but writing to the debug log file is still possible). This is a change 
  in behaviour, which is under review. If it causes problems to you,
  please let us know.
  Thanks to Tomas Heinrich for the patch.
- bugfix: --enable-smcustbindcdr configure directive did not work
  closes: http://bugzilla.adiscon.com/show_bug.cgi?id=330
  Thanks to Ultrabug for the patch.
- bugfix: made rsyslog compile when libestr ist not installed in /usr
  Thanks to Miloslav Trmač for providing patches and suggestions
---------------------------------------------------------------------------
Version 6.3.9  [BETA] 2012-05-22
- bugfix: imtcp could cause hang during reception
  this also applied to other users of core file tcpsrv.c, but imtcp was
  by far the most prominent and widely-used, the rest rather exotic
  (like imdiag)
- added capability to specify substrings for field extraction mode
- added the "jsonf" property replacer option (and fieldname)
- bugfix: omudpspoof did not work correctly if no spoof hostname was
  configured
- bugfix: property replacer option "json" could lead to content loss
  message was truncated if escaping was necessary
- bugfix: assigned ruleset was lost when using disk queues
  This looked quite hard to diagnose for disk-assisted queues, as the
  pure memory part worked well, but ruleset info was lost for messages
  stored inside the disk queue.
- bugfix/imuxsock: solving abort if hostname was not set; configured
  hostname was not used (both merge regressions)
 -bugfix/omfile: template action parameter was not accepted
  (and template name set to "??" if the parameter was used)
  Thanks to Brian Knox for alerting us on this bug.
- bugfix: ommysql did not properly init/exit the mysql runtime library
  this could lead to segfaults. Triggering condition: multiple action
  instances using ommysql.  Thanks to Tomas Heinrich for reporting this
  problem and providing an initial patch (which my solution is based on,
  I need to add more code to clean the mess up).
- bugfix: rsyslog did not terminate when delayable inputs were blocked
  due to unvailable sources. Fixes:
  http://bugzilla.adiscon.com/show_bug.cgi?id=299
  Thanks to Marcin M for bringing up this problem and Andre Lorbach
  for helping to reproduce and fix it.
- added capability to specify substrings for field extraction mode
- bugfix: disk queue was not persisted on shutdown, regression of fix to
  http://bugzilla.adiscon.com/show_bug.cgi?id=299
  The new code also handles the case of shutdown of blocking light and 
  full delayable sources somewhat smarter and permits, assuming sufficient
  timouts, to persist message up to the max queue capacity. Also some nits
  in debug instrumentation have been fixed.
---------------------------------------------------------------------------
Version 6.3.8  [DEVEL] 2012-04-16
- added $PStatJSON directive to permit stats records in JSON format
- added "date-unixtimestamp" property replacer option to format as a
  unix timestamp (seconds since epoch)
- added "json" property replacer option to support JSON encoding on a
  per-property basis
- added omhiredis (contributed module)
- added mmjsonparse to support recognizing and parsing JSON enhanced syslog
  messages
- upgraded more plugins to support the new v6 config format:
  - ommysql
  - omlibdbi
  - omsnmp
- added configuration directives to customize queue light delay marks
  $MainMsgQueueLightDelayMark, $ActionQueueLightDelayMark; both
  specify number of messages starting at which a delay happens.
- added message property parsesuccess to indicate if the last run
  higher-level parser could successfully parse the message or not
  (see property replacer html doc for details)
- bugfix: abort during startup when rsyslog.conf v6+ format was used in
  a certain way
- bugfix: property $!all-json made rsyslog abort if no normalized data
  was available
- bugfix: memory leak in array passing output module mode
- added configuration directives to customize queue light delay marks
- permit size modifiers (k,m,g,...) in integer config parameters
  Thanks to Jo Rhett for the suggestion.
- bugfix: hostname was not requeried on HUP
  Thanks to Per Jessen for reporting this bug and Marius Tomaschewski for
  his help in testing the fix.
- bugfix: imklog invalidly computed facility and severity
  closes: http://bugzilla.adiscon.com/show_bug.cgi?id=313
- added configuration directive to disable octet-counted framing
  for imtcp, directive is $InputTCPServerSupportOctetCountedFraming 
  for imptcp, directive is $InputPTCPServerSupportOctetCountedFraming 
- added capability to use a local interface IP address as fromhost-ip for
  locally originating messages. New directive $LocalHostIPIF
---------------------------------------------------------------------------
Version 6.3.7  [DEVEL] 2012-02-02
- imported refactored v5.9.6 imklog linux driver, now combined with BSD
  driver
- removed imtemplate/omtemplate template modules, as this was waste of time
  The actual input/output modules are better copy templates. Instead, the
  now-removed modules cost time for maintenance AND often caused confusion
  on what their role was.
- added a couple of new stats objects
- improved support for new v6 config system. The build-in output modules
  now all support the new config language
- bugfix: facility local<x> was not correctly interpreted in legacy filters
  Was only accepted if it was the first PRI in a multi-filter PRI.
  Thanks to forum user Mark for bringing this to our attention.
- bugfix: potential abort after reading invalid X.509 certificate
  closes: http://bugzilla.adiscon.com/show_bug.cgi?id=290
  Thanks to Tomas Heinrich for the patch
- bufgix: legacy parsing of some filters did not work correctly
- bugfix: rsyslog aborted during startup if there is an error in loading
  an action and legacy configuration mode is used
- bugfix: bsd klog driver did no longer compile
- relicensed larger parts of the code under Apache (ASL) 2.0
---------------------------------------------------------------------------
Version 6.3.6  [DEVEL] 2011-09-19
- added $InputRELPServerBindRuleset directive to specify rulesets for RELP
- bugfix: config parser did not support properties with dashes in them
  inside property-based filters. Thanks to Gerrit Seré for reporting this.
---------------------------------------------------------------------------
Version 6.3.5  [DEVEL] (rgerhards/al), 2011-09-01
- bugfix/security: off-by-two bug in legacy syslog parser, CVE-2011-3200
- bugfix: mark message processing did not work correctly
- imudp&imtcp now report error if no listener at all was defined
  Thanks to Marcin for suggesting this error message.
- bugfix: potential misadressing in property replacer
---------------------------------------------------------------------------
Version 6.3.4  [DEVEL] (rgerhards), 2011-08-02
- added support for action() config object
  * in rsyslog core engine
  * in omfile
  * in omusrmsg
- bugfix: omusrmsg format usr1,usr2 was no longer supported
- bugfix: misaddressing in config handler
  In theory, can cause segfault, in practice this is extremely unlikely
  Thanks to Marcin for alertig me.
---------------------------------------------------------------------------
Version 6.3.3  [DEVEL] (rgerhards), 2011-07-13
- rsyslog.conf format: now parsed by RainerScript parser
  this provides the necessary base for future enhancements as well as some
  minor immediate ones. For details see:
  http://blog.gerhards.net/2011/07/rsyslog-633-config-format-improvements.html
- performance of script-based filters notably increased
- removed compatibility mode as we expect people have adjusted their
  confs by now
- added support for the ":omfile:" syntax for actions
---------------------------------------------------------------------------
Version 6.3.2  [DEVEL] (rgerhards), 2011-07-06
- added support for the ":omusrmsg:" syntax in configuring user messages
- systemd support: set stdout/stderr to null - thx to Lennart for the patch
- added support for obtaining timestamp for kernel message from message
  If the kernel time-stamps messages, time is now take from that
  timestamp instead of the system time when the message was read. This
  provides much better accuracy. Thanks to Lennart Poettering for
  suggesting this feature and his help during implementation.
- added support for obtaining timestamp from system for imuxsock
  This permits to read the time a message was submitted to the system
  log socket. Most importantly, this is provided in microsecond resolution.
  So we are able to obtain high precision timestampis even for messages
  that were - as is usual - not formatted with them. This also simplifies
  things in regard to local time calculation in chroot environments.
  Many thanks to Lennart Poettering for suggesting this feature,
  providing some guidance on implementing it and coordinating getting the
  necessary support into the Linux kernel.
- bugfix: timestamp was incorrectly calculated for timezones with minute
  offset
  closes: http://bugzilla.adiscon.com/show_bug.cgi?id=271
- bugfix: memory leak in imtcp & subsystems under some circumstances
  This leak is tied to error conditions which lead to incorrect cleanup
  of some data structures.
---------------------------------------------------------------------------
Version 6.3.1  [DEVEL] (rgerhards), 2011-06-07
- added a first implementation of a DNS name cache
  this still has a couple of weaknesses, like no expiration of entries,
  suboptimal algorithms -- but it should perform much better than
  what we had previously. Implementation will be improved based on
  feedback during the next couple of releases
---------------------------------------------------------------------------
Version 6.3.0  [DEVEL] (rgerhards), 2011-06-01
- introduced new config system
  http://blog.gerhards.net/2011/06/new-rsyslog-config-system-materializes.html
---------------------------------------------------------------------------
Version 6.2.2  [v6-stable], 2012-06-13
- build system improvements and spec file templates
  Thanks to Abby Edwards for providing these enhancements
- bugfix: disk queue was not persisted on shutdown, regression of fix to
  http://bugzilla.adiscon.com/show_bug.cgi?id=299
  The new code also handles the case of shutdown of blocking light and 
  full delayable sources somewhat smarter and permits, assuming sufficient
  timouts, to persist message up to the max queue capacity. Also some nits
  in debug instrumentation have been fixed.
- bugfix: --enable-smcustbindcdr configure directive did not work
  closes: http://bugzilla.adiscon.com/show_bug.cgi?id=330
  Thanks to Ultrabug for the patch.
- add small delay (50ms) after sending shutdown message
  There seem to be cases where the shutdown message is otherwise not
  processed, not even on an idle system. Thanks to Marcin for
  bringing this problem up.
- support for resolving huge groups
  closes: http://bugzilla.adiscon.com/show_bug.cgi?id=310
  Thanks to Alec Warner for the patch
- bugfix: potential hang due to mutex deadlock
  closes: http://bugzilla.adiscon.com/show_bug.cgi?id=316
  Thanks to Andreas Piesk for reporting&analyzing this bug as well as
  providing patches and other help in resolving it.
- bugfix: property PROCID empty instead of proper nilvalue if not present
  If it is not present, it must have the nilvalue "-" as of RFC5424
  closes: http://bugzilla.adiscon.com/show_bug.cgi?id=332
  Thanks to John N for reporting this issue.
- bugfix: did not compile under solaris due to $uptime property code
  For the time being, $uptime is not supported on Solaris
- bugfix: "last message repeated n times" message was missing hostname
  Thanks to Zdenek Salvet for finding this bug and to Bodik for reporting
---------------------------------------------------------------------------
Version 6.2.1  [v6-stable], 2012-05-10
- change plugin config interface to be compatible with pre-v6.2 system
  The functionality was already removed (because it is superseeded by the
  v6.3+ config language), but code was still present. I have now removed
  those parts that affect interface. Full removal will happen in v6.3, in
  order to limit potential regressions. However, it was considered useful
  enough to do the interface change in v6-stable; this also eases merging
  branches!
- re-licensed larger parts of the codebase under the Apache license 2.0
- bugfix: omprog made rsyslog abort on startup if not binary to
  execute was configured
- bugfix: imklog invalidly computed facility and severity
  closes: http://bugzilla.adiscon.com/show_bug.cgi?id=313
- bugfix: stopped DA queue was never processed after a restart due to a
  regression from statistics module
- bugfix: memory leak in array passing output module mode
- bugfix: ommysql did not properly init/exit the mysql runtime library
  this could lead to segfaults. Triggering condition: multiple action
  instances using ommysql.  Thanks to Tomas Heinrich for reporting this
  problem and providing an initial patch (which my solution is based on,
  I need to add more code to clean the mess up).
- bugfix: rsyslog did not terminate when delayable inputs were blocked
  due to unvailable sources. Fixes:
  http://bugzilla.adiscon.com/show_bug.cgi?id=299
  Thanks to Marcin M for bringing up this problem and Andre Lorbach
  for helping to reproduce and fix it.
- bugfix/tcpflood: sending small test files did not work correctly
---------------------------------------------------------------------------
Version 6.2.0  [v6-stable], 2012-01-09
- bugfix (kind of): removed numerical part from pri-text
  see v6 compatibility document for reasons
- bugfix: race condition when extracting program name, APPNAME, structured
  data and PROCID (RFC5424 fields) could lead to invalid characters e.g.
  in dynamic file names or during forwarding (general malfunction of these
  fields in templates, mostly under heavy load)
- bugfix: imuxsock did no longer ignore message-provided timestamp, if
  so configured (the *default*). Lead to no longer sub-second timestamps.
  closes: http://bugzilla.adiscon.com/show_bug.cgi?id=281
- bugfix: omfile returns fatal error code for things that go really wrong
  previously, RS_RET_RESUME was returned, which lead to a loop inside the
  rule engine as omfile could not really recover.
- bugfix: rsyslogd -v always said 64 atomics were not present
  thanks to mono_matsuko for the patch
- bugfix: potential abort after reading invalid X.509 certificate
  closes: http://bugzilla.adiscon.com/show_bug.cgi?id=290
  Thanks to Tomas Heinrich for the patch
- enhanced module loader to not rely on PATH_MAX
- imuxsock: added capability to "annotate" messages with "trusted
  information", which contains some properties obtained from the system
  and as such sure to not be faked. This is inspired by the similiar idea
  introduced in systemd.
---------------------------------------------------------------------------
Version 6.1.12  [BETA], 2011-09-01
- bugfix/security: off-by-two bug in legacy syslog parser, CVE-2011-3200
- bugfix: mark message processing did not work correctly
- bugfix: potential misadressing in property replacer
- bugfix: memcpy overflow can occur in allowed sender checkig
  if a name is resolved to IPv4-mapped-on-IPv6 address
  Found by Ismail Dönmez at suse
- bugfix: The NUL-Byte for the syslogtag was not copied in MsgDup (msg.c)
- bugfix: fixed incorrect state handling for Discard Action (transactions)
  Note: This caused all messages in a batch to be set to COMMITTED, 
  even if they were discarded. 
---------------------------------------------------------------------------
Version 6.1.11  [BETA] (rgerhards), 2011-07-11
- systemd support: set stdout/stderr to null - thx to Lennart for the patch
- added support for the ":omusrmsg:" syntax in configuring user messages
- added support for the ":omfile:" syntax in configuring user messages
---------------------------------------------------------------------------
Version 6.1.10  [BETA] (rgerhards), 2011-06-22
- bugfix: problems in failover action handling
  closes: http://bugzilla.adiscon.com/show_bug.cgi?id=270
  closes: http://bugzilla.adiscon.com/show_bug.cgi?id=254
- bugfix: mutex was invalidly left unlocked during action processing
  At least one case where this can occur is during thread shutdown, which
  may be initiated by lower activity. In most cases, this is quite
  unlikely to happen. However, if it does, data structures may be 
  corrupted which could lead to fatal failure and segfault. I detected
  this via a testbench test, not a user report. But I assume that some
  users may have had unreproducable aborts that were cause by this bug.
---------------------------------------------------------------------------
Version 6.1.9  [BETA] (rgerhards), 2011-06-14
- bugfix: problems in failover action handling
  closes: http://bugzilla.adiscon.com/show_bug.cgi?id=270
  closes: http://bugzilla.adiscon.com/show_bug.cgi?id=254
- bugfix: mutex was invalidly left unlocked during action processing
  At least one case where this can occur is during thread shutdown, which
  may be initiated by lower activity. In most cases, this is quite
  unlikely to happen. However, if it does, data structures may be 
  corrupted which could lead to fatal failure and segfault. I detected
  this via a testbench test, not a user report. But I assume that some
  users may have had unreproducable aborts that were cause by this bug.
- bugfix/improvement:$WorkDirectory now gracefully handles trailing slashes
- bugfix: memory leak in imtcp & subsystems under some circumstances
  This leak is tied to error conditions which lead to incorrect cleanup
  of some data structures. [backport from v6.3]
- bugfix: $ActionFileDefaultTemplate did not work
  closes: http://bugzilla.adiscon.com/show_bug.cgi?id=262
---------------------------------------------------------------------------
Version 6.1.8  [BETA] (rgerhards), 2011-05-20
- official new beta version (note that in a sense 6.1.7 was already beta,
  so we may release the first stable v6 earlier than usual)
- new module mmsnmptrapd, a sample message modification module
- import of minor bug fixes from v4 & v5
---------------------------------------------------------------------------
Version 6.1.7  [DEVEL] (rgerhards), 2011-04-15
- added log classification capabilities (via mmnormalize & tags)
- speeded up tcp forwarding by reducing number of API calls
  this especially speeds up TLS processing
- somewhat improved documentation index
- bugfix: enhanced imudp config processing code disabled due to wrong
  merge (affected UDP realtime capabilities)
- bugfix (kind of): memory leak with tcp reception epoll handler
  This was an extremely unlikely leak and, if it happend, quite small.
  Still it is better to handle this border case.
- bugfix: IPv6-address could not be specified in omrelp
  this was due to improper parsing of ":"
  closes: http://bugzilla.adiscon.com/show_bug.cgi?id=250
- bugfix: do not open files with full privileges, if privs will be dropped
  This make the privilege drop code more bulletproof, but breaks Ubuntu's
  work-around for log files created by external programs with the wrong
  user and/or group. Note that it was long said that this "functionality"
  would break once we go for serious privilege drop code, so hopefully
  nobody still depends on it (and, if so, they lost...).
- bugfix: pipes not opened in full priv mode when privs are to be dropped
---------------------------------------------------------------------------
Version 6.1.6  [DEVEL] (rgerhards), 2011-03-14
- enhanced omhdfs to support batching mode. This permits to increase
  performance, as we now call the HDFS API with much larger message
  sizes and far more infrequently
- improved testbench
  among others, life tests for ommysql (against a test database) have
  been added, valgrind-based testing enhanced, ...
- bugfix: minor memory leak in omlibdbi (< 1k per instance and run)
- bugfix: (regression) omhdfs did no longer compile
- bugfix: omlibdbi did not use password from rsyslog.con
  closes: http://bugzilla.adiscon.com/show_bug.cgi?id=203
- systemd support somewhat improved (can now take over existing log sockt)
- bugfix: discard action did not work under some circumstances
  fixes: http://bugzilla.adiscon.com/show_bug.cgi?id=217
- bugfix: file descriptor leak in gnutls netstream driver
  fixes: http://bugzilla.adiscon.com/show_bug.cgi?id=222
- fixed compile problem in imtemplate
  fixes: http://bugzilla.adiscon.com/show_bug.cgi?id=235
---------------------------------------------------------------------------
Version 6.1.5  [DEVEL] (rgerhards), 2011-03-04
- improved testbench
- enhanced imtcp to use a pool of worker threads to process incoming
  messages. This enables higher processing rates, especially in the TLS
  case (where more CPU is needed for the crypto functions)
- added support for TLS (in anon mode) to tcpflood
- improved TLS error reporting
- improved TLS startup (Diffie-Hellman bits do not need to be generated,
  as we do not support full anon key exchange -- we always need certs)
- bugfix: fixed a memory leak and potential abort condition
  this could happen if multiple rulesets were used and some output batches
  contained messages belonging to more than one ruleset.
  fixes: http://bugzilla.adiscon.com/show_bug.cgi?id=226
  fixes: http://bugzilla.adiscon.com/show_bug.cgi?id=218
- bugfix: memory leak when $RepeatedMsgReduction on was used
  bug tracker: http://bugzilla.adiscon.com/show_bug.cgi?id=225
- bugfix: potential abort condition when $RepeatedMsgReduction set to on
  as well as potentially in a number of other places where MsgDup() was
  used. This only happened when the imudp input module was used and it
  depended on name resolution not yet had taken place. In other words,
  this was a strange problem that could lead to hard to diagnose 
  instability. So if you experience instability, chances are good that
  this fix will help.
---------------------------------------------------------------------------
Version 6.1.4  [DEVEL] (rgerhards), 2011-02-18
- bugfix/omhdfs: directive $OMHDFSFileName rendered unusable 
  due to a search and replace-induced bug ;)
- bugfix: minor race condition in action.c - considered cosmetic
  This is considered cosmetic as multiple threads tried to write exactly
  the same value into the same memory location without sync. The method
  has been changed so this can no longer happen.
- added pmsnare parser module (written by David Lang)
- enhanced imfile to support non-cancel input termination
- improved systemd socket activation thanks to Marius Tomaschweski
- improved error reporting for $WorkDirectory
  non-existance and other detectable problems are now reported,
  and the work directory is NOT set in this case
- bugfix: pmsnare causded abort under some conditions
- bugfix: abort if imfile reads file line of more than 64KiB
  Thanks to Peter Eisentraut for reporting and analysing this problem.
  bug tracker: http://bugzilla.adiscon.com/show_bug.cgi?id=221
- bugfix: queue engine did not properly slow down inputs in FULL_DELAY mode
  when in disk-assisted mode. This especially affected imfile, which
  created unnecessarily queue files if a large set of input file data was
  to process.
- bugfix: very long running actions could prevent shutdown under some
  circumstances. This has now been solved, at least for common
  situations.
- bugfix: fixed compile problem due to empty structs
  this occured only on some platforms/compilers. thanks to Dražen Kačar 
  for the fix
---------------------------------------------------------------------------
Version 6.1.3  [DEVEL] (rgerhards), 2011-02-01
- experimental support for monogodb added
- added $IMUDPSchedulingPolicy and $IMUDPSchedulingPriority config settings
- added $LocalHostName config directive
- improved tcpsrv performance by enabling multiple-entry epoll
  so far, we always pulled a single event from the epoll interface. 
  Now 128, what should result in performance improvement (less API
  calls) on busy systems. Most importantly affects imtcp.
- imptcp now supports non-cancel termination mode, a plus in stability
- imptcp speedup: multiple worker threads can now be used to read data
- new directive $InputIMPTcpHelperThreads added
- bugfix: fixed build problems on some platforms
  namely those that have 32bit atomic operations but not 64 bit ones
- bugfix: local hostname was pulled too-early, so that some config 
  directives (namely FQDN settings) did not have any effect
- enhanced tcpflood to support multiple sender threads
  this is required for some high-throughput scenarios (and necessary to
  run some performance tests, because otherwise the sender is too slow).
- added some new custom parsers (snare, aix, some Cisco "specialities")
  thanks to David Lang
---------------------------------------------------------------------------
Version 6.1.2  [DEVEL] (rgerhards), 2010-12-16
- added experimental support for log normalizaton (via liblognorm)
  support for normalizing log messages has been added in the form of
  mmnormalize. The core engine (property replacer, filter engine) has
  been enhanced to support properties from normalized events.
  Note: this is EXPERIMENTAL code. It is currently know that
  there are issues if the functionality is used with
  - disk-based queues
  - asynchronous action queues
  You can not use the new functionality together with these features.
  This limitation will be removed in later releases. However, we 
  preferred to release early, so that one can experiment with the new
  feature set and accepted the price that this means the full set of
  functionality is not yet available. If not used together with
  these features, log normalizing should be pretty stable.
- enhanced testing tool tcpflood
  now supports sending via UDP and the capability to run multiple
  iterations and generate statistics data records
- bugfix: potential abort when output modules with different parameter
  passing modes were used in configured output modules
---------------------------------------------------------------------------
Version 6.1.1  [DEVEL] (rgerhards), 2010-11-30
- bugfix(important): problem in TLS handling could cause rsyslog to loop
  in a tight loop, effectively disabling functionality and bearing the
  risk of unresponsiveness of the whole system.
  Bug tracker: http://bugzilla.adiscon.com/show_bug.cgi?id=194
- support for omhdfs officially added (import from 5.7.1)
- merged imuxsock improvements from 5.7.1 (see there)
- support for systemd officially added (import from 5.7.0)
- bugfix: a couple of problems that imfile had on some platforms, namely
  Ubuntu (not their fault, but occured there)
- bugfix: imfile utilizes 32 bit to track offset. Most importantly,
  this problem can not experienced on Fedora 64 bit OS (which has
  64 bit long's!)
- a number of other bugfixes from older versions imported
---------------------------------------------------------------------------
Version 6.1.0  [DEVEL] (rgerhards), 2010-08-12

*********************************** NOTE **********************************
The v6 versions of rsyslog feature a greatly redesigned config system 
which, among others, supports scoping. However, the initial version does
not contain the whole new system. Rather it will evolve. So it is
expected that interfaces, even new ones, break during the initial
6.x.y releases.
*********************************** NOTE **********************************

- added $Begin, $End and $ScriptScoping config scope statments
  (at this time for actions only).
- added imptcp, a simplified, Linux-specific and potentielly fast
  syslog plain tcp input plugin (NOT supporting TLS!)
  [ported from v4]
---------------------------------------------------------------------------
Version 5.10.1  [V5-STABLE], 2012-0?-??
- bugfix: imuxsock truncated head of received message
=======
Version 5.10.1  [V5-STABLE], 2012-10-17
- bugfix: imuxsock and imklog truncated head of received message
>>>>>>> 1e4ca690
  This happened only under some circumstances. Thanks to Marius
  Tomaschwesky, Florian Piekert and Milan Bartos for their help in
  solving this issue.
- enable DNS resolution in imrelp
  Thanks to Apollon Oikonomopoulos for the patch
- bugfix: invalid property name in property-filter could cause abort
  if action chaining (& operator) was used
  http://bugzilla.adiscon.com/show_bug.cgi?id=355
  Thanks to pilou@gmx.com for the bug report
- bugfix: remove invalid socket option call from imuxsock
  Thanks to Cristian Ionescu-Idbohrn and Jonny Törnbom 
- bugfix: fixed wrong bufferlength for snprintf in tcpflood.c when using 
  the -f (dynafiles) option. 
- fixed issues in build system (namely related to cust1 dummy plugin)
---------------------------------------------------------------------------
Version 5.10.0  [V5-STABLE], 2012-08-23

NOTE: this is the new rsyslog v5-stable, incorporating all changes from the
      5.9.x series. In addition to that, it contains the fixes and
      enhancements listed below in this entry.

- bugfix: delayble source could block action queue, even if there was
  a disk queue associated with it. The root cause of this problem was
  that it makes no sense to delay messages once they arrive in the 
  action queue - the "input" that is being held in that case is the main
  queue worker, what makes no sense.
  Thanks to Marcin for alerting us on this problem and providing 
  instructions to reproduce it.
- bugfix: disk queue was not persisted on shutdown, regression of fix to
  http://bugzilla.adiscon.com/show_bug.cgi?id=299
  The new code also handles the case of shutdown of blocking light and 
  full delayable sources somewhat smarter and permits, assuming sufficient
  timouts, to persist message up to the max queue capacity. Also some nits
  in debug instrumentation have been fixed.
- add small delay (50ms) after sending shutdown message
  There seem to be cases where the shutdown message is otherwise not
  processed, not even on an idle system. Thanks to Marcin for
  bringing this problem up.
- support for resolving huge groups
  closes: http://bugzilla.adiscon.com/show_bug.cgi?id=310
  Thanks to Alec Warner for the patch
- bugfix: potential hang due to mutex deadlock
  closes: http://bugzilla.adiscon.com/show_bug.cgi?id=316
  Thanks to Andreas Piesk for reporting&analyzing this bug as well as
  providing patches and other help in resolving it.
- bugfix: property PROCID empty instead of proper nilvalue if not present
  If it is not present, it must have the nilvalue "-" as of RFC5424
  closes: http://bugzilla.adiscon.com/show_bug.cgi?id=332
  Thanks to John N for reporting this issue.
- bugfix: "last message repeated n times" message was missing hostname
  Thanks to Zdenek Salvet for finding this bug and to Bodik for reporting
- bugfix: multiple main queues with same queue file name was not detected
  This lead to queue file corruption. While the root cause is a config
  error, it is a bug that this important and hard to find config error
  was not detected by rsyslog.
---------------------------------------------------------------------------
Version 5.9.7  [V5-BETA], 2012-05-10
- added capability to specify substrings for field extraction mode
- bugfix: ommysql did not properly init/exit the mysql runtime library
  this could lead to segfaults. Triggering condition: multiple action
  instances using ommysql.  Thanks to Tomas Heinrich for reporting this
  problem and providing an initial patch (which my solution is based on,
  I need to add more code to clean the mess up).
- bugfix: rsyslog did not terminate when delayable inputs were blocked
  due to unvailable sources. Fixes:
  http://bugzilla.adiscon.com/show_bug.cgi?id=299
  Thanks to Marcin M for bringing up this problem and Andre Lorbach
  for helping to reproduce and fix it.
- bugfix/tcpflood: sending small test files did not work correctly
---------------------------------------------------------------------------
Version 5.9.6  [V5-BETA], 2012-04-12
- added configuration directives to customize queue light delay marks
- permit size modifiers (k,m,g,...) in integer config parameters
  Thanks to Jo Rhett for the suggestion.
- bugfix: hostname was not requeried on HUP
  Thanks to Per Jessen for reporting this bug and Marius Tomaschewski for
  his help in testing the fix.
- bugfix: imklog invalidly computed facility and severity
  closes: http://bugzilla.adiscon.com/show_bug.cgi?id=313
- bugfix: imptcp input name could not be set
  config directive was accepted, but had no effect
- added configuration directive to disable octet-counted framing
  for imtcp, directive is $InputTCPServerSupportOctetCountedFraming 
  for imptcp, directive is $InputPTCPServerSupportOctetCountedFraming 
- added capability to use a local interface IP address as fromhost-ip for
  locally originating messages. New directive $LocalHostIPIF
- added configuration directives to customize queue light delay marks
  $MainMsgQueueLightDelayMark, $ActionQueueLightDelayMark; both
  specify number of messages starting at which a delay happens.
---------------------------------------------------------------------------
Version 5.9.5  [V5-DEVEL], 2012-01-27
- improved impstats subsystem, added many new counters
- enhanced module loader to not rely on PATH_MAX
- refactored imklog linux driver, now combined with BSD driver
  The Linux driver no longer supports outdated kernel symbol resolution,
  which was disabled by default for very long. Also overall cleanup,
  resulting in much smaller code. Linux and BSD are now covered by a
  single small driver.
- $IMUXSockRateLimitInterval DEFAULT CHANGED, was 5, now 0
  The new default turns off rate limiting. This was chosen as people
  experienced problems with rate-limiting activated by default. Now it
  needs an explicit opt-in by setting this parameter.
  Thanks to Chris Gaffney for suggesting to make it opt-in; thanks to
  many unnamed others who already had complained at the time Chris made
  the suggestion ;-)
---------------------------------------------------------------------------
Version 5.9.4  [V5-DEVEL], 2011-11-29
- imuxsock: added capability to "annotate" messages with "trusted
  information", which contains some properties obtained from the system
  and as such sure to not be faked. This is inspired by the similiar idea
  introduced in systemd.
- removed dependency on gcrypt for recently-enough GnuTLS
  see: http://bugzilla.adiscon.com/show_bug.cgi?id=289
- bugfix: imuxsock did no longer ignore message-provided timestamp, if
  so configured (the *default*). Lead to no longer sub-second timestamps.
  closes: http://bugzilla.adiscon.com/show_bug.cgi?id=281
- bugfix: omfile returns fatal error code for things that go really wrong
  previously, RS_RET_RESUME was returned, which lead to a loop inside the
  rule engine as omfile could not really recover.
- bugfix: rsyslogd -v always said 64 atomics were not present
  thanks to mono_matsuko for the patch
---------------------------------------------------------------------------
Version 5.9.3  [V5-DEVEL], 2011-09-01
- bugfix/security: off-by-two bug in legacy syslog parser, CVE-2011-3200
- bugfix: mark message processing did not work correctly
- added capability to emit config error location info for warnings 
  otherwise, omusrmsg's warning about new config format was not
  accompanied by problem location.
- bugfix: potential misadressing in property replacer
- bugfix: MSGID corruption in RFC5424 parser under some circumstances
  closes: http://bugzilla.adiscon.com/show_bug.cgi?id=275
- bugfix: The NUL-Byte for the syslogtag was not copied in MsgDup (msg.c)
---------------------------------------------------------------------------
Version 5.9.2  [V5-DEVEL] (rgerhards), 2011-07-11
- systemd support: set stdout/stderr to null - thx to Lennart for the patch
- added support for the ":omusrmsg:" syntax in configuring user messages
- added support for the ":omfile:" syntax for actions
---------------------------------------------------------------------------
Version 5.9.1  [V5-DEVEL] (rgerhards), 2011-06-30
- added support for obtaining timestamp for kernel message from message
  If the kernel time-stamps messages, time is now take from that
  timestamp instead of the system time when the message was read. This
  provides much better accuracy. Thanks to Lennart Poettering for
  suggesting this feature and his help during implementation.
- added support for obtaining timestamp from system for imuxsock
  This permits to read the time a message was submitted to the system
  log socket. Most importantly, this is provided in microsecond resolution.
  So we are able to obtain high precision timestampis even for messages
  that were - as is usual - not formatted with them. This also simplifies
  things in regard to local time calculation in chroot environments.
  Many thanks to Lennart Poettering for suggesting this feature,
  providing some guidance on implementing it and coordinating getting the
  necessary support into the Linux kernel.
- bugfix: timestamp was incorrectly calculated for timezones with minute
  offset
  closes: http://bugzilla.adiscon.com/show_bug.cgi?id=271
- bugfix: problems in failover action handling
  closes: http://bugzilla.adiscon.com/show_bug.cgi?id=270
  closes: http://bugzilla.adiscon.com/show_bug.cgi?id=254
- bugfix: mutex was invalidly left unlocked during action processing
  At least one case where this can occur is during thread shutdown, which
  may be initiated by lower activity. In most cases, this is quite
  unlikely to happen. However, if it does, data structures may be 
  corrupted which could lead to fatal failure and segfault. I detected
  this via a testbench test, not a user report. But I assume that some
  users may have had unreproducable aborts that were cause by this bug.
- bugfix: memory leak in imtcp & subsystems under some circumstances
  This leak is tied to error conditions which lead to incorrect cleanup
  of some data structures. [backport from v6]
- bugfix/improvement:$WorkDirectory now gracefully handles trailing slashes
---------------------------------------------------------------------------
Version 5.9.0  [V5-DEVEL] (rgerhards), 2011-06-08
- imfile: added $InputFileMaxLinesAtOnce directive
- enhanced imfile to support input batching
- added capability for imtcp and imptcp to activate keep-alive packets
  at the socket layer. This has not been added to imttcp, as the latter is
  only an experimental module, and one which did not prove to be useful.
  reference: http://kb.monitorware.com/post20791.html
- added support to control KEEPALIVE settings in imptcp
  this has not yet been added to imtcp, but could be done on request.
- $ActionName is now also used for naming of queues in impstats
  as well as in the debug output
- bugfix: do not open files with full privileges, if privs will be dropped
  This make the privilege drop code more bulletproof, but breaks Ubuntu's
  work-around for log files created by external programs with the wrong
  user and/or group. Note that it was long said that this "functionality"
  would break once we go for serious privilege drop code, so hopefully
  nobody still depends on it (and, if so, they lost...).
- bugfix: pipes not opened in full priv mode when privs are to be dropped
- this begins a new devel branch for v5
- better handling of queue i/o errors in disk queues. This is kind of a
  bugfix, but a very intrusive one, this it goes into the devel version
  first. Right now, "file not found" is handled and leads to the new
  emergency mode, in which disk action is stopped and the queue run
  in direct mode. An error message is emited if this happens.
- added support for user-level PRI provided via systemd
- added new config directive $InputTCPFlowControl to select if tcp
  received messages shall be flagged as light delayable or not.
- enhanced omhdfs to support batching mode. This permits to increase
  performance, as we now call the HDFS API with much larger message
  sizes and far more infrequently
- bugfix: failover did not work correctly if repeated msg reduction was on
  affected directive was: $ActionExecOnlyWhenPreviousIsSuspended on
  closes: http://bugzilla.adiscon.com/show_bug.cgi?id=236
---------------------------------------------------------------------------
Version 5.8.13  [V5-stable] 2012-08-22
- bugfix: DA queue could cause abort
- bugfix: "last message repeated n times" message was missing hostname
  Thanks to Zdenek Salvet for finding this bug and to Bodik for reporting
- bugfix "$PreserveFQDN on" was not honored in some modules
  Thanks to bodik for reporting this bug.
- bugfix: randomized IP option header in omudpspoof caused problems
  closes: http://bugzilla.adiscon.com/show_bug.cgi?id=327
  Thanks to Rick Brown for helping to test out the patch.
- bugfix: potential abort if output plugin logged message during shutdown
  note that none of the rsyslog-provided plugins does this
  Thanks to bodik and Rohit Prasad for alerting us on this bug and
  analyzing it.
  fixes: http://bugzilla.adiscon.com/show_bug.cgi?id=347
- bugfix: multiple main queues with same queue file name was not detected
  This lead to queue file corruption. While the root cause is a config
  error, it is a bug that this important and hard to find config error
  was not detected by rsyslog.
---------------------------------------------------------------------------
Version 5.8.12  [V5-stable] 2012-06-06
- add small delay (50ms) after sending shutdown message
  There seem to be cases where the shutdown message is otherwise not
  processed, not even on an idle system. Thanks to Marcin for
  bringing this problem up.
- support for resolving huge groups
  closes: http://bugzilla.adiscon.com/show_bug.cgi?id=310
  Thanks to Alec Warner for the patch
- bugfix: delayble source could block action queue, even if there was
  a disk queue associated with it. The root cause of this problem was
  that it makes no sense to delay messages once they arrive in the 
  action queue - the "input" that is being held in that case is the main
  queue worker, what makes no sense.
  Thanks to Marcin for alerting us on this problem and providing 
  instructions to reproduce it.
- bugfix: disk queue was not persisted on shutdown, regression of fix to
  http://bugzilla.adiscon.com/show_bug.cgi?id=299
  The new code also handles the case of shutdown of blocking light and 
  full delayable sources somewhat smarter and permits, assuming sufficient
  timouts, to persist message up to the max queue capacity. Also some nits
  in debug instrumentation have been fixed.
- bugfix/omudpspoof: problems, including abort, happend when run on
  multiple threads. Root cause is that libnet is not thread-safe. 
  omudpspoof now guards libnet calls with their own mutex.
- bugfix: if debug message could end up in log file when forking
  if rsyslog was set to auto-background (thus fork, the default) and debug
  mode to stdout was enabled, debug messages ended up in the first log file
  opened. Currently, stdout logging is completely disabled in forking mode
  (but writing to the debug log file is still possible). This is a change 
  in behaviour, which is under review. If it causes problems to you,
  please let us know.
  Thanks to Tomas Heinrich for the patch.
- bugfix/tcpflood: sending small test files did not work correctly
- bugfix: potential hang due to mutex deadlock
  closes: http://bugzilla.adiscon.com/show_bug.cgi?id=316
  Thanks to Andreas Piesk for reporting&analyzing this bug as well as
  providing patches and other help in resolving it.
- bugfix: property PROCID empty instead of proper nilvalue if not present
  If it is not present, it must have the nilvalue "-" as of RFC5424
  closes: http://bugzilla.adiscon.com/show_bug.cgi?id=332
  Thanks to John N for reporting this issue.
---------------------------------------------------------------------------
Version 5.8.11  [V5-stable] 2012-05-03
- bugfix: ommysql did not properly init/exit the mysql runtime library
  this could lead to segfaults. Triggering condition: multiple action
  instances using ommysql.  Thanks to Tomas Heinrich for reporting this
  problem and providing an initial patch (which my solution is based on,
  I need to add more code to clean the mess up).
- bugfix: rsyslog did not terminate when delayable inputs were blocked
  due to unvailable sources. Fixes:
  http://bugzilla.adiscon.com/show_bug.cgi?id=299
  Thanks to Marcin M for bringing up this problem and Andre Lorbach
  for helping to reproduce and fix it.
- bugfix: active input in "light delay state" could block rsyslog
  termination, at least for prolonged period of time
- bugfix: imptcp input name could not be set
  config directive was accepted, but had no effect
- bugfix: assigned ruleset was lost when using disk queues
  This looked quite hard to diagnose for disk-assisted queues, as the
  pure memory part worked well, but ruleset info was lost for messages
  stored inside the disk queue.
- bugfix: hostname was not requeried on HUP
  Thanks to Per Jessen for reporting this bug and Marius Tomaschewski for
  his help in testing the fix.
- bugfix: inside queue.c, some thread cancel states were not correctly
  reset. While this is a bug, we assume it did have no practical effect
  because the reset as it was done was set to the state the code actually
  had at this point. But better fix this...
---------------------------------------------------------------------------
Version 5.8.10  [V5-stable] 2012-04-05
- bugfix: segfault on startup if $actionqueuefilename was missing for disk
  queue config
  Thanks to Tomas Heinrich for the patch.
- bugfix: segfault if disk-queue was started up with old queue file
  Thanks to Tomas Heinrich for the patch.
- bugfix: memory leak in array passing output module mode
---------------------------------------------------------------------------
Version 5.8.9  [V5-stable] 2012-03-15
- added tool to recover disk queue if .qi file is missing (recover_qi.pl)
  Thanks to Kaiwang Chen for contributing this tool
- bugfix: stopped DA queue was never processed after a restart due to a
  regression from statistics module
- added better doc for statsobj interface
  Thanks to Kaiwang Chen for his suggestions and analysis in regard to the
  stats subsystem.
---------------------------------------------------------------------------
Version 5.8.8  [V5-stable] 2012-03-05
- added capability to use a local interface IP address as fromhost-ip for
  imuxsock imklog
  new config directives: $IMUXSockLocalIPIF, $klogLocalIPIF
- added configuration directives to customize queue light delay marks
  $MainMsgQueueLightDelayMark, $ActionQueueLightDelayMark; both
  specify number of messages starting at which a delay happens.
- bugfix: omprog made rsyslog abort on startup if not binary to
  execute was configured
- bugfix: imklog invalidly computed facility and severity
  closes: http://bugzilla.adiscon.com/show_bug.cgi?id=313
---------------------------------------------------------------------------
Version 5.8.7  [V5-stable] 2012-01-17
- bugfix: instabilities when using RFC5424 header fields
  Thanks to Kaiwang Chen for the patch
- bugfix: imuxsock did truncate part of received message if it did not
  contain a proper date. The truncation occured because we removed that
  part of the messages that was expected to be the date.
  closes: http://bugzilla.adiscon.com/show_bug.cgi?id=295
- bugfix: potential abort after reading invalid X.509 certificate
  closes: http://bugzilla.adiscon.com/show_bug.cgi?id=290
  Thanks to Tomas Heinrich for the patch
- bugfix: stats counter were not properly initialized on creation
- FQDN hostname for multihomed host was not always set to the correct name
  if multiple aliases existed. Thanks to Tomas Heinreich for the patch.
- re-licensed larger parts of the codebase under the Apache license 2.0
---------------------------------------------------------------------------
Version 5.8.6  [V5-stable] 2011-10-21
- bugfix: missing whitespace after property-based filter was not detected
- bugfix: $OMFileFlushInterval period was doubled - now using correct value
- bugfix: ActionQueue could malfunction due to index error
  Thanks to Vlad Grigorescu for the patch
- bugfix: $ActionExecOnlyOnce interval did not work properly
  Thanks to Tomas Heinrich for the patch
- bugfix: race condition when extracting program name, APPNAME, structured
  data and PROCID (RFC5424 fields) could lead to invalid characters e.g.
  in dynamic file names or during forwarding (general malfunction of these
  fields in templates, mostly under heavy load)
- bugfix: imuxsock did no longer ignore message-provided timestamp, if
  so configured (the *default*). Lead to no longer sub-second timestamps.
  closes: http://bugzilla.adiscon.com/show_bug.cgi?id=281
- bugfix: omfile returns fatal error code for things that go really wrong
  previously, RS_RET_RESUME was returned, which lead to a loop inside the
  rule engine as omfile could not really recover.
- bugfix: imfile did invalid system call under some circumstances
  when a file that was to be monitored did not exist BUT the state file
  actually existed. Mostly a cosmetic issue. Root cause was incomplete
  error checking in stream.c; so patch may affect other code areas.
- bugfix: rsyslogd -v always said 64 atomics were not present
  thanks to mono_matsuko for the patch
---------------------------------------------------------------------------
Version 5.8.5  [V5-stable] (rgerhards/al), 2011-09-01
- bugfix/security: off-by-two bug in legacy syslog parser, CVE-2011-3200
- bugfix: mark message processing did not work correctly
- bugfix: potential hang condition during tag emulation
- bugfix: too-early string termination during tag emulation
- bugfix: The NUL-Byte for the syslogtag was not copied in MsgDup (msg.c)
- bugfix: fixed incorrect state handling for Discard Action (transactions)
  Note: This caused all messages in a batch to be set to COMMITTED, 
  even if they were discarded. 
---------------------------------------------------------------------------
Version 5.8.4  [V5-stable] (al), 2011-08-10
- bugfix: potential misadressing in property replacer
- bugfix: memcpy overflow can occur in allowed sender checkig
  if a name is resolved to IPv4-mapped-on-IPv6 address
  Found by Ismail Dönmez at suse
- bugfix: potential misadressing in property replacer
- bugfix: MSGID corruption in RFC5424 parser under some circumstances
  closes: http://bugzilla.adiscon.com/show_bug.cgi?id=275
---------------------------------------------------------------------------
Version 5.8.3  [V5-stable] (rgerhards), 2011-07-11
- systemd support: set stdout/stderr to null - thx to Lennart for the patch
- added support for the ":omusrmsg:" syntax in configuring user messages
- added support for the ":omfile:" syntax for actions
  Note: previous outchannel syntax will generate a warning message. This
  may be surprising to some users, but it is quite urgent to alert them
  of the new syntax as v6 can no longer support the previous one.
---------------------------------------------------------------------------
Version 5.8.2  [V5-stable] (rgerhards), 2011-06-21
- bugfix: problems in failover action handling
  closes: http://bugzilla.adiscon.com/show_bug.cgi?id=270
  closes: http://bugzilla.adiscon.com/show_bug.cgi?id=254
- bugfix: mutex was invalidly left unlocked during action processing
  At least one case where this can occur is during thread shutdown, which
  may be initiated by lower activity. In most cases, this is quite
  unlikely to happen. However, if it does, data structures may be 
  corrupted which could lead to fatal failure and segfault. I detected
  this via a testbench test, not a user report. But I assume that some
  users may have had unreproducable aborts that were cause by this bug.
- bugfix: memory leak in imtcp & subsystems under some circumstances
  This leak is tied to error conditions which lead to incorrect cleanup
  of some data structures. [backport from v6]
- bugfix/improvement:$WorkDirectory now gracefully handles trailing slashes
---------------------------------------------------------------------------
Version 5.8.1  [V5-stable] (rgerhards), 2011-05-19
- bugfix: invalid processing in QUEUE_FULL condition
  If the the multi-submit interface was used and a QUEUE_FULL condition
  occured, the failed message was properly destructed. However, the
  rest of the input batch, if it existed, was not processed. So this
  lead to potential loss of messages and a memory leak. The potential
  loss of messages was IMHO minor, because they would have been dropped
  in most cases due to the queue remaining full, but very few lucky ones
  from the batch may have made it. Anyhow, this has now been changed so
  that the rest of the batch is properly tried to be enqueued and, if
  not possible, destructed.
- new module mmsnmptrapd, a sample message modification module
  This can be useful to reformat snmptrapd messages and also serves as
  a sample for how to write message modification modules using the
  output module interface. Note that we introduced this new 
  functionality directly into the stable release, as it does not 
  modify the core and as such cannot have any side-effects if it is
  not used (and thus the risk is solely on users requiring that
  functionality).
- bugfix: rate-limiting inside imuxsock did not work 100% correct
  reason was that a global config variable was invalidly accessed where a
  listener variable should have been used.
  Also performance-improved the case when rate limiting is turned off (this
  is a very unintrusive change, thus done directly to the stable version).
- bugfix: $myhostname not available in RainerScript (and no error message)
  closes: http://bugzilla.adiscon.com/show_bug.cgi?id=233
- bugfix: memory and file descriptor leak in stream processing
  Leaks could occur under some circumstances if the file stream handler
  errored out during the open call. Among others, this could cause very
  big memory leaks if there were a problem with unreadable disk queue
  files. In regard to the memory leak, this
  closes: http://bugzilla.adiscon.com/show_bug.cgi?id=256
- bugfix: doc for impstats had wrong config statements
  also, config statements were named a bit inconsistent, resolved that
  problem by introducing an alias and only documenting the consistent
  statements
  Thanks to Marcin for bringing up this problem.
- bugfix: IPv6-address could not be specified in omrelp
  this was due to improper parsing of ":"
  closes: http://bugzilla.adiscon.com/show_bug.cgi?id=250
- bugfix: TCP connection invalidly aborted when messages needed to be
  discarded (due to QUEUE_FULL or similar problem)
- bugfix: $LocalHostName was not honored under all circumstances
  closes: http://bugzilla.adiscon.com/show_bug.cgi?id=258
- bugfix(minor): improper template function call in syslogd.c
---------------------------------------------------------------------------
Version 5.8.0  [V5-stable] (rgerhards), 2011-04-12

This is the new v5-stable branch, importing all feature from the 5.7.x
versions. To see what has changed in regard to the previous v5-stable,
check the Changelog for 5.7.x below.

- bugfix: race condition in deferred name resolution
  closes: http://bugzilla.adiscon.com/show_bug.cgi?id=238
  Special thanks to Marcin for his persistence in helping to solve this
  bug.
- bugfix: DA queue was never shutdown once it was started
  closes: http://bugzilla.adiscon.com/show_bug.cgi?id=241
---------------------------------------------------------------------------
Version 5.7.10  [V5-BETA] (rgerhards), 2011-03-29
- bugfix: ompgsql did not work properly with ANSI SQL strings
  closes: http://bugzilla.adiscon.com/show_bug.cgi?id=229
- bugfix: rsyslog did not build with --disable-regexp configure option
  closes: http://bugzilla.adiscon.com/show_bug.cgi?id=243
- bugfix: PRI was invalid on Solaris for message from local log socket
- enhance: added $BOM system property to ease writing byte order masks
- bugfix: RFC5424 parser confused by empty structured data
  closes: http://bugzilla.adiscon.com/show_bug.cgi?id=237
- bugfix: error return from strgen caused abort, now causes action to be
  ignored (just like a failed filter)
- new sample plugin for a strgen to generate sql statement consumable
  by a database plugin
- bugfix: strgen could not be used together with database outputs
  because the sql/stdsql option could not be specified. This has been
  solved by permitting the strgen to include the opton inside its name.
  closes: http://bugzilla.adiscon.com/show_bug.cgi?id=195
---------------------------------------------------------------------------
Version 5.7.9  [V5-BETA] (rgerhards), 2011-03-16
- improved testbench
  among others, life tests for ommysql (against a test database) have
  been added, valgrind-based testing enhanced, ...
- enhance: fallback *at runtime* to epoll_create if epoll_create1 is not
  available. Thanks to Michael Biebl for analysis and patch!
- bugfix: failover did not work correctly if repeated msg reduction was on
  closes: http://bugzilla.adiscon.com/show_bug.cgi?id=236
  affected directive was: $ActionExecOnlyWhenPreviousIsSuspended on
- bugfix: minor memory leak in omlibdbi (< 1k per instance and run)
- bugfix: (regression) omhdfs did no longer compile
- bugfix: omlibdbi did not use password from rsyslog.conf
  closes: http://bugzilla.adiscon.com/show_bug.cgi?id=203
---------------------------------------------------------------------------
Version 5.7.8  [V5-BETA] (rgerhards), 2011-03-09
- systemd support somewhat improved (can now take over existing log sockt)
- bugfix: discard action did not work under some circumstances
  fixes: http://bugzilla.adiscon.com/show_bug.cgi?id=217
- bugfix: file descriptor leak in gnutls netstream driver
  fixes: http://bugzilla.adiscon.com/show_bug.cgi?id=222
---------------------------------------------------------------------------
Version 5.7.7  [V5-BETA] (rgerhards), 2011-03-02
- bugfix: potential abort condition when $RepeatedMsgReduction set to on
  as well as potentially in a number of other places where MsgDup() was
  used. This only happened when the imudp input module was used and it
  depended on name resolution not yet had taken place. In other words,
  this was a strange problem that could lead to hard to diagnose 
  instability. So if you experience instability, chances are good that
  this fix will help.
---------------------------------------------------------------------------
Version 5.7.6  [V5-BETA] (rgerhards), 2011-02-25
- bugfix: fixed a memory leak and potential abort condition
  this could happen if multiple rulesets were used and some output batches
  contained messages belonging to more than one ruleset.
  fixes: http://bugzilla.adiscon.com/show_bug.cgi?id=226
  fixes: http://bugzilla.adiscon.com/show_bug.cgi?id=218
- bugfix: memory leak when $RepeatedMsgReduction on was used
  bug tracker: http://bugzilla.adiscon.com/show_bug.cgi?id=225
---------------------------------------------------------------------------
Version 5.7.5  [V5-BETA] (rgerhards), 2011-02-23
- enhance: imfile did not yet support multiple rulesets, now added
  we do this directly in the beta because a) it does not affect existing
  functionality and b) one may argue that this missing functionality is
  close to a bug.
- improved testbench, added tests for imuxsock
- bugfix: imuxsock did no longer sanitize received messages
  This was a regression from the imuxsock partial rewrite. Happened
  because the message is no longer run through the standard parsers. 
  bug tracker: http://bugzilla.adiscon.com/show_bug.cgi?id=224
- bugfix: minor race condition in action.c - considered cosmetic
  This is considered cosmetic as multiple threads tried to write exactly
  the same value into the same memory location without sync. The method
  has been changed so this can no longer happen.
---------------------------------------------------------------------------
Version 5.7.4  [V5-BETA] (rgerhards), 2011-02-17
- added pmsnare parser module (written by David Lang)
- enhanced imfile to support non-cancel input termination
- improved systemd socket activation thanks to Marius Tomaschweski
- improved error reporting for $WorkDirectory
  non-existance and other detectable problems are now reported,
  and the work directory is NOT set in this case
- bugfix: pmsnare causded abort under some conditions
- bugfix: abort if imfile reads file line of more than 64KiB
  Thanks to Peter Eisentraut for reporting and analysing this problem.
  bug tracker: http://bugzilla.adiscon.com/show_bug.cgi?id=221
- bugfix: queue engine did not properly slow down inputs in FULL_DELAY mode
  when in disk-assisted mode. This especially affected imfile, which
  created unnecessarily queue files if a large set of input file data was
  to process.
- bugfix: very long running actions could prevent shutdown under some
  circumstances. This has now been solved, at least for common
  situations.
- bugfix: fixed compile problem due to empty structs
  this occured only on some platforms/compilers. thanks to Dražen Kačar 
  for the fix
---------------------------------------------------------------------------
Version 5.7.3  [V5-BETA] (rgerhards), 2011-02-07
- added support for processing multi-line messages in imfile
- added $IMUDPSchedulingPolicy and $IMUDPSchedulingPriority config settings
- added $LocalHostName config directive
- bugfix: fixed build problems on some platforms
  namely those that have 32bit atomic operations but not 64 bit ones
- bugfix: local hostname was pulled too-early, so that some config 
  directives (namely FQDN settings) did not have any effect
- bugfix: imfile did duplicate messages under some circumstances
- added $OMMySQLConfigFile config directive
- added $OMMySQLConfigSection config directive
---------------------------------------------------------------------------
Version 5.7.2  [V5-DEVEL] (rgerhards), 2010-11-26
- bugfix(important): problem in TLS handling could cause rsyslog to loop
  in a tight loop, effectively disabling functionality and bearing the
  risk of unresponsiveness of the whole system.
  Bug tracker: http://bugzilla.adiscon.com/show_bug.cgi?id=194
- bugfix: imfile state file was not written when relative file name
  for it was specified
- bugfix: compile failed on systems without epoll_create1()
  Thanks to David Hill for providing a fix.
- bugfix: atomic increment for msg object may not work correct on all
  platforms. Thanks to Chris Metcalf for the patch
- bugfix: replacements for atomic operations for non-int sized types had
  problems. At least one instance of that problem could potentially lead
  to abort (inside omfile).
---------------------------------------------------------------------------
Version 5.7.1  [V5-DEVEL] (rgerhards), 2010-10-05
- support for Hadoop's HDFS added (via omhdfs)
- imuxsock now optionally use SCM_CREDENTIALS to pull the pid from the log
  socket itself
  (thanks to Lennart Poettering for the suggesting this feature)
- imuxsock now optionally uses per-process input rate limiting, guarding the
  user against processes spamming the system log
  (thanks to Lennart Poettering for suggesting this feature)
- added new config statements
  * $InputUnixListenSocketUsePIDFromSystem 
  * $SystemLogUsePIDFromSystem 
  * $SystemLogRateLimitInterval
  * $SystemLogRateLimitBurst
  * $SystemLogRateLimitSeverity
  * $IMUxSockRateLimitInterval
  * $IMUxSockRateLimitBurst
  * $IMUxSockRateLimitSeverity
- imuxsock now supports up to 50 different sockets for input
- some code cleanup in imuxsock (consider this a release a major
  modification, especially if problems show up)
- bugfix: /dev/log was unlinked even when passed in from systemd
  in which case it should be preserved as systemd owns it
---------------------------------------------------------------------------
Version 5.7.0  [V5-DEVEL] (rgerhards), 2010-09-16
- added module impstat to emit periodic statistics on rsyslog counters
- support for systemd officially added
  * acquire /dev/log socket optionally from systemd
    thanks to Lennart Poettering for this patch
  * sd-systemd API added as part of rsyslog runtime library
---------------------------------------------------------------------------
Version 5.6.5  [V5-STABLE] (rgerhards), 2011-03-22
- bugfix: failover did not work correctly if repeated msg reduction was on
  affected directive was: $ActionExecOnlyWhenPreviousIsSuspended on
  closes: http://bugzilla.adiscon.com/show_bug.cgi?id=236
- bugfix: omlibdbi did not use password from rsyslog.con
  closes: http://bugzilla.adiscon.com/show_bug.cgi?id=203
- bugfix(kind of): tell users that config graph can currently not be
  generated
  closes: http://bugzilla.adiscon.com/show_bug.cgi?id=232
- bugfix: discard action did not work under some circumstances
  fixes: http://bugzilla.adiscon.com/show_bug.cgi?id=217
  (backport from 5.7.8)
---------------------------------------------------------------------------
Version 5.6.4  [V5-STABLE] (rgerhards), 2011-03-03
- bugfix: potential abort condition when $RepeatedMsgReduction set to on
  as well as potentially in a number of other places where MsgDup() was
  used. This only happened when the imudp input module was used and it
  depended on name resolution not yet had taken place. In other words,
  this was a strange problem that could lead to hard to diagnose 
  instability. So if you experience instability, chances are good that
  this fix will help.
- bugfix: fixed a memory leak and potential abort condition
  this could happen if multiple rulesets were used and some output batches
  contained messages belonging to more than one ruleset.
  fixes: http://bugzilla.adiscon.com/show_bug.cgi?id=226
  fixes: http://bugzilla.adiscon.com/show_bug.cgi?id=218
- bugfix: memory leak when $RepeatedMsgReduction on was used
  bug tracker: http://bugzilla.adiscon.com/show_bug.cgi?id=225
---------------------------------------------------------------------------
Version 5.6.3  [V5-STABLE] (rgerhards), 2011-01-26
- bugfix: action processor released memory too early, resulting in
  potential issue in retry cases (but very unlikely due to another
  bug, which I also fixed -- only after the fix this problem here
  became actually visible).
- bugfix: batch processing flagged invalid message as "bad" under some
  circumstances
- bugfix: unitialized variable could cause issues under extreme conditions
  plus some minor nits. This was found after a clang static code analyzer
  analysis (great tool, and special thanks to Marcin for telling me about
  it!)
- bugfix: batches which had actions in error were not properly retried in
  all cases
- bugfix: imfile did duplicate messages under some circumstances
- bugfix: testbench was not activated if no Java was present on system
  ... what actually was a left-over. Java is no longer required.
---------------------------------------------------------------------------
Version 5.6.2  [V5-STABLE] (rgerhards), 2010-11-30
- bugfix: compile failed on systems without epoll_create1()
  Thanks to David Hill for providing a fix.
- bugfix: atomic increment for msg object may not work correct on all
  platforms. Thanks to Chris Metcalf for the patch
- bugfix: replacements for atomic operations for non-int sized types had
  problems. At least one instance of that problem could potentially lead
  to abort (inside omfile).
- added the $InputFilePersistStateInterval config directive to imfile
- changed imfile so that the state file is never deleted (makes imfile
  more robust in regard to fatal failures)
- bugfix: a slightly more informative error message when a TCP
  connections is aborted
---------------------------------------------------------------------------
Version 5.6.1  [V5-STABLE] (rgerhards), 2010-11-24
- bugfix(important): problem in TLS handling could cause rsyslog to loop
  in a tight loop, effectively disabling functionality and bearing the
  risk of unresponsiveness of the whole system.
  Bug tracker: http://bugzilla.adiscon.com/show_bug.cgi?id=194
- permitted imptcp to work on systems which support epoll(), but not
  epoll_create().
  Bug: http://bugzilla.adiscon.com/show_bug.cgi?id=204
  Thanks to Nicholas Brink for reporting this problem.
- bugfix: testbench failed if imptcp was not enabled
- bugfix: segfault when an *empty* template was used
  Bug: http://bugzilla.adiscon.com/show_bug.cgi?id=206
  Thanks to David Hill for alerting us.
- bugfix: compile failed with --enable-unlimited-select
  thanks varmojfekoj for the patch
---------------------------------------------------------------------------
Version 5.6.0  [V5-STABLE] (rgerhards), 2010-10-19

This release brings all changes and enhancements of the 5.5.x series
to the v5-stable branch.

- bugfix: a couple of problems that imfile had on some platforms, namely
  Ubuntu (not their fault, but occured there)
- bugfix: imfile utilizes 32 bit to track offset. Most importantly,
  this problem can not experienced on Fedora 64 bit OS (which has
  64 bit long's!)
---------------------------------------------------------------------------
Version 5.5.7  [V5-BETA] (rgerhards), 2010-08-09
- changed omudpspoof default spoof address to simplify typical use case
  thanks to David Lang for suggesting this
- doc bugfix: pmlastmsg doc samples had errors
- bugfix[minor]: pmrfc3164sd had invalid name (resided in rsyslog name 
  space, what should not be the case for a contributed module)
- added omuxsock, which permits to write message to local Unix sockets
  this is the counterpart to imuxsock, enabling fast local forwarding
---------------------------------------------------------------------------
Version 5.5.6  [DEVEL] (rgerhards), 2010-07-21
- added parser modules
  * pmlastmsg, which supports the notoriously malformed "last message
    repeated n times" messages from some syslogd's (namely sysklogd)
  * pmrfc3164sd (contributed), supports RFC5424 structured data in 
    RFC3164 messages [untested]
- added new module type "string generator", used to speed up output
  processing. Expected speedup for (typical) rsyslog processing is
  roughly 5 to 6 percent compared to using string-based templates.
  They may also be used to do more complex formatting with custom
  C code, what provided greater flexibility and probably far higher
  speed, for example if using multiple regular expressions within a 
  template.
- added 4 string generators for
  * RSYSLOG_FileFormat
  * RSYSLOG_TraditionalFileFormat
  * RSYSLOG_ForwardFormat
  * RSYSLOG_TraditionalForwardFormat
- bugfix: mutexes used to simulate atomic instructions were not destructed
- bugfix: regression caused more locking action in msg.c than necessary
- bugfix: "$ActionExecOnlyWhenPreviousIsSuspended on" was broken
- bugfix: segfault on HUP when "HUPIsRestart" was set to "on"
  thanks varmojfekoj for the patch
- bugfix: default for $OMFileFlushOnTXEnd was wrong ("off").
  This, in default mode, caused buffered writing to be used, what
  means that it looked like no output were written or partial
  lines. Thanks to Michael Biebl for pointing out this bug.
- bugfix: programname filter in ! configuration can not be reset
  Thanks to Kiss Gabor for the patch.
---------------------------------------------------------------------------
Version 5.5.5  [DEVEL] (rgerhards), 2010-05-20
- added new cancel-reduced action thread termination method
  We now manage to cancel threads that block inside a retry loop to
  terminate without the need to cancel the thread. Avoiding cancellation
  helps keep the system complexity minimal and thus provides for better
  stability. This also solves some issues with improper shutdown when
  inside an action retry loop.
---------------------------------------------------------------------------
Version 5.5.4  [DEVEL] (rgerhards), 2010-05-03
- This version offers full support for Solaris on Intel and Sparc
- bugfix: problems with atomic operations emulation
  replaced atomic operation emulation with new code. The previous code
  seemed to have some issue and also limited concurrency severely. The
  whole atomic operation emulation has been rewritten.
- bugfix: netstream ptcp support class was not correctly build on systems
  without epoll() support
- bugfix: segfault on Solaris/Sparc
---------------------------------------------------------------------------
Version 5.5.3  [DEVEL] (rgerhards), 2010-04-09
- added basic but functional support for Solaris
- imported many bugfixes from 3.6.2/4.6.1 (see ChangeLog below!)
- added new property replacer option "date-rfc3164-buggyday" primarily
  to ease migration from syslog-ng. See property replacer doc for
  details.
- added capability to turn off standard LF delimiter in TCP server
  via new directive "$InputTCPServerDisableLFDelimiter on"
- bugfix: failed to compile on systems without epoll support
- bugfix: comment char ('#') in literal terminated script parsing
  and thus could not be used.
  but tracker: http://bugzilla.adiscon.com/show_bug.cgi?id=119
  [merged in from v3.22.2]
- imported patches from 4.6.0:
  * improved testbench to contain samples for totally malformed messages
    which miss parts of the message content
  * bugfix: some malformed messages could lead to a missing LF inside files
    or some other missing parts of the template content.
  * bugfix: if a message ended immediately with a hostname, the hostname
    was mistakenly interpreted as TAG, and localhost be used as hostname
---------------------------------------------------------------------------
Version 5.5.2  [DEVEL] (rgerhards), 2010-02-05
- applied patches that make rsyslog compile under Apple OS X.
  Thanks to trey for providing these.
- replaced data type "bool" by "sbool" because this created some
  portability issues.
- added $Escape8BitCharactersOnReceive directive
  Thanks to David Lang for suggesting it.
- worked around an issue where omfile failed to compile on 32 bit platforms
  under some circumstances (this smells like a gcc problem, but a simple
  solution was available). Thanks to Kenneth Marshall for some advice.
- extended testbench
---------------------------------------------------------------------------
Version 5.5.1  [DEVEL] (rgerhards), 2009-11-27
- introduced the ablity for netstream drivers to utilize an epoll interface
  This offers increased performance and removes the select() FDSET size
  limit from imtcp. Note that we fall back to select() if there is no
  epoll netstream drivers. So far, an epoll driver has only been
  implemented for plain tcp syslog, the rest will follow once the code
  proves well in practice AND there is demand.
- re-implemented $EscapeControlCharacterTab config directive
  Based on Jonathan Bond-Caron's patch for v4. This now also includes some
  automatted tests.
- bugfix: enabling GSSServer crashes rsyslog startup
  Thanks to Tomas Kubina for the patch [imgssapi]
- bugfix (kind of): check if TCP connection is still alive if using TLS
  Thanks to Jonathan Bond-Caron for the patch.
---------------------------------------------------------------------------
Version 5.5.0  [DEVEL] (rgerhards), 2009-11-18
- moved DNS resolution code out of imudp and into the backend processing
  Most importantly, DNS resolution now never happens if the resolved name
  is not required. Note that this applies to imudp - for the other inputs,
  DNS resolution almost comes for free, so we do not do it there. However,
  the new method has been implemented in a generic way and as such may 
  also be used by other modules in the future.
- added option to use unlimited-size select() calls
  Thanks to varmjofekoj for the patch
  This is not done in imudp, as it natively supports epoll().
- doc: improved description of what loadable modules can do
---------------------------------------------------------------------------
Version 5.4.2  [v5-stable] (rgerhards), 2010-03-??
- bugfix(kind of): output plugin retry behaviour could cause engine to loop
  The rsyslog engine did not guard itself against output modules that do
  not properly convey back the tryResume() behaviour. This then leads to
  what looks like an endless loop. I consider this to be a bug of the 
  engine not only because it should be hardened against plugin misbehaviour,
  but also because plugins may not be totally able to avoid this situation
  (depending on the type of and processing done by the plugin).
- bugfix: testbench failed when not executed in UTC+1 timezone
  accidently, the time zone information was kept inside some
  to-be-checked-for responses
- temporary bugfix replaced by permanent one for
  message-induced off-by-one error (potential segfault) (see 4.6.2)
  The analysis has been completed and a better fix been crafted and 
  integrated.
- bugfix(minor): status variable was uninitialized
  However, this would have caused harm only if NO parser modules at
  all were loaded, which would lead to a defunctional configuration
  at all. And, even more important, this is impossible as two parser
  modules are built-in and thus can not be "not loaded", so we always
  have a minimum of two.
---------------------------------------------------------------------------
Version 5.4.1  [v5-stable] (rgerhards), 2010-03-??
- added new property replacer option "date-rfc3164-buggyday" primarily
  to ease migration from syslog-ng. See property replacer doc for
  details. [backport from 5.5.3 because urgently needed by some]
- imported all bugfixes vom 4.6.2 (see below)
---------------------------------------------------------------------------
Version 5.4.0  [v5-stable] (rgerhards), 2010-03-08
***************************************************************************
* This is a new stable v5 version. It contains all fixes and enhancements *
* made during the 5.3.x phase as well as those listed below.              *
* Note that the 5.2.x series was quite buggy and as such all users are    *
* strongly advised to upgrade to 5.4.0.                                   *
***************************************************************************
- bugfix: omruleset failed to work in many cases
  bug tracker: http://bugzilla.adiscon.com/show_bug.cgi?id=179
  Thanks to Ryan B. Lynch for reporting this issue.
- bugfix: comment char ('#') in literal terminated script parsing
  and thus could not be used.
  but tracker: http://bugzilla.adiscon.com/show_bug.cgi?id=119
  [merged in from v3.22.2]
---------------------------------------------------------------------------
Version 5.3.7  [BETA] (rgerhards), 2010-01-27
- bugfix: queues in direct mode could case a segfault, especially if an
  action failed for action queues. The issue was an invalid increment of
  a stack-based pointer which lead to destruction of the stack frame and
  thus a segfault on function return.
  Thanks to Michael Biebl for alerting us on this problem.
- bugfix: hostname accidently set to IP address for some message sources,
  for example imudp. Thanks to Anton for reporting this bug. [imported v4]
- bugfix: ompgsql had problems with transaction support, what actually 
  rendered it unsuable. Thanks to forum user "horhe" for alerting me
  on this bug and helping to debug/fix it! [imported from 5.3.6]
- bugfix: $CreateDirs variable not properly initialized, default thus
  was random (but most often "on") [imported from v3]
- bugfix: potential segfaults during queue shutdown
  (bugs require certain non-standard settings to appear)
  Thanks to varmojfekoj for the patch [imported from 4.5.8]
  [backport from 5.5.2]
- bugfix: wrong memory assignment for a config variable (probably
  without causing any harm) [backport from 5.2.2]
- bugfix: rsyslog hangs when writing to a named pipe which nobody was
  reading. Thanks to Michael Biebl for reporting this bug.
  Bugzilla entry: http://bugzilla.adiscon.com/show_bug.cgi?id=169
  [imported from 4.5.8]
---------------------------------------------------------------------------
Version 5.3.6  [BETA] (rgerhards), 2010-01-13
- bugfix: ompgsql did not properly check the server connection in
  tryResume(), which could lead to rsyslog running in a thight loop
- bugfix: suspension during beginTransaction() was not properly handled
  by rsyslog core
- bugfix: omfile output was only written when buffer was full, not at
  end of transaction
- bugfix: commit transaction was not properly conveyed to message layer,
  potentially resulting in non-message destruction and thus hangs
- bugfix: enabling GSSServer crashes rsyslog startup
  Thanks to Tomas Kubina for the patch [imgssapi]
- bugfix (kind of): check if TCP connection is still alive if using TLS
  Thanks to Jonathan Bond-Caron for the patch.
- bugfix: $CreateDirs variable not properly initialized, default thus
  was random (but most often "on") [imported from v3]
- bugfix: ompgsql had problems with transaction support, what actually 
  rendered it unsuable. Thanks to forum user "horhe" for alerting me
  on this bug and helping to debug/fix it!
- bugfix: memory leak when sending messages in zip-compressed format
  Thanks to Naoya Nakazawa for analyzing this issue and providing a patch.
- worked around an issue where omfile failed to compile on 32 bit platforms
  under some circumstances (this smells like a gcc problem, but a simple
  solution was available). Thanks to Kenneth Marshall for some advice.
  [backported from 5.5.x branch]
---------------------------------------------------------------------------
Version 5.3.5  [BETA] (rgerhards), 2009-11-13
- some light performance enhancement by replacing time() call with much
  faster (at least under linux) gettimeofday() calls.
- some improvement of omfile performance with dynafiles
  saved costly time() calls by employing a logical clock, which is 
  sufficient for the use case
- bugfix: omudpspoof miscalculated source and destination ports
  while this was probably not noticed for source ports, it resulted in
  almost all destination ports being wrong, except for the default port
  of 514, which by virtue of its binary representation was calculated 
  correct (and probably thus the bug not earlier detected).
- bugfixes imported from earlier releases
  * bugfix: named pipes did no longer work (they always got an open error)
    this was a regression from the omfile rewrite in 4.5.0
  * bugfix(testbench): sequence check was not always performed correctly,
    that could result in tests reporting success when they actually failed
- improved testbench: added tests for UDP forwarding and omudpspoof
- doc bugfix: omudpspoof had wrong config command names ("om" missing)
- bugfix [imported from 4.4.3]: $ActionExecOnlyOnceEveryInterval did
  not work.
- [inport v4] improved testbench, contains now tcp and gzip test cases
- [import v4] added a so-called "On Demand Debug" mode, in which debug
  output can be generated only after the process has started, but not right
  from the beginning. This is assumed to be useful for hard-to-find bugs.
  Also improved the doc on the debug system.
- bugfix: segfault on startup when -q or -Q option was given
  [imported from v3-stable]
---------------------------------------------------------------------------
Version 5.3.4  [DEVEL] (rgerhards), 2009-11-04
- added the ability to create custom message parsers
- added $RulesetParser config directive that permits to bind specific
  parsers to specific rulesets
- added omruleset output module, which provides great flexibility in 
  action processing. THIS IS A VERY IMPORTANT ADDITION, see its doc
  for why.
- added the capability to have ruleset-specific main message queues
  This offers considerable additional flexibility AND superior performance
  (in cases where multiple inputs now can avoid lock contention)
- bugfix: correct default for escape ('#') character restored
  This was accidently changed to '\\', thanks to David Lang for reporting
- bugfix(testbench): testcase did not properly wait for rsyslogd shutdown
  thus some unpredictable behavior and a false negative test result
  could occur.
---------------------------------------------------------------------------
Version 5.3.3  [DEVEL] (rgerhards), 2009-10-27
- simplified and thus speeded up the queue engine, also fixed some
  potential race conditions (in very unusual shutdown conditions)
  along the way. The threading model has seriously changes, so there may
  be some regressions.
- enhanced test environment (inlcuding testbench): support for enhancing
  probability of memory addressing failure by using non-NULL default
  value for malloced memory (optional, only if requested by configure
  option). This helps to track down some otherwise undetected issues
  within the testbench.
- bugfix: potential abort if inputname property was not set 
  primarily a problem of imdiag
- bugfix: message processing states were not set correctly in all cases
  however, this had no negative effect, as the message processing state
  was not evaluated when a batch was deleted, and that was the only case
  where the state could be wrong.
---------------------------------------------------------------------------
Version 5.3.2  [DEVEL] (rgerhards), 2009-10-21
- enhanced omfile to support transactional interface. This will increase
  performance in many cases.
- added multi-ruleset support to imudp
- re-enabled input thread termination handling that does avoid thread
  cancellation where possible. This provides a more reliable mode of
  rsyslogd termination (canceling threads my result in not properly
  freed resouces and potential later hangs, even though we perform
  proper cancel handling in our code). This is part of an effort to
  reduce thread cancellation as much as possible in rsyslog.
  NOTE: the code previously written code for this functionality had a
  subtle race condition. The new code solves that.
- enhanced immark to support non-cancel input module termination
- improved imudp so that epoll can be used in more environments,
  fixed potential compile time problem if EPOLL_CLOEXEC is not available.
- some cleanup/slight improvement:
  * changed imuxsock to no longer use deprecated submitAndParseMsg() IF
  * changed submitAndParseMsg() interface to be a wrapper around the new
    way of message creation/submission. This enables older plugins to be
    used together with the new interface. The removal also enables us to
    drop a lot of duplicate code, reducing complexity and increasing
    maintainability.
- bugfix: segfault when starting up with an invalid .qi file for a disk queue
  Failed for both pure disk as well as DA queues. Now, we emit an error
  message and disable disk queueing facility.
- bugfix: potential segfault on messages with empty MSG part. This was a
  recently introduced regression.
- bugfix: debug string larger than 1K were improperly displayed. Max size
  is now 32K, and if a string is even longer it is meaningfully truncated.
---------------------------------------------------------------------------
Version 5.3.1  [DEVEL] (rgerhards), 2009-10-05
- added $AbortOnUncleanConfig directive - permits to prevent startup when
  there are problems with the configuration file. See it's doc for
  details.
- included some important fixes from v4-stable:
  * bugfix: invalid handling of zero-sized messages
  * bugfix: zero-sized UDP messages are no longer processed
  * bugfix: random data could be appended to message
  * bugfix: reverse lookup reduction logic in imudp do DNS queries too often
- bugfixes imported from 4.5.4:
  * bugfix: potential segfault in stream writer on destruction
  * bugfix: potential race in object loader (obj.c) during use/release
  * bugfixes: potential problems in out file zip writer
---------------------------------------------------------------------------
Version 5.3.0  [DEVEL] (rgerhards), 2009-09-14
- begun to add simple GUI programs to gain insight into running rsyslogd
  instances and help setup and troubleshooting (active via the
  --enable-gui ./configure switch)
- changed imudp to utilize epoll(), where available. This shall provide
  slightly better performance (just slightly because we called select()
  rather infrequently on a busy system)
---------------------------------------------------------------------------
Version 5.2.2  [v5-stable] (rgerhards), 2009-11-??
- bugfix: enabling GSSServer crashes rsyslog startup
  Thanks to Tomas Kubina for the patch [imgssapi]
---------------------------------------------------------------------------
Version 5.2.1  [v5-stable] (rgerhards), 2009-11-02
- bugfix [imported from 4.4.3]: $ActionExecOnlyOnceEveryInterval did
  not work.
- bugfix: segfault on startup when -q or -Q option was given
  [imported from v3-stable]
---------------------------------------------------------------------------
Version 5.2.0  [v5-stable] (rgerhards), 2009-11-02
This is a re-release of version 5.1.6 as stable after we did not get any bug 
reports during the whole beta phase. Still, this first v5-stable may not be 
as stable as one hopes for, I am not sure if we did not get bug reports
just because nobody tried it. Anyhow, we need to go forward and so we
have the initial v5-stable.
---------------------------------------------------------------------------
Version 5.1.6  [v5-beta] (rgerhards), 2009-10-15
- feature imports from v4.5.6
- bugfix: potential race condition when queue worker threads were
  terminated
- bugfix: solved potential (temporary) stall of messages when the queue was
  almost empty and few new data added (caused testbench to sometimes hang!)
- fixed some race condition in testbench
- added more elaborate diagnostics to parts of the testbench
- bugfixes imported from 4.5.4:
  * bugfix: potential segfault in stream writer on destruction
  * bugfix: potential race in object loader (obj.c) during use/release
  * bugfixes: potential problems in out file zip writer
- included some important fixes from 4.4.2:
  * bugfix: invalid handling of zero-sized messages
  * bugfix: zero-sized UDP messages are no longer processed
  * bugfix: random data could be appended to message
  * bugfix: reverse lookup reduction logic in imudp do DNS queries too often
---------------------------------------------------------------------------
Version 5.1.5  [v5-beta] (rgerhards), 2009-09-11
- added new config option $ActionWriteAllMarkMessages
  this option permites to process mark messages under all circumstances,
  even if an action was recently called. This can be useful to use mark
  messages as a kind of heartbeat.
- added new config option $InputUnixListenSocketCreatePath
  to permit the auto-creation of pathes to additional log sockets. This
  turns out to be useful if they reside on temporary file systems and
  rsyslogd starts up before the daemons that create these sockets
  (rsyslogd always creates the socket itself if it does not exist).
- added $LogRSyslogStatusMessages configuration directive
  permitting to turn off rsyslog start/stop/HUP messages. See Debian
  ticket http://bugs.debian.org/cgi-bin/bugreport.cgi?bug=463793
- bugfix: hostnames with dashes in them were incorrectly treated as
  malformed, thus causing them to be treated as TAG (this was a regression
  introduced from the "rfc3164 strict" change in 4.5.0). Testbench has been
  updated to include a smaple message with a hostname containing a dash.
- bugfix: strings improperly reused, resulting in some message properties
  be populated with strings from previous messages. This was caused by
  an improper predicate check.
- added new config directive $omfileForceChown [import from 4.7.0]
---------------------------------------------------------------------------
Version 5.1.4  [DEVEL] (rgerhards), 2009-08-20
- legacy syslog parser changed so that it now accepts date stamps in
  wrong case. Some devices seem to create them and I do not see any harm
  in supporting that.
- added $InputTCPMaxListeners directive - permits to specify how many 
  TCP servers shall be possible (default is 20).
- bugfix: memory leak with some input modules. Those inputs that
  use parseAndSubmitMsg() leak two small memory blocks with every message.
  Typically, those process only relatively few messages, so the issue 
  does most probably not have any effect in practice.
- bugfix: if tcp listen port could not be created, no error message was
  emitted
- bugfix: discard action did not work (did not discard messages)
- bugfix: discard action caused segfault
- bugfix: potential segfault in output file writer (omfile)
  In async write mode, we use modular arithmetic to index the output
  buffer array. However, the counter variables accidently were signed,
  thus resulting in negative indizes after integer overflow. That in turn
  could lead to segfaults, but was depending on the memory layout of 
  the instance in question (which in turn depended on a number of
  variables, like compile settings but also configuration). The counters
  are now unsigned (as they always should have been) and so the dangling
  mis-indexing does no longer happen. This bug potentially affected all
  installations, even if only some may actually have seen a segfault.
---------------------------------------------------------------------------
Version 5.1.3  [DEVEL] (rgerhards), 2009-07-28
- architecture change: queue now always has at least one worker thread
  if not running in direct mode. Previous versions could run without 
  any active workers. This simplifies the code at a very small expense.
  See v5 compatibility note document for more in-depth discussion.
- enhance: UDP spoofing supported via new output module omudpspoof
  See the omudpspoof documentation for details and samples
- bugfix: message could be truncated after TAG, often when forwarding
  This was a result of an internal processing error if maximum field
  sizes had been specified in the property replacer.
- bugfix: minor static memory leak while reading configuration
  did NOT leak based on message volume
- internal: added ability to terminate input modules not via pthread_cancel
  but an alternate approach via pthread_kill. This is somewhat safer as we
  do not need to think about the cancel-safeness of all libraries we use.
  However, not all inputs can easily supported, so this now is a feature
  that can be requested by the input module (the most important ones
  request it).
---------------------------------------------------------------------------
Version 5.1.2  [DEVEL] (rgerhards), 2009-07-08
- bugfix: properties inputname, fromhost, fromhost-ip, msg were lost when
  working with disk queues
- some performance enhancements
- bugfix: abort condition when RecvFrom was not set and message reduction
  was on. Happend e.g. with imuxsock.
- added $klogConsoleLogLevel directive which permits to set a new
  console log level while rsyslog is active
- some internal code cleanup
---------------------------------------------------------------------------
Version 5.1.1  [DEVEL] (rgerhards), 2009-07-03
- bugfix: huge memory leak in queue engine (made rsyslogd unusable in
  production). Occured if at least one queue was in direct mode 
  (the default for action queues)
- imported many performance optimizations from v4-devel (4.5.0)
- bugfix: subtle (and usually irrelevant) issue in timout processing
  timeout could be one second too early if nanoseconds wrapped
- set a more sensible timeout for shutdow, now 1.5 seconds to complete
  processing (this also removes those cases where the shutdown message
  was not written because the termination happened before it)
---------------------------------------------------------------------------
Version 5.1.0  [DEVEL] (rgerhards), 2009-05-29

*********************************** NOTE **********************************
The v5 versions of rsyslog feature a greatly redesigned queue engine. The
major theme for the v5 release is twofold:

a) greatly improved performance
b) enable audit-grade processing

Here, audit-grade processing means that rsyslog, if used together with
audit-grade transports and configured correctly, will never lose messages
that already have been acknowledged, not even in fatal failure cases like
sudden loss of power.

Note that large parts of rsyslog's important core components have been
restructured to support these design goals. As such, early versions of
the engine will probably be less stable than the v3/v4 engine.

Also note that the initial versions do not cover all and everything. As
usual, the code will evolve toward the final goal as version numbers
increase.
*********************************** NOTE **********************************

- redesigned queue engine so that it supports ultra-reliable operations
  This resulted in a rewrite of large parts. The new capability can be
  used to build audit-grade systems on the basis of rsyslog.
- added $MainMsgQueueDequeueBatchSize and $ActionQueueDequeueBatchSize 
  configuration directives
- implemented a new transactional output module interface which provides
  superior performance (for databases potentially far superior performance)
- increased ompgsql performance by adapting to new transactional
  output module interface
---------------------------------------------------------------------------
Version 4.8.1  [v4-stable], 2011-09-??
- increased max config file line size to 64k
  We now also emit an error message if even 64k is not enough (not
  doing so previously may rightfully be considered as a bug)
- bugfix: omprog made rsyslog abort on startup if not binary to
  execute was configured
- bugfix: $ActionExecOnlyOnce interval did not work properly
  Thanks to Tomas Heinrich for the patch
- bugfix: potential abort if ultra-large file io buffers are used and
  dynafile cache exhausts address space (primarily a problem on 32 bit
  platforms)
- bugfix: potential abort after reading invalid X.509 certificate
  closes: http://bugzilla.adiscon.com/show_bug.cgi?id=290
  Thanks to Tomas Heinrich for the patch.
- bugfix: potential fatal abort in omgssapi
  Thanks to Tomas Heinrich for the patch.
- added doc for omprog
- FQDN hostname for multihomed host was not always set to the correct name
  if multiple aliases existed. Thanks to Tomas Heinreich for the patch.
- re-licensed larger parts of the codebase under the Apache license 2.0
---------------------------------------------------------------------------
Version 4.8.0  [v4-stable] (rgerhards), 2011-09-07
***************************************************************************
* This is a new stable v4 version. It contains all fixes and enhancements *
* made during the 4.7.x phase as well as those listed below.              *
* Note: major new development to v4 is concluded  and will only be done   *
*       for custom projects.                                              *
***************************************************************************
There are no changes compared to 4.7.5, just a re-release with the new
version number as new v4-stable. The most important new feature is Solaris
support.
---------------------------------------------------------------------------
Version 4.7.5  [v4-beta], 2011-09-01
- bugfix/security: off-by-two bug in legacy syslog parser, CVE-2011-3200
- bugfix: potential misadressing in property replacer
- bugfix: The NUL-Byte for the syslogtag was not copied in MsgDup (msg.c)
---------------------------------------------------------------------------
Version 4.7.4  [v4-beta] (rgerhards), 2011-07-11
- added support for the ":omusrmsg:" syntax in configuring user messages
- added support for the ":omfile:" syntax in configuring user messages
- added $LocalHostName config directive
- bugfix: PRI was invalid on Solaris for message from local log socket
Version 4.7.3  [v4-devel] (rgerhards), 2010-11-25
- added omuxsock, which permits to write message to local Unix sockets
  this is the counterpart to imuxsock, enabling fast local forwarding
- added imptcp, a simplified, Linux-specific and potentielly fast
  syslog plain tcp input plugin (NOT supporting TLS!)
- bugfix: a couple of problems that imfile had on some platforms, namely
  Ubuntu (not their fault, but occured there)
- bugfix: imfile utilizes 32 bit to track offset. Most importantly,
  this problem can not experienced on Fedora 64 bit OS (which has
  64 bit long's!)
- added the $InputFilePersistStateInterval config directive to imfile
- changed imfile so that the state file is never deleted (makes imfile
  more robust in regard to fatal failures)
---------------------------------------------------------------------------
Version 4.7.2  [v4-devel] (rgerhards), 2010-05-03
- bugfix: problems with atomic operations emulaton
  replaced atomic operation emulation with new code. The previous code
  seemed to have some issue and also limited concurrency severely. The
  whole atomic operation emulation has been rewritten.
- added new $Sleep directive to hold processing for a couple of seconds
  during startup
- bugfix: programname filter in ! configuration can not be reset
  Thanks to Kiss Gabor for the patch.
---------------------------------------------------------------------------
Version 4.7.1  [v4-devel] (rgerhards), 2010-04-22
- Solaris support much improved -- was not truely usable in 4.7.0
  Solaris is no longer supported in imklog, but rather there is a new
  plugin imsolaris, which is used to pull local log sources on a Solaris
  machine.
- testbench improvement: Java is no longer needed for testing tool creation
---------------------------------------------------------------------------
Version 4.7.0  [v4-devel] (rgerhards), 2010-04-14
- new: support for Solaris added (but not yet the Solaris door API)
- added function getenv() to RainerScript
- added new config option $InputUnixListenSocketCreatePath
  to permit the auto-creation of pathes to additional log sockets. This
  turns out to be useful if they reside on temporary file systems and
  rsyslogd starts up before the daemons that create these sockets
  (rsyslogd always creates the socket itself if it does not exist).
- added $LogRSyslogStatusMessages configuration directive
  permitting to turn off rsyslog start/stop/HUP messages. See Debian
  ticket http://bugs.debian.org/cgi-bin/bugreport.cgi?bug=463793
- added new config directive $omfileForceChown to (try to) fix some broken
  system configs.
  See ticket for details: http://bugzilla.adiscon.com/show_bug.cgi?id=150
- added $EscapeControlCharacterTab config directive
  Thanks to Jonathan Bond-Caron for the patch.
- added option to use unlimited-size select() calls
  Thanks to varmjofekoj for the patch
- debugondemand mode caused backgrounding to fail - close to a bug, but I'd
  consider the ability to background in this mode a new feature...
- bugfix (kind of): check if TCP connection is still alive if using TLS
  Thanks to Jonathan Bond-Caron for the patch.
- imported changes from 4.5.7 and below
- bugfix: potential segfault when -p command line option was used
  Thanks for varmojfekoj for pointing me at this bug.
- imported changes from 4.5.6 and below
---------------------------------------------------------------------------
Version 4.6.8  [v4-stable] (rgerhards), 2011-09-01
- bugfix/security: off-by-two bug in legacy syslog parser, CVE-2011-3200
- bugfix: potential misadressing in property replacer
- bugfix: memcpy overflow can occur in allowed sender checking
  if a name is resolved to IPv4-mapped-on-IPv6 address
  Found by Ismail Dönmez at suse
- bugfix: The NUL-Byte for the syslogtag was not copied in MsgDup (msg.c)
---------------------------------------------------------------------------
Version 4.6.7  [v4-stable] (rgerhards), 2011-07-11
- added support for the ":omusrmsg:" syntax in configuring user messages
- added support for the ":omfile:" syntax for actions
---------------------------------------------------------------------------
Version 4.6.6  [v4-stable] (rgerhards), 2011-06-24
- bugfix: memory leak in imtcp & subsystems under some circumstances
  This leak is tied to error conditions which lead to incorrect cleanup
  of some data structures. [backport from v6, limited testing under v4]
- bugfix: invalid processing in QUEUE_FULL condition
  If the the multi-submit interface was used and a QUEUE_FULL condition
  occured, the failed message was properly destructed. However, the
  rest of the input batch, if it existed, was not processed. So this
  lead to potential loss of messages and a memory leak. The potential
  loss of messages was IMHO minor, because they would have been dropped
  in most cases due to the queue remaining full, but very few lucky ones
  from the batch may have made it. Anyhow, this has now been changed so
  that the rest of the batch is properly tried to be enqueued and, if
  not possible, destructed.
- bugfix: invalid storage type for config variables
- bugfix: stream driver mode was not correctly set on tcp ouput on big
  endian systems.
  thanks varmojfekoj for the patch
- bugfix: IPv6-address could not be specified in omrelp
  this was due to improper parsing of ":"
  closes: http://bugzilla.adiscon.com/show_bug.cgi?id=250
- bugfix: memory and file descriptor leak in stream processing
  Leaks could occur under some circumstances if the file stream handler
  errored out during the open call. Among others, this could cause very
  big memory leaks if there were a problem with unreadable disk queue
  files. In regard to the memory leak, this
  closes: http://bugzilla.adiscon.com/show_bug.cgi?id=256
- bugfix: imfile potentially duplicates lines
  This can happen when 0 bytes are read from the input file, and some
  writer appends data to the file BEFORE we check if a rollover happens.
  The check for rollover uses the inode and size as a criterion. So far,
  we checked for equality of sizes, which is not given in this scenario,
  but that does not indicate a rollover. From the source code comments:
     Note that when we check the size, we MUST NOT check for equality.
     The reason is that the file may have been written right after we
     did try to read (so the file size has increased). That is NOT in
     indicator of a rollover (this is an actual bug scenario we 
     experienced). So we need to check if the new size is smaller than
     what we already have seen!
  Also, under some circumstances an invalid truncation was detected. This
  code has now been removed, a file change (and thus resent) is only
  detected if the inode number changes.
- bugfix: a couple of problems that imfile had on some platforms, namely
  Ubuntu (not their fault, but occured there)
- bugfix: imfile utilizes 32 bit to track offset. Most importantly,
  this problem can not experienced on Fedora 64 bit OS (which has
  64 bit long's!)
- bugfix: abort if imfile reads file line of more than 64KiB
  Thanks to Peter Eisentraut for reporting and analysing this problem.
  bug tracker: http://bugzilla.adiscon.com/show_bug.cgi?id=221
- bugfix: omlibdbi did not use password from rsyslog.con
  closes: http://bugzilla.adiscon.com/show_bug.cgi?id=203
- bugfix: TCP connection invalidly aborted when messages needed to be
  discarded (due to QUEUE_FULL or similar problem)
- bugfix: a slightly more informative error message when a TCP
  connections is aborted
- bugfix: timestamp was incorrectly calculated for timezones with minute
  offset
  closes: http://bugzilla.adiscon.com/show_bug.cgi?id=271
- some improvements thanks to clang's static code analyzer
  o overall cleanup (mostly unnecessary writes and otherwise unused stuff)
  o bugfix: fixed a very remote problem in msg.c which could occur when
    running under extremely low memory conditions
---------------------------------------------------------------------------
Version 4.6.5  [v4-stable] (rgerhards), 2010-11-24
- bugfix(important): problem in TLS handling could cause rsyslog to loop
  in a tight loop, effectively disabling functionality and bearing the
  risk of unresponsiveness of the whole system.
  Bug tracker: http://bugzilla.adiscon.com/show_bug.cgi?id=194
---------------------------------------------------------------------------
Version 4.6.4  [v4-stable] (rgerhards), 2010-08-05
- bugfix: zero-sized (empty) messages were processed by imtcp
  they are now dropped as they always should have been
- bugfix: programname filter in ! configuration can not be reset
  Thanks to Kiss Gabor for the patch.
---------------------------------------------------------------------------
Version 4.6.3  [v4-stable] (rgerhards), 2010-07-07
- improvded testbench
  - added test with truly random data received via syslog to test
    robustness
  - added new configure option that permits to disable and enable an
    extended testbench
- bugfix: segfault on HUP when "HUPIsRestart" was set to "on"
  thanks varmojfekoj for the patch
- bugfix: default for $OMFileFlushOnTXEnd was wrong ("off").
  This, in default mode, caused buffered writing to be used, what
  means that it looked like no output were written or partial
  lines. Thanks to Michael Biebl for pointing out this bug.
- bugfix: testbench failed when not executed in UTC+1 timezone
  accidently, the time zone information was kept inside some
  to-be-checked-for responses
- temporary bugfix replaced by permanent one for
  message-induced off-by-one error (potential segfault) (see 4.6.2)
  The analysis has been completed and a better fix been crafted and 
  integrated.
- bugfix: the T/P/E config size specifiers did not work properly under
  all 32-bit platforms
- bugfix: local unix system log socket was deleted even when it was
  not configured
- some doc fixes; incorrect config samples could cause confusion
  thanks to Anthony Edwards for pointing the problems out
---------------------------------------------------------------------------
Version 4.6.2  [v4-stable] (rgerhards), 2010-03-26
- new feature: "." action type added to support writing files to relative
  pathes (this is primarily meant as a debug aid)
- added replacements for atomic instructions on systems that do not
  support them. [backport of Stefen Sledz' patch for v5)
- new feature: $OMFileAsyncWriting directive added
  it permits to specifiy if asynchronous writing should be done or not
- bugfix(temporary): message-induced off-by-one error (potential segfault)
  Some types of malformed messages could trigger an off-by-one error
  (for example, \0 or \n as the last character, and generally control
  character escaption is questionable). This is due to not strictly
  following a the \0 or string counted string paradigm (during the last
  optimization on the cstring class). As a temporary fix, we have 
  introduced a proper recalculation of the size. However, a final
  patch is expected in the future. See bug tracker for further details
  and when the final patch will be available:
  http://bugzilla.adiscon.com/show_bug.cgi?id=184
  Note that the current patch is considered sufficient to solve the
  situation, but it requires a bit more runtime than desirable.
- bugfix: potential segfault in dynafile cache
  This bug was triggered by an open failure. The the cache was full and
  a new entry needed to be placed inside it, a victim for eviction was
  selected. That victim was freed, then the open of the new file tried. If
  the open failed, the victim entry was still freed, and the function
  exited. However, on next invocation and cache search, the victim entry
  was used as if it were populated, most probably resulting in a segfault.
- bugfix: race condition during directory creation
  If multiple files try to create a directory at (almost) the same time,
  some of them may fail. This is a data race and also exists with other
  processes that may create the same directory. We do now check for this
  condition and gracefully handle it.
- bugfix: potential re-use of free()ed file stream object in omfile
  when dynaCache is enabled, the cache is full, a new entry needs to
  be allocated, thus the LRU discarded, then a new entry is opend and that
  fails. In that case, it looks like the discarded stream may be reused
  improperly (based on code analysis, test case and confirmation pending)
- added new property replacer option "date-rfc3164-buggyday" primarily
  to ease migration from syslog-ng. See property replacer doc for
  details. [backport from 5.5.3 because urgently needed by some]
- improved testbench
- bugfix: invalid buffer write in (file) stream class
  currently being accessed buffer could be overwritten with new data.
  While this probably did not cause access violations, it could case loss
  and/or duplication of some data (definitely a race with no deterministic
  outcome)
- bugfix: potential hang condition during filestream close
  predicate was not properly checked when waiting for the background file
  writer
- bugfix: improper synchronization when "$OMFileFlushOnTXEnd on" was used
  Internal data structures were not properly protected due to missing
  mutex calls.
- bugfix: potential data loss during file stream shutdown
- bugfix: potential problems during file stream shutdown
  The shutdown/close sequence was not clean, what potentially (but
  unlikely) could lead to some issues. We have not been able to describe
  any fatal cases, but there was some bug potential. Sequence has now
  been straighted out.
- bugfix: potential problem (loop, abort) when file write error occured
  When a write error occured in stream.c, variable iWritten had the error
  code but this was handled as if it were the actual number of bytes
  written. That was used in pointer arithmetic later on, and thus could
  lead to all sorts of problems. However, this could only happen if the
  error was EINTR or the file in question was a tty. All other cases were
  handled properly. Now, iWritten is reset to zero in such cases, resulting
  in proper retries.
- bugfix: $omfileFlushOnTXEnd was turned on when set to off and vice
  versa due to an invalid check
- bugfix: recent patch to fix small memory leak could cause invalid free.
  This could only happen during config file parsing.
- bugfix(minor): handling of extremely large strings in dbgprintf() fixed
  Previously, it could lead to garbagge output and, in extreme cases, also
  to segfaults. Note: this was a problem only when debug output was 
  actually enabled, so it caused no problem in production use.
- bugfix(minor): BSD_SO_COMPAT query function had some global vars not
  properly initialized. However, in practice the loader initializes them 
  with zero, the desired value, so there were no actual issue in almost 
  all cases.
---------------------------------------------------------------------------
Version 4.6.1  [v4-stable] (rgerhards), 2010-03-04
- re-enabled old pipe output (using new module ompipe, built-in) after
  some problems with pipes (and especially in regard to xconsole) were
  discovered. Thanks to Michael Biebl for reporting the issues.
- bugfix: potential problems with large file support could cause segfault
  ... and other weird problems. This seemed to affect 32bit-platforms
  only, but I can not totally outrule there were issues on other
  platforms as well. The previous code could cause system data types
  to be defined inconsistently, and that could lead to various 
  troubles. Special thanks go to the Mandriva team for identifying
  an initial problem, help discussing it and ultimately a fix they
  contributed.
- bugfix: fixed problem that caused compilation on FreeBSD 9.0 to fail.
  bugtracker: http://bugzilla.adiscon.com/show_bug.cgi?id=181
  Thanks to Christiano for reporting.
- bugfix: potential segfault in omfile when a dynafile open failed
  In that case, a partial cache entry was written, and some internal
  pointers (iCurrElt) not correctly updated. In the next iteration, that
  could lead to a segfault, especially if iCurrElt then points to the
  then-partial record. Not very likely, but could happen in practice.
- bugfix (theoretical): potential segfault in omfile under low memory
  condition. This is only a theoretical bug, because it would only 
  happen when strdup() fails to allocate memory - which is highly 
  unlikely and will probably lead to all other sorts of errors.
- bugfix: comment char ('#') in literal terminated script parsing
  and thus could not be used.
  but tracker: http://bugzilla.adiscon.com/show_bug.cgi?id=119
  [merged in from v3.22.2]
---------------------------------------------------------------------------
Version 4.6.0  [v4-stable] (rgerhards), 2010-02-24
***************************************************************************
* This is a new stable v4 version. It contains all fixes and enhancements *
* made during the 4.5.x phase as well as those listed below.              *
* Note: this version is scheduled to conclude the v4 development process. *
*       Do not expect any more new developments in v4. The focus is now   *
*       on v5 (what also means we have a single devel branch again).      *
*       ("development" means new feature development, bug fixes are of    *
*       course provided for v4-stable)                                    *
***************************************************************************
- improved testbench to contain samples for totally malformed messages
  which miss parts of the message content
- bugfix: some malformed messages could lead to a missing LF inside files
  or some other missing parts of the template content.
- bugfix: if a message ended immediately with a hostname, the hostname
  was mistakenly interpreted as TAG, and localhost be used as hostname
- bugfix: message without MSG part could case a segfault
  [backported from v5 commit 98d1ed504ec001728955a5bcd7916f64cd85f39f]
  This actually was a "recent" regression, but I did not realize that it
  was introduced by the performance optimization in v4-devel. Shame on
  me for having two devel versions at the same time...
---------------------------------------------------------------------------
Version 4.5.8  [v4-beta] (rgerhards), 2010-02-10
- enhanced doc for using PostgreSQL
  Thanks to Marc Schiffbauer for the new/updated doc
- bugfix: property replacer returned invalid parameters under some (unusual)
  conditions. In extreme cases, this could lead to garbled logs and/or
  a system failure.
- bugfix: invalid length returned (often) when using regular expressions
  inside the property replacer
- bugfix: submatch regex in property replacer did not honor "return 0 on
  no match" config case
- bugfix: imuxsock incorrectly stated inputname "imudp"
  Thanks to Ryan Lynch for reporting this.
- (slightly) enhanced support for FreeBSD by setting _PATH_MODDIR to
  the correct value on FreeBSD.
  Thanks to Cristiano for the patch.
- bugfix: -d did not enable display of debug messages
  regression from introduction of "debug on demand" mode
  Thanks to Michael Biebl for reporting this bug
- bugfix: blanks inside file names did not terminate file name parsing.
  This could reslult in the whole rest of a line (including comments)
  to be treated as file name in "write to file" actions.
  Thanks to Jack for reporting this issue.
- bugfix: rsyslog hang when writing to a named pipe which nobody was
  reading. Thanks to Michael Biebl for reporting this bug.
  Bugzilla entry: http://bugzilla.adiscon.com/show_bug.cgi?id=169
- bugfix: potential segfaults during queue shutdown
  (bugs require certain non-standard settings to appear)
  Thanks to varmojfekoj for the patch
---------------------------------------------------------------------------
Version 4.5.7  [v4-beta] (rgerhards), 2009-11-18
- added a so-called "On Demand Debug" mode, in which debug output can
  be generated only after the process has started, but not right from
  the beginning. This is assumed to be useful for hard-to-find bugs.
  Also improved the doc on the debug system.
- bugfix (kind of): check if TCP connection is still alive if using TLS
  Thanks to Jonathan Bond-Caron for the patch.
- bugfix: hostname accidently set to IP address for some message sources,
  for example imudp. Thanks to Anton for reporting this bug.
- bugfix [imported from 4.4.3]: $ActionExecOnlyOnceEveryInterval did
  not work.
---------------------------------------------------------------------------
Version 4.5.6  [v4-beta] (rgerhards), 2009-11-05
- bugfix: named pipes did no longer work (they always got an open error)
  this was a regression from the omfile rewrite in 4.5.0
- bugfix(minor): diag function returned wrong queue memeber count
  for the main queue if an active DA queue existed. This had no relevance
  to real deployments (assuming they are not running the debug/diagnostic
  module...), but sometimes caused grief and false alerts in the 
  testbench.
- included some important fixes from v4-stable:
  * bugfix: invalid handling of zero-sized messages
  * bugfix: zero-sized UDP messages are no longer processed
  * bugfix: random data could be appended to message
  * bugfix: reverse lookup reduction logic in imudp do DNS queries too often
- bugfix(testbench): testcase did not properly wait for rsyslod shutdown
  thus some unpredictable behavior and a false negative test result
  could occur. [BACKPORTED from v5]
- bugfix(testbench): sequence check was not always performed correctly,
  that could result in tests reporting success when they actually failed
---------------------------------------------------------------------------
Version 4.5.5  [v4-beta] (rgerhards), 2009-10-21
- added $InputTCPServerNotifyOnConnectionClose config directive
  see doc for details
- bugfix: debug string larger than 1K were improperly displayed. Max size
  is now 32K
- bugfix: invalid storage class selected for some size config parameters.
  This resulted in wrong values. The most prominent victim was the
  directory creation mode, which was set to zero in some cases. For 
  details, see related blog post:
  http://blog.gerhards.net/2009/10/another-note-on-hard-to-find-bugs.html
---------------------------------------------------------------------------
Version 4.5.4  [v4-beta] (rgerhards), 2009-09-29
- bugfix: potential segfault in stream writer on destruction
  Most severely affected omfile. The problem was that some buffers were
  freed before the asynchronous writer thread was shut down. So the
  writer thread accessed invalid data, which may even already be
  overwritten. Symptoms (with omfile) were segfaults, grabled data
  and files with random names placed around the file system (most
  prominently into the root directory). Special thanks to Aaron for
  helping to track this down.
- bugfix: potential race in object loader (obj.c) during use/release
  of object interface
- bugfixes: potential problems in out file zip writer. Problems could
  lead to abort and/or memory leak. The module is now hardened in a very
  conservative way, which is sub-optimal from a performance point of view.
  This should be improved if it has proven reliable in practice.
---------------------------------------------------------------------------
Version 4.5.3  [v4-beta] (rgerhards), 2009-09-17
- bugfix: repeated messages were incorrectly processed
  this could lead to loss of the repeated message content. As a side-
  effect, it could probably also be possible that some segfault occurs
  (quite unlikely). The root cause was that some counters introduced
  during the malloc optimizations were not properly duplicated in
  MsgDup(). Note that repeated message processing is not enabled
  by default.
- bugfix: message sanitation had some issues:
  - control character DEL was not properly escaped
  - NUL and LF characters were not properly stripped if no control
    character replacement was to be done
  - NUL characters in the message body were silently dropped (this was
    a regeression introduced by some of the recent optimizations)
- bugfix: strings improperly reused, resulting in some message properties
  be populated with strings from previous messages. This was caused by
  an improper predicate check. [backported from v5]
- fixed some minor portability issues
- bugfix: reverse lookup reduction logic in imudp do DNS queries too often
  [imported from 4.4.2]
---------------------------------------------------------------------------
Version 4.5.2  [v4-beta] (rgerhards), 2009-08-21
- legacy syslog parser changed so that it now accepts date stamps in
  wrong case. Some devices seem to create them and I do not see any harm
  in supporting that.
- added $InputTCPMaxListeners directive - permits to specify how many 
  TCP servers shall be possible (default is 20).
- bugfix: memory leak with some input modules. Those inputs that
  use parseAndSubmitMsg() leak two small memory blocks with every message.
  Typically, those process only relatively few messages, so the issue 
  does most probably not have any effect in practice.
- bugfix: if tcp listen port could not be created, no error message was
  emitted
- bugfix: potential segfault in output file writer (omfile)
  In async write mode, we use modular arithmetic to index the output
  buffer array. However, the counter variables accidently were signed,
  thus resulting in negative indizes after integer overflow. That in turn
  could lead to segfaults, but was depending on the memory layout of 
  the instance in question (which in turn depended on a number of
  variables, like compile settings but also configuration). The counters
  are now unsigned (as they always should have been) and so the dangling
  mis-indexing does no longer happen. This bug potentially affected all
  installations, even if only some may actually have seen a segfault.
- bugfix: hostnames with dashes in them were incorrectly treated as
  malformed, thus causing them to be treated as TAG (this was a regression
  introduced from the "rfc3164 strict" change in 4.5.0).
---------------------------------------------------------------------------
Version 4.5.1  [DEVEL] (rgerhards), 2009-07-15
- CONFIG CHANGE: $HUPisRestart default is now "off". We are doing this
  to support removal of restart-type HUP in v5.
- bugfix: fromhost-ip was sometimes truncated
- bugfix: potential segfault when zip-compressed syslog records were
  received (double free)
- bugfix: properties inputname, fromhost, fromhost-ip, msg were lost when
  working with disk queues
- performance enhancement: much faster, up to twice as fast (depending
  on configuration)
- bugfix: abort condition when RecvFrom was not set and message reduction
  was on. Happend e.g. with imuxsock.
- added $klogConsoleLogLevel directive which permits to set a new
  console log level while rsyslog is active
- bugfix: message could be truncated after TAG, often when forwarding
  This was a result of an internal processing error if maximum field
  sizes had been specified in the property replacer.
- added ability for the TCP output action to "rebind" its send socket after
  sending n messages (actually, it re-opens the connection, the name is 
  used because this is a concept very similiar to $ActionUDPRebindInterval).
  New config directive $ActionSendTCPRebindInterval added for the purpose.
  By default, rebinding is disabled. This is considered useful for load
  balancers.
- testbench improvements
---------------------------------------------------------------------------
Version 4.5.0  [DEVEL] (rgerhards), 2009-07-02
- activation order of inputs changed, they are now activated only after
  privileges are dropped. Thanks to Michael Terry for the patch.
- greatly improved performance
- greatly reduced memory requirements of msg object
  to around half of the previous demand. This means that more messages can
  be stored in core! Due to fewer cache misses, this also means some
  performance improvement.
- improved config error messages: now contain a copy of the config line
  that (most likely) caused the error
- reduced max value for $DynaFileCacheSize to 1,000 (the former maximum
  of 10,000 really made no sense, even 1,000 is very high, but we like
  to keep the user in control ;)).
- added capability to fsync() queue disk files for enhanced reliability
  (also add's speed, because you do no longer need to run the whole file
  system in sync mode)
- more strict parsing of the hostname in rfc3164 mode, hopefully
  removes false positives (but may cause some trouble with hostname
  parsing). For details, see this bug tracker:
  http://bugzilla.adiscon.com/show_bug.cgi?id=126
- omfile rewrite to natively support zip files (includes large extension
  of the stream class)
- added configuration commands (see doc for explanations)
  * $OMFileZipLevel
  * $OMFileIOBufferSize
  * $OMFileFlushOnTXEnd
  * $MainMsgQueueSyncQueueFiles
  * $ActionQueueSyncQueueFiles
- done some memory accesses explicitely atomic
- bugfix: subtle (and usually irrelevant) issue in timout processing
  timeout could be one second too early if nanoseconds wrapped
- set a more sensible timeout for shutdow, now 1.5 seconds to complete
  processing (this also removes those cases where the shutdown message
  was not written because the termination happened before it)
- internal bugfix: object pointer was only reset to NULL when an object
  was actually destructed. This most likely had no effect to existing code,
  but it may also have caused trouble in remote cases. Similarly, the fix
  may also cause trouble...
- bugfix: missing initialization during timestamp creation
  This could lead to timestamps written in the wrong format, but not to
  an abort
---------------------------------------------------------------------------
Version 4.4.3  [v4-stable] (rgerhards), 2009-10-??
- bugfix: several smaller bugs resolved after flexelint review
  Thanks to varmojfekoj for the patch.
- bugfix: $ActionExecOnlyOnceEveryInterval did not work.
  This was a regression from the time() optimizations done in v4.
  Bug tracker: http://bugzilla.adiscon.com/show_bug.cgi?id=143
  Thanks to Klaus Tachtler for reporting this bug.
- bugfix: potential segfault on queue shutdown
  Thanks to varmojfekoj for the patch.
- bugfix: potential hang condition on queue shutdown
  [imported from v3-stable]
- bugfix: segfault on startup when -q or -Q option was given
  [imported from v3-stable]
---------------------------------------------------------------------------
Version 4.4.2  [v4-stable] (rgerhards), 2009-10-09
- bugfix: invalid handling of zero-sized messages, could lead to mis-
  addressing and potential memory corruption/segfault
- bugfix: zero-sized UDP messages are no longer processed
  until now, they were forwarded to processing, but this makes no sense
  Also, it looks like the system seems to provide a zero return code
  on a UDP recvfrom() from time to time for some internal reasons. These
  "receives" are now silently ignored.
- bugfix: random data could be appended to message, possibly causing
  segfaults
- bugfix: reverse lookup reduction logic in imudp do DNS queries too often
  A comparison was done between the current and the former source address.
  However, this was done on the full sockaddr_storage structure and not
  on the host address only. This has now been changed for IPv4 and IPv6.
  The end result of this bug could be a higher UDP message loss rate than
  necessary (note that UDP message loss can not totally be avoided due
  to the UDP spec)
---------------------------------------------------------------------------
Version 4.4.1  [v4-stable] (rgerhards), 2009-09-02
- features requiring Java are automatically disabled if Java is not
  present (thanks to Michael Biebl for his help!)
- bugfix: invalid double-quoted PRI, among others in outgoing messages
  This causes grief with all receivers.
  Bug tracker: http://bugzilla.adiscon.com/show_bug.cgi?id=147
- bugfix: Java testing tools were required, even if testbench was disabled
  This resulted in build errors if no Java was present on the build system,
  even though none of the selected option actually required Java.
  (I forgot to backport a similar fix to newer releases).
- bugfix (backport): omfwd segfault
  Note that the orginal (higher version) patch states this happens only
  when debugging mode is turned on. That statement is wrong: if debug
  mode is turned off, the message is not being emitted, but the division
  by zero in the actual parameters still happens.
---------------------------------------------------------------------------
Version 4.4.0  [v4-stable] (rgerhards), 2009-08-21
- bugfix: stderr/stdout were not closed to be able to emit error messages,
  but this caused ssh sessions to hang. Now we close them after the 
  initial initialization. See forum thread:
  http://kb.monitorware.com/controlling-terminal-issues-t9875.html
- bugfix: sending syslog messages with zip compression did not work
---------------------------------------------------------------------------
Version 4.3.2  [v4-beta] (rgerhards), 2009-06-24
- removed long-obsoleted property UxTradMsg
- added a generic network stream server (in addition to rather specific
  syslog tcp server)
- added ability for the UDP output action to rebind its send socket after
  sending n messages. New config directive $ActionSendUDPRebindInterval
  added for the purpose. By default, rebinding is disabled. This is 
  considered useful for load balancers.
- bugfix: imdiag/imtcp had a race condition
- improved testbench (now much better code design and reuse)
- added config switch --enable-testbench=no to turn off testbench
---------------------------------------------------------------------------
Version 4.3.1  [DEVEL] (rgerhards), 2009-05-25
- added capability to run multiple tcp listeners (on different ports)
- performance enhancement: imtcp calls parser no longer on input thread
  but rather inside on of the potentially many main msg queue worker
  threads (an enhancement scheduled for all input plugins where this is
  possible)
- added $GenerateConfigGraph configuration command which can be used
  to generate nice-looking (and very informative) rsyslog configuration
  graphs.
- added $ActionName configuration directive (currently only used for
  graph generation, but may find other uses)
- improved doc
  * added (hopefully) easier to grasp queue explanation
- improved testbench
  * added tests for queue disk-only mode (checks disk queue logic)
- bugfix: light and full delay watermarks had invalid values, badly
  affecting performance for delayable inputs
- build system improvements - thanks to Michael Biebl
- added new testing module imdiag, which enables to talk to the 
  rsyslog core at runtime. The current implementation is only a 
  beginning, but can be expanded over time
---------------------------------------------------------------------------
Version 4.3.0  [DEVEL] (rgerhards), 2009-04-17
- new feature: new output plugin omprog, which permits to start program
  and feed it (via its stdin) with syslog messages. If the program
  terminates, it is restarted.
- improved internal handling of RainerScript functions, building the
  necessary plumbing to support more functions with decent runtime
  performance. This is also necessary towards the long-term goal
  of loadable library modules.
- added new RainerScript function "tolower"
- improved testbench
  * added tests for tcp-based reception
  * added tcp-load test (1000 connections, 20,000 messages)
- added $MaxOpenFiles configuration directive
- bugfix: solved potential memory leak in msg processing, could manifest
  itself in imtcp
- bugfix: ompgsql did not detect problems in sql command execution
  this could cause loss of messages. The handling was correct if the
  connection broke, but not if there was a problem with statement
  execution. The most probable case for such a case would be invalid
  sql inside the template, and this is now much easier to diagnose.
---------------------------------------------------------------------------
Version 4.2.0  [v4-stable] (rgerhards), 2009-06-23
- bugfix: light and full delay watermarks had invalid values, badly
  affecting performance for delayable inputs
- imported all patches from 3.22.1 as of today (see below)
- bugfix: compile problems in im3195
---------------------------------------------------------------------------
Version 4.1.7  [BETA] (rgerhards), 2009-04-22
- bugfix: $InputTCPMaxSessions config directive was accepted, but not
  honored. This resulted in a fixed upper limit of 200 connections.
- bugfix: the default for $DirCreateMode was 0644, and as such wrong.
  It has now been changed to 0700. For some background, please see
  http://lists.adiscon.net/pipermail/rsyslog/2009-April/001986.html
- bugfix: ompgsql did not detect problems in sql command execution
  this could cause loss of messages. The handling was correct if the
  connection broke, but not if there was a problem with statement
  execution. The most probable case for such a case would be invalid
  sql inside the template, and this is now much easier to diagnose.
---------------------------------------------------------------------------
Version 4.1.6  [DEVEL] (rgerhards), 2009-04-07
- added new "csv" property replacer options to enable simple creation
  of CSV-formatted outputs (format from RFC4180 is used)
- implemented function support in RainerScript. That means the engine
  parses and compile functions, as well as executes a few build-in
  ones. Dynamic loading and registration of functions is not yet
  supported - but we now have a good foundation to do that later on.
- implemented the strlen() RainerScript function
- added a template output module
- added -T rsyslogd command line option, enables to specify a directory
  where to chroot() into on startup. This is NOT a security feature but
  introduced to support testing. Thus, -T does not make sure chroot()
  is used in a secure way. (may be removed later)
- added omstdout module for testing purposes. Spits out all messages to
  stdout - no config option, no other features
- added a parser testing suite (still needs to be extended, but a good
  start)
- modified $ModLoad statement so that for modules whom's name starts with
  a dot, no path is prepended (this enables relative-pathes and should
  not break any valid current config)
- fixed a bug that caused action retries not to work correctly
  situation was only cleared by a restart
- bugfix: closed dynafile was potentially never written until another
  dynafile name was generated - potential loss of messages
- improved omfile so that it properly suspends itself if there is an
  i/o or file name generation error. This enables it to be used with
  the full high availability features of rsyslog's engine
- bugfix: fixed some segaults on Solaris, where vsprintf() does not
  check for NULL pointers
- improved performance of regexp-based filters
  Thanks to Arnaud Cornet for providing the idea and initial patch.
- added a new way how output plugins may be passed parameters. This is
  more effcient for some outputs. They new can receive fields not only
  as a single string but rather in an array where each string is seperated.
- added (some) developer documentation for output plugin interface
- bugfix: potential abort with DA queue after high watermark is reached
  There exists a race condition that can lead to a segfault. Thanks
  go to vbernetr, who performed the analysis and provided patch, which
  I only tweaked a very little bit.
- bugfix: imtcp did incorrectly parse hostname/tag
  Thanks to Luis Fernando Muñoz Mejías for the patch.
---------------------------------------------------------------------------
Version 4.1.5  [DEVEL] (rgerhards), 2009-03-11
- bugfix: parser did not correctly parse fields in UDP-received messages
- added ERE support in filter conditions
  new comparison operation "ereregex"
- added new config directive $RepeatedMsgContainsOriginalMsg so that the
  "last message repeated n times" messages, if generated, may
  have an alternate format that contains the message that is being repeated
---------------------------------------------------------------------------
Version 4.1.4  [DEVEL] (rgerhards), 2009-01-29
- bugfix: inconsistent use of mutex/atomic operations could cause segfault
  details are too many, for full analysis see blog post at:
  http://blog.gerhards.net/2009/01/rsyslog-data-race-analysis.html
- bugfix: unitialized mutex was used in msg.c:getPRI
  This was subtle, because getPRI is called as part of the debugging code
  (always executed) in syslogd.c:logmsg.
- bufgix: $PreserveFQDN was not properly handled for locally emitted
  messages
---------------------------------------------------------------------------
Version 4.1.3  [DEVEL] (rgerhards), 2008-12-17
- added $InputTCPServerAddtlFrameDelimiter config directive, which
  enables to specify an additional, non-standard message delimiter
  for processing plain tcp syslog. This is primarily a fix for the invalid
  framing used in Juniper's NetScreen products. Credit to forum user
  Arv for suggesting this solution.
- added $InputTCPServerInputName property, which enables a name to be
  specified that will be available during message processing in the
  inputname property. This is considered useful for logic that treats
  messages differently depending on which input received them.
- added $PreserveFQDN config file directive
  Enables to use FQDNs in sender names where the legacy default
  would have stripped the domain part.
  Thanks to BlinkMind, Inc. http://www.blinkmind.com for sponsoring this
  development.
- bugfix: imudp went into an endless loop under some circumstances
  (but could also leave it under some other circumstances...)
  Thanks to David Lang and speedfox for reporting this issue.
---------------------------------------------------------------------------
Version 4.1.2  [DEVEL] (rgerhards), 2008-12-04
- bugfix: code did not compile without zlib
- security bugfix: $AllowedSender was not honored, all senders were
  permitted instead (see http://www.rsyslog.com/Article322.phtml)
- security fix: imudp emitted a message when a non-permitted sender
  tried to send a message to it. This behaviour is operator-configurable.
  If enabled, a message was emitted each time. That way an attacker could
  effectively fill the disk via this facility. The message is now
  emitted only once in a minute (this currently is a hard-coded limit,
  if someone comes up with a good reason to make it configurable, we
  will probably do that).
- doc bugfix: typo in v3 compatibility document directive syntax
  thanks to Andrej for reporting
- imported other changes from 3.21.8 and 3.20.1 (see there)
---------------------------------------------------------------------------
Version 4.1.1  [DEVEL] (rgerhards), 2008-11-26
- added $PrivDropToGroup, $PrivDropToUser, $PrivDropToGroupID,
  $PrivDropToUserID config directives to enable dropping privileges.
  This is an effort to provide a security enhancement. For the limits of this
  approach, see http://wiki.rsyslog.com/index.php/Security
- re-enabled imklog to compile on FreeBSD (brought in from beta)
---------------------------------------------------------------------------
Version 4.1.0  [DEVEL] (rgerhards), 2008-11-18

********************************* WARNING *********************************
This version has a slightly different on-disk format for message entries.
As a consequence, old queue files being read by this version may have
an invalid output timestamp, which could result to some malfunction inside
the output driver. It is recommended to drain queues with the previous
version before switching to this one.
********************************* WARNING *********************************

- greatly enhanced performance when compared to v3.
- added configuration directive "HUPisRestart" which enables to configure
  HUP to be either a full restart or "just" a leightweight way to
  close open files.
- enhanced legacy syslog parser to detect year if part of the timestamp
  the format is based on what Cisco devices seem to emit.
- added a setting "$OptimizeForUniprocessor" to enable users to turn off
  pthread_yield calls which are counter-productive on multiprocessor 
  machines (but have been shown to be useful on uniprocessors)
- reordered imudp processing. Message parsing is now done as part of main
  message queue worker processing (was part of the input thread)
  This should also improve performance, as potentially more work is
  done in parallel.
- bugfix: compressed syslog messages could be slightly mis-uncompressed
  if the last byte of the compressed record was a NUL
- added $UDPServerTimeRequery option which enables to work with
  less acurate timestamps in favor of performance. This enables querying
  of the time only every n-th time if imudp is running in the tight
  receive loop (aka receiving messsages at a high rate)
- doc bugfix: queue doc had wrong parameter name for setting controlling
  worker thread shutdown period
- restructured rsyslog.conf documentation
- bugfix: memory leak in ompgsql
  Thanks to Ken for providing the patch
---------------------------------------------------------------------------
Version 3.22.4 [v3-stable] (rgerhards), 2010-??-??
- bugfix: action resume interval incorrectly handled, thus took longer to
  resume
- bugfix: cosmetic: proper constant used instead of number in open call
- bugfix: timestamp was incorrectly calculated for timezones with minute
  offset
  closes: http://bugzilla.adiscon.com/show_bug.cgi?id=271
- improved some code based on clang static analyzer results
- bugfix: potential misadressing in property replacer
---------------------------------------------------------------------------
Version 3.22.3 [v3-stable] (rgerhards), 2010-11-24
- bugfix(important): problem in TLS handling could cause rsyslog to loop
  in a tight loop, effectively disabling functionality and bearing the
  risk of unresponsiveness of the whole system.
  Bug tracker: http://bugzilla.adiscon.com/show_bug.cgi?id=194
---------------------------------------------------------------------------
Version 3.22.2 [v3-stable] (rgerhards), 2010-08-05
- bugfix: comment char ('#') in literal terminated script parsing
  and thus could not be used.
  but tracker: http://bugzilla.adiscon.com/show_bug.cgi?id=119
- enhance: imrelp now also provides remote peer's IP address 
  [if librelp != 1.0.0 is used]
- bugfix: sending syslog messages with zip compression did not work
- bugfix: potential hang condition on queue shutdown
- bugfix: segfault on startup when -q or -Q option was given
  bug tracker: http://bugzilla.adiscon.com/show_bug.cgi?id=157
  Thanks to Jonas Nogueira for reporting this bug.
- clarified use of $ActionsSendStreamDriver[AuthMode/PermittedPeers]
  in doc set (require TLS drivers)
- bugfix: $CreateDirs variable not properly initialized, default thus
  was random (but most often "on")
- bugfix: potential segfault when -p command line option was used
  thanks to varmojfekoj for pointing me at this bug
- bugfix: programname filter in ! configuration can not be reset
  Thanks to Kiss Gabor for the patch.
---------------------------------------------------------------------------
Version 3.22.1 [v3-stable] (rgerhards), 2009-07-02
- bugfix: invalid error message issued if $inlcudeConfig was on an empty
  set of files (e.g. *.conf, where none such files existed)
  thanks to Michael Biebl for reporting this bug
- bugfix: when run in foreground (but not in debug mode), a 
  debug message ("DoDie called") was emitted at shutdown. Removed.
  thanks to Michael Biebl for reporting this bug
- bugfix: some garbagge was emitted to stderr on shutdown. This
  garbage consisted of file names, which were written during 
  startup (key point: not a pointer error)
  thanks to Michael Biebl for reporting this bug
- bugfix: startup and shutdown message were emitted to stdout
  thanks to Michael Biebl for reporting this bug
- bugfix: error messages were not emitted to stderr in forked mode
  (stderr and stdo are now kept open across forks)
- bugfix: internal messages were emitted to whatever file had fd2 when
  rsyslogd ran in forked mode (as usual!)
  Thanks to varmojfekoj for the patch
- small enhancement: config validation run now exits with code 1 if an
  error is detected. This change is considered important but small enough
  to apply it directly to the stable version. [But it is a border case,
  the change requires more code than I had hoped. Thus I have NOT tried
  to actually catch all cases, this is left for the current devel
  releases, if necessary]
- bugfix: light and full delay watermarks had invalid values, badly
  affecting performance for delayable inputs
- bugfix: potential segfault issue when multiple $UDPServerRun directives
  are specified. Thanks to Michael Biebl for helping to debug this one.
- relaxed GnuTLS version requirement to 1.4.0 after confirmation from the
  field that this version is sufficient
- bugfix: parser did not properly handle empty structured data
- bugfix: invalid mutex release in msg.c (detected under thread debugger,
  seems not to have any impact on actual deployments)
---------------------------------------------------------------------------
Version 3.22.0 [v3-stable] (rgerhards), 2009-04-21
This is the first stable release that includes the full functionality
of the 3.21.x version tree.
- bugfix: $InputTCPMaxSessions config directive was accepted, but not
  honored. This resulted in a fixed upper limit of 200 connections.
- bugfix: the default for $DirCreateMode was 0644, and as such wrong.
  It has now been changed to 0700. For some background, please see
  http://lists.adiscon.net/pipermail/rsyslog/2009-April/001986.html
- bugfix: ompgsql did not detect problems in sql command execution
  this could cause loss of messages. The handling was correct if the
  connection broke, but not if there was a problem with statement
  execution. The most probable case for such a case would be invalid
  sql inside the template, and this is now much easier to diagnose.
---------------------------------------------------------------------------
Version 3.21.11 [BETA] (rgerhards), 2009-04-03
- build system improvements contributed by Michael Biebl - thx!
- all patches from 3.20.5 incorporated (see it's ChangeLog entry)
---------------------------------------------------------------------------
Version 3.21.10 [BETA] (rgerhards), 2009-02-02
- bugfix: inconsistent use of mutex/atomic operations could cause segfault
  details are too many, for full analysis see blog post at:
  http://blog.gerhards.net/2009/01/rsyslog-data-race-analysis.html
- the string "Do Die" was accidently emited upon exit in non-debug mode
  This has now been corrected. Thanks to varmojfekoj for the patch.
- some legacy options were not correctly processed.
  Thanks to varmojfekoj for the patch.
- doc bugfix: v3-compatiblity document had typo in config directive
  thanks to Andrej for reporting this
---------------------------------------------------------------------------
Version 3.21.9 [BETA] (rgerhards), 2008-12-04
- re-release of 3.21.8 with an additional fix, that could also lead
  to DoS; 3.21.8 has been removed from the official download archives
- security fix: imudp emitted a message when a non-permitted sender
  tried to send a message to it. This behaviour is operator-configurable.
  If enabled, a message was emitted each time. That way an attacker could
  effectively fill the disk via this facility. The message is now
  emitted only once in a minute (this currently is a hard-coded limit,
  if someone comes up with a good reason to make it configurable, we
  will probably do that).
---------------------------------------------------------------------------
Version 3.21.8  [BETA] (rgerhards), 2008-12-04
- bugfix: imklog did not compile on FreeBSD
- security bugfix: $AllowedSender was not honored, all senders were
  permitted instead (see http://www.rsyslog.com/Article322.phtml)
- merged in all other changes from 3.20.1 (see there)
---------------------------------------------------------------------------
Version 3.21.7  [BETA] (rgerhards), 2008-11-11
- this is the new beta branch, based on the former 3.21.6 devel
- new functionality: ZERO property replacer nomatch option (from v3-stable)
---------------------------------------------------------------------------
Version 3.21.6  [DEVEL] (rgerhards), 2008-10-22
- consolidated time calls during msg object creation, improves performance
  and consistency
- bugfix: solved a segfault condition
- bugfix: subsecond time properties generated by imfile, imklog and
  internal messages could be slightly inconsistent
- bugfix: (potentially big) memory leak on HUP if queues could not be
  drained before timeout - thanks to David Lang for pointing this out
- added capability to support multiple module search pathes. Thank
  to Marius Tomaschewski for providing the patch.
- bugfix: im3195 did no longer compile
- improved "make distcheck" by ensuring everything relevant is recompiled
---------------------------------------------------------------------------
Version 3.21.5  [DEVEL] (rgerhards), 2008-09-30
- performance optimization: unnecessary time() calls during message
  parsing removed - thanks to David Lang for his excellent performance
  analysis
- added new capability to property replacer: multiple immediately
  successive field delimiters are treated as a single one.
  Thanks to Zhuang Yuyao for the patch.
- added message property "inputname", which contains the name of the
  input (module) that generated it. Presence is depending on suport in
  each input module (else it is blank).
- added system property "$myhostname", which contains the name of the
  local host as it knows itself.
- imported a number of fixes and enhancements from the stable and
  devel branches, including a fix to a potential segfault on HUP
  when using UDP listners
- re-enabled gcc builtin atomic operations and added a proper
  ./configure check
- bugfix: potential race condition when adding messages to queue
  There was a wrong order of mutex lock operations. It is hard to
  believe that really caused problems, but in theory it could and with
  threading we often see that theory becomes practice if something is only
  used long enough on a fast enough machine with enough CPUs ;)
- cleaned up internal debug system code and made it behave better
  in regard to multi-threading
---------------------------------------------------------------------------
Version 3.21.4  [DEVEL] (rgerhards), 2008-09-04
- removed compile time fixed message size limit (was 2K), limit can now
  be set via $MaxMessageSize global config directive (finally gotten rid
  of MAXLINE ;))
- enhanced doc for $ActionExecOnlyEveryNthTimeTimeout
- integrated a number of patches from 3.18.4, namely
  - bugfix: order-of magnitude issue with base-10 size definitions
    in config file parser. Could lead to invalid sizes, constraints
    etc for e.g. queue files and any other object whose size was specified
    in base-10 entities. Did not apply to binary entities. Thanks to
    RB for finding this bug and providing a patch.
  - bugfix: action was not called when system time was set backwards
    (until the previous time was reached again). There are still some
    side-effects when time is rolled back (A time rollback is really a bad
    thing to do, ideally the OS should issue pseudo time (like NetWare did)
    when the user tries to roll back time). Thanks to varmojfekoj for this
    patch.
  - doc bugfix: rsyslog.conf man page improved and minor nit fixed
    thanks to Lukas Kuklinek for the patch.
---------------------------------------------------------------------------
Version 3.21.3  [DEVEL] (rgerhards), 2008-08-13
- added ability to specify flow control mode for imuxsock
- added ability to execute actions only after the n-th call of the action
  This also lead to the addition of two new config directives:
  $ActionExecOnlyEveryNthTime and $ActionExecOnlyEveryNthTimeTimeout
  This feature is useful, for example, for alerting: it permits you to
  send an alert only after at least n occurences of a specific message
  have been seen by rsyslogd. This protectes against false positives
  due to waiting for additional confirmation.
- bugfix: IPv6 addresses could not be specified in forwarding actions
  New syntax @[addr]:port introduced to enable that. Root problem was IPv6
  addresses contain colons.
- somewhat enhanced debugging messages
- imported from 3.18.3:
  - enhanced ommysql to support custom port to connect to server
    Port can be set via new $ActionOmmysqlServerPort config directive
    Note: this was a very minor change and thus deemed appropriate to be
    done in the stable release.
  - bugfix: misspelled config directive, previously was
    $MainMsgQueueWorkeTimeoutrThreadShutdown, is now
    $MainMsgQueueWorkerTimeoutThreadShutdown. Note that the misspelled
    directive is not preserved - if the misspelled directive was used
    (which I consider highly unlikely), the config file must be changed.
    Thanks to lperr for reporting the bug.
---------------------------------------------------------------------------
Version 3.21.2  [DEVEL] (rgerhards), 2008-08-04
- added $InputUnixListenSocketHostName config directive, which permits to
  override the hostname being used on a local unix socket. This is useful
  for differentiating "hosts" running in several jails. Feature was
  suggested by David Darville, thanks for the suggestion.
- enhanced ommail to support multiple email recipients. This is done by
  specifying $ActionMailTo multiple times. Note that this introduces a
  small incompatibility to previous config file syntax: the recipient
  list is now reset for each action (we honestly believe that will
  not cause any problem - apologies if it does).
- enhanced troubleshooting documentation
---------------------------------------------------------------------------
Version 3.21.1  [DEVEL] (rgerhards), 2008-07-30
- bugfix: no error was reported if the target of a $IncludeConfig
  could not be accessed.
- added testbed for common config errors
- added doc for -u option to rsyslogd man page
- enhanced config file checking - no active actions are detected
- added -N rsyslogd command line option for a config validation run
  (which does not execute actual syslogd code and does not interfere
  with a running instance)
- somewhat improved emergency configuration. It is now also selected
  if the config contains no active actions
- rsyslogd error messages are now reported to stderr by default. can be
  turned off by the new "$ErrorMessagesToStderr off" directive
 Thanks to HKS for suggesting the new features.
---------------------------------------------------------------------------
Version 3.21.0  [DEVEL] (rgerhards), 2008-07-18
- starts a new devel branch
- added a generic test driver for RainerScript plus some test cases
  to the testbench
- added a small diagnostic tool to obtain result of gethostname() API
- imported all changes from 3.18.1 until today (some quite important,
  see below)
---------------------------------------------------------------------------
Version 3.20.6 [v3-stable] (rgerhards), 2009-04-16
- this is the last v3-stable for the 3.20.x series
- bugfix: $InputTCPMaxSessions config directive was accepted, but not
  honored. This resulted in a fixed upper limit of 200 connections.
- bugfix: the default for $DirCreateMode was 0644, and as such wrong.
  It has now been changed to 0700. For some background, please see
  http://lists.adiscon.net/pipermail/rsyslog/2009-April/001986.html
---------------------------------------------------------------------------
Version 3.20.5 [v3-stable] (rgerhards), 2009-04-02
- bugfix: potential abort with DA queue after high watermark is reached
  There exists a race condition that can lead to a segfault. Thanks
  go to vbernetr, who performed the analysis and provided patch, which
  I only tweaked a very little bit.
- fixed bugs in RainerScript:
  o when converting a number and a string to a common type, both were 
    actually converted to the other variable's type.
  o the value of rsCStrConvertToNumber() was miscalculated.
  Thanks to varmojfekoj for the patch
- fixed a bug in configure.ac which resulted in problems with
  environment detection - thanks to Michael Biebl for the patch
- fixed a potential segfault problem in gssapi code
  thanks to varmojfekoj for the patch
- doc enhance: provide standard template for MySQL module and instructions
  on how to modify schema
---------------------------------------------------------------------------
Version 3.20.4 [v3-stable] (rgerhards), 2009-02-09
- bugfix: inconsistent use of mutex/atomic operations could cause segfault
  details are too many, for full analysis see blog post at:
  http://blog.gerhards.net/2009/01/rsyslog-data-race-analysis.html
- bugfix: invalid ./configure settings for RFC3195
  thanks to Michael Biebl for the patch
- bugfix: invalid mutex access in msg.c
- doc bugfix: dist tarball missed 2 files, had one extra file that no
  longer belongs into it. Thanks to Michael Biebl for pointing this out.
---------------------------------------------------------------------------
Version 3.20.3 [v3-stable] (rgerhards), 2009-01-19
- doc bugfix: v3-compatiblity document had typo in config directive
  thanks to Andrej for reporting this
- fixed a potential segfault condition with $AllowedSender directive
  On HUP, the root pointers were not properly cleaned up. Thanks to
  Michael Biebel, olgoat, and Juha Koho for reporting and analyzing
  the bug.
---------------------------------------------------------------------------
Version 3.20.2 [v3-stable] (rgerhards), 2008-12-04
- re-release of 3.20.1 with an additional fix, that could also lead
  to DoS; 3.20.1 has been removed from the official download archives
- security fix: imudp emitted a message when a non-permitted sender
  tried to send a message to it. This behaviour is operator-configurable.
  If enabled, a message was emitted each time. That way an attacker could
  effectively fill the disk via this facility. The message is now
  emitted only once in a minute (this currently is a hard-coded limit,
  if someone comes up with a good reason to make it configurable, we
  will probably do that).
---------------------------------------------------------------------------
Version 3.20.1 [v3-stable] (rgerhards), 2008-12-04
- security bugfix: $AllowedSender was not honored, all senders were
  permitted instead
- enhance: regex nomatch option "ZERO" has been added
  This allows to return the string 0 if a regular expression is
  not found. This is probably useful for storing numerical values into
  database columns.
- bugfix: memory leak in gtls netstream driver fixed
  memory was lost each time a TLS session was torn down. This could 
  result in a considerable memory leak if it happened quite frequently
  (potential system crash condition)
- doc update: documented how to specify multiple property replacer
  options + link to new online regex generator tool added
- minor bufgfix: very small memory leak in gtls netstream driver
  around a handful of bytes (< 20) for each HUP
- improved debug output for regular expressions inside property replacer
  RE's seem to be a big trouble spot and I would like to have more
  information inside the debug log. So I decided to add some additional
  debug strings permanently.
---------------------------------------------------------------------------
Version 3.20.0 [v3-stable] (rgerhards), 2008-11-05
- this is the inital release of the 3.19.x branch as a stable release
- bugfix: double-free in pctp netstream driver. Thank to varmojfeko
  for the patch
---------------------------------------------------------------------------
Version 3.19.12 [BETA] (rgerhards), 2008-10-16
- bugfix: subseconds where not correctly extracted from a timestamp
  if that timestamp did not contain any subsecond information (the
  resulting string was garbagge but should have been "0", what it
  now is).
- increased maximum size of a configuration statement to 4K (was 1K)
- imported all fixes from the stable branch (quite a lot)
- bugfix: (potentially big) memory leak on HUP if queues could not be
  drained before timeout - thanks to David Lang for pointing this out
---------------------------------------------------------------------------
Version 3.19.11 [BETA] (rgerhards), 2008-08-25
This is a refresh of the beta. No beta-specific fixes have been added.
- included fixes from v3-stable (most importantly 3.18.3)
---------------------------------------------------------------------------
Version 3.19.10 [BETA] (rgerhards), 2008-07-15
- start of a new beta branch based on former 3.19 devel branch
- bugfix: bad memory leak in disk-based queue modes
- bugfix: UDP syslog forwarding did not work on all platforms
  the ai_socktype was incorrectly set to 1. On some platforms, this
  lead to failing name resolution (e.g. FreeBSD 7). Thanks to HKS for
  reporting the bug.
- bugfix: priority was incorrectly calculated on FreeBSD 7,
  because the LOG_MAKEPRI() C macro has a different meaning there (it
  is just a simple addition of faciltity and severity). I have changed
  this to use own, consistent, code for PRI calculation. Thank to HKS
  for reporting this bug.
- bugfix (cosmetical): authorization was not checked when gtls handshake
  completed immediately. While this sounds scary, the situation can not
  happen in practice. We use non-blocking IO only for server-based gtls
  session setup. As TLS requires the exchange of multiple frames before
  the handshake completes, it simply is impossible to do this in one
  step. However, it is useful to have the code path correct even for 
  this case - otherwise, we may run into problems if the code is changed
  some time later (e.g. to use blocking sockets). Thanks to varmojfekoj
  for providing the patch.
- important queue bugfix from 3.18.1 imported (see below)
- cleanup of some debug messages
---------------------------------------------------------------------------
Version 3.19.9 (rgerhards), 2008-07-07
- added tutorial for creating a TLS-secured syslog infrastructure
- rewritten omusrmsg to no longer fork() a new process for sending messages
  this caused some problems with the threading model, e.g. zombies. Also,
  it was far less optimal than it is now.
- bugfix: machine certificate was required for client even in TLS anon mode
  Reference: http://bugzilla.adiscon.com/show_bug.cgi?id=85
  The fix also slightly improves performance by not storing certificates in
  client sessions when there is no need to do so.
- bugfix: RainerScript syntax error was not always detected
---------------------------------------------------------------------------
Version 3.19.8 (rgerhards), 2008-07-01
- bugfix: gtls module did not correctly handle EGAIN (and similar) recv()
  states. This has been fixed by introducing a new abstraction layer inside
  gtls.
- added (internal) error codes to error messages; added redirector to
  web description of error codes
  closes bug http://bugzilla.adiscon.com/show_bug.cgi?id=20
- disabled compile warnings caused by third-party libraries
- reduced number of compile warnings in gcc's -pedantic mode
- some minor documentation improvements
- included all fixes from beta 3.17.5
---------------------------------------------------------------------------
Version 3.19.7 (rgerhards), 2008-06-11
- added new property replacer option "date-subseconds" that enables
  to query just the subsecond part of a high-precision timestamp
- somewhat improved plain tcp syslog reliability by doing a connection
  check before sending. Credits to Martin Schuette for providing the
  idea. Details are available at
  http://blog.gerhards.net/2008/06/reliable-plain-tcp-syslog-once-again.html
- made rsyslog tickless in the (usual and default) case that repeated
  message reduction is turned off. More info:
  http://blog.gerhards.net/2008/06/coding-to-save-environment.html
- some build system cleanup, thanks to Michael Biebl
- bugfix: compile under (Free)BSD failed due to some invalid library
  definitions - this is fixed now. Thanks to Michael Biebl for the patch.
---------------------------------------------------------------------------
Version 3.19.6 (rgerhards), 2008-06-06
- enhanced property replacer to support multiple regex matches
- bugfix: part of permittedPeer structure was not correctly initialized
  thanks to varmojfekoj for spotting this
- bugfix: off-by-one bug during certificate check
- bugfix: removed some memory leaks in TLS code
---------------------------------------------------------------------------
Version 3.19.5 (rgerhards), 2008-05-30
- enabled Posix ERE expressions inside the property replacer
  (previously BRE was permitted only)
- provided ability to specify that a regular expression submatch shall
  be used inside the property replacer
- implemented in property replacer: if a regular expression does not match,
  it can now either return "**NO MATCH** (default, as before), a blank
  property or the full original property text
- enhanced property replacer to support multiple regex matches
---------------------------------------------------------------------------
Version 3.19.4 (rgerhards), 2008-05-27
- implemented x509/certvalid gtls auth mode
- implemented x509/name gtls auth mode (including wildcards)
- changed fingerprint gtls auth mode to new format fingerprint
- protected gtls error string function by a mutex. Without it, we
  could have a race condition in extreme cases. This was very remote,
  but now can no longer happen.
- changed config directive name to reflect different use
  $ActionSendStreamDriverCertFingerprint is now
  $ActionSendStreamDriverPermittedPeer and can be used both for
  fingerprint and name authentication (similar to the input side)
- bugfix: sender information (fromhost et al) was missing in imudp
  thanks to sandiso for reporting this bug
- this release fully inplements IETF's syslog-transport-tls-12 plus
  the latest text changes Joe Salowey provided via email. Not included
  is ipAddress subjectAltName authentication, which I think will be
  dropped from the draft. I don't think there is any real need for it.
This release also includes all bug fix up to today from the beta
and stable branches. Most importantly, this means the bugfix for
100% CPU utilization by imklog.
---------------------------------------------------------------------------
Version 3.19.3 (rgerhards), 2008-05-21
- added ability to authenticate the server against its certificate
  fingerprint
- added ability for client to provide its fingerprint
- added ability for server to obtain client cert's fingerprint
- bugfix: small mem leak in omfwd on exit (strmdriver name was not freed)
- bugfix: $ActionSendStreamDriver had no effect
- bugfix: default syslog port was no longer used if none was
  configured. Thanks to varmojfekoj for the patch
- bugfix: missing linker options caused build to fail on some
  systems. Thanks to Tiziano Mueller for the patch.
---------------------------------------------------------------------------
Version 3.19.2 (rgerhards), 2008-05-16
- bugfix: TCP input modules did incorrectly set fromhost property
  (always blank)
- bugfix: imklog did not set fromhost property
- added "fromhost-ip" property
  Note that adding this property changes the on-disk format for messages.
  However, that should not have any bad effect on existing spool files.
  But you will run into trouble if you create a spool file with this
  version and then try to process it with an older one (after a downgrade).
  Don't do that ;)
- added "RSYSLOG_DebugFormat" canned template
- bugfix: hostname and fromhost were swapped when a persisted message
  (in queued mode) was read in
- bugfix: lmtcpclt, lmtcpsrv and lmgssutil did all link to the static
  runtime library, resulting in a large size increase (and potential
  "interesting" effects). Thanks to Michael Biebel for reporting the size
  issue.
- bugfix: TLS server went into an endless loop in some situations.
  Thanks to Michael Biebl for reporting the problem.
- fixed potential segfault due to invalid call to cfsysline
  thanks to varmojfekoj for the patch
---------------------------------------------------------------------------
Version 3.19.1 (rgerhards), 2008-05-07
- configure help for --enable-gnutls wrong - said default is "yes" but
  default actually is "no" - thanks to darix for pointing this out
- file dirty.h was missing - thanks to darix for pointing this out
- bugfix: man files were not properly distributed - thanks to
  darix for reporting and to Michael Biebl for help with the fix
- some minor cleanup
---------------------------------------------------------------------------
Version 3.19.0 (rgerhards), 2008-05-06
- begins new devel branch version
- implemented TLS for plain tcp syslog (this is also the world's first
  implementation of IETF's upcoming syslog-transport-tls draft)
- partly rewritten and improved omfwd among others, now loads TCP
  code only if this is actually necessary
- split of a "runtime library" for rsyslog - this is not yet a clean
  model, because some modularization is still outstanding. In theory,
  this shall enable other utilities but rsyslogd to use the same
  runtime
- implemented im3195, the RFC3195 input as a plugin
- changed directory structure, files are now better organized
- a lot of cleanup in regard to modularization
- -c option no longer must be the first option - thanks to varmjofekoj
  for the patch
---------------------------------------------------------------------------
Version 3.18.7 (rgerhards), 2008-12-??
- bugfix: the default for $DirCreateMode was 0644, and as such wrong.
  It has now been changed to 0700. For some background, please see
  http://lists.adiscon.net/pipermail/rsyslog/2009-April/001986.html
- fixed a potential segfault condition with $AllowedSender directive
  On HUP, the root pointers were not properly cleaned up. Thanks to
  Michael Biebel, olgoat, and Juha Koho for reporting and analyzing
  the bug.
- some legacy options were not correctly processed.
  Thanks to varmojfekoj for the patch.
- doc bugfix: some spelling errors in man pages corrected. Thanks to
  Geoff Simmons for the patch.
---------------------------------------------------------------------------
Version 3.18.6 (rgerhards), 2008-12-08
- security bugfix: $AllowedSender was not honored, all senders were
  permitted instead (see http://www.rsyslog.com/Article322.phtml)
  (backport from v3-stable, v3.20.9)
- minor bugfix: dual close() call on tcp session closure
---------------------------------------------------------------------------
Version 3.18.5 (rgerhards), 2008-10-09
- bugfix: imudp input module could cause segfault on HUP
  It did not properly de-init a variable acting as a linked list head.
  That resulted in trying to access freed memory blocks after the HUP.
- bugfix:  rsyslogd could hang on HUP
  because getnameinfo() is not cancel-safe, but was not guarded against
  being cancelled. pthread_cancel() is routinely being called during
  HUP processing.
- bugfix[minor]: if queue size reached light_delay mark, enqueuing
  could potentially be blocked for a longer period of time, which
  was not the behaviour desired.
- doc bugfix: $ActionExecOnlyWhenPreviousIsSuspended was still misspelled
  as $...OnlyIfPrev... in some parts of the documentation. Thanks to 
  Lorenzo M. Catucci for reporting this bug.
- added doc on malformed messages, cause and how to work-around, to the
  doc set
- added doc on how to build from source repository
---------------------------------------------------------------------------
Version 3.18.4 (rgerhards), 2008-09-18
- bugfix: order-of magnitude issue with base-10 size definitions
  in config file parser. Could lead to invalid sizes, constraints
  etc for e.g. queue files and any other object whose size was specified
  in base-10 entities. Did not apply to binary entities. Thanks to
  RB for finding this bug and providing a patch.
- bugfix: action was not called when system time was set backwards
  (until the previous time was reached again). There are still some
  side-effects when time is rolled back (A time rollback is really a bad
  thing to do, ideally the OS should issue pseudo time (like NetWare did)
  when the user tries to roll back time). Thanks to varmojfekoj for this
  patch.
- doc bugfix: rsyslog.conf man page improved and minor nit fixed
  thanks to Lukas Kuklinek for the patch.
- bugfix: error code -2025 was used for two different errors. queue full
  is now -2074 and -2025 is unique again. (did cause no real problem
  except for troubleshooting)
- bugfix: default discard severity was incorrectly set to 4, which lead
  to discard-on-queue-full to be enabled by default. That could cause
  message loss where non was expected.  The default has now been changed
  to the correct value of 8, which disables the functionality. This
  problem applied both to the main message queue and the action queues.
  Thanks to Raoul Bhatia for pointing out this problem.
- bugfix: option value for legacy -a option could not be specified,
  resulting in strange operations. Thanks to Marius Tomaschewski
  for the patch.
- bugfix: colon after date should be ignored, but was not. This has
  now been corrected. Required change to the internal ParseTIMESTAMP3164()
  interface.
---------------------------------------------------------------------------
Version 3.18.3 (rgerhards), 2008-08-18
- bugfix: imfile could cause a segfault upon rsyslogd HUP and termination
  Thanks to lperr for an excellent bug report that helped detect this
  problem.
- enhanced ommysql to support custom port to connect to server
  Port can be set via new $ActionOmmysqlServerPort config directive
  Note: this was a very minor change and thus deemed appropriate to be
  done in the stable release.
- bugfix: misspelled config directive, previously was
  $MainMsgQueueWorkeTimeoutrThreadShutdown, is now
  $MainMsgQueueWorkerTimeoutThreadShutdown. Note that the misspelled
  directive is not preserved - if the misspelled directive was used
  (which I consider highly unlikely), the config file must be changed.
  Thanks to lperr for reporting the bug.
- disabled flow control for imuxsock, as it could cause system hangs
  under some circumstances. The devel (3.21.3 and above) will
  re-enable it and provide enhanced configurability to overcome the
  problems if they occur.
---------------------------------------------------------------------------
Version 3.18.2 (rgerhards), 2008-08-08
- merged in IPv6 forwarding address bugfix from v2-stable
---------------------------------------------------------------------------
Version 3.18.1 (rgerhards), 2008-07-21
- bugfix: potential segfault in creating message mutex in non-direct queue
  mode. rsyslogd segfaults on freeeBSD 7.0 (an potentially other platforms)
  if an action queue is running in any other mode than non-direct. The
  same problem can potentially be triggered by some main message queue
  settings. In any case, it will manifest during rsylog's startup. It is
  unlikely to happen after a successful startup (the only window of
  exposure may be a relatively seldom executed action running in queued
  mode). This has been corrected. Thank to HKS for point out the problem.
- bugfix: priority was incorrectly calculated on FreeBSD 7,
  because the LOG_MAKEPRI() C macro has a different meaning there (it
  is just a simple addition of faciltity and severity). I have changed
  this to use own, consistent, code for PRI calculation. [Backport from
  3.19.10]
- bugfix: remove PRI part from kernel message if it is present
  Thanks to Michael Biebl for reporting this bug
- bugfix: mark messages were not correctly written to text log files
  the markmessageinterval was not correctly propagated to all places
  where it was needed. This resulted in rsyslog using the default
  (20 minutes) in some code pathes, what looked to the user like mark
  messages were never written.
- added a new property replacer option "sp-if-no-1st-sp" to cover
  a problem with RFC 3164 based interpreation of tag separation. While
  it is a generic approach, it fixes a format problem introduced in
  3.18.0, where kernel messages no longer had a space after the tag.
  This is done by a modifcation of the default templates.
  Please note that this may affect some messages where there intentionally
  is no space between the tag and the first character of the message
  content. If so, this needs to be worked around via a specific
  template. However, we consider this scenario to be quite remote and,
  even if it exists, it is not expected that it will actually cause
  problems with log parsers (instead, we assume the new default template
  behaviour may fix previous problems with log parsers due to the 
  missing space).
- bugfix: imklog module was not correctly compiled for GNU/kFreeBSD.
  Thanks to Petr Salinger for the patch
- doc bugfix: property replacer options secpath-replace and
  secpath-drop were not documented
- doc bugfix: fixed some typos in rsyslog.conf man page
- fixed typo in source comment  - thanks to Rio Fujita
- some general cleanup (thanks to Michael Biebl)
---------------------------------------------------------------------------
Version 3.18.0 (rgerhards), 2008-07-11
- begun a new v3-stable based on former 3.17.4 beta plus patches to
  previous v3-stable
- bugfix in RainerScript: syntax error was not always detected
---------------------------------------------------------------------------
Version 3.17.5 (rgerhards), 2008-06-27
- added doc: howto set up a reliable connection to remote server via
  queued mode (and plain tcp protocol)
- bugfix: comments after actions were not properly treated. For some
  actions (e.g. forwarding), this could also lead to invalid configuration
---------------------------------------------------------------------------
Version 3.17.4 (rgerhards), 2008-06-16
- changed default for $KlogSymbolLookup to "off". The directive is
  also scheduled for removal in a later version. This was necessary
  because on kernels >= 2.6, the kernel does the symbol lookup itself. The
  imklog lookup logic then breaks the log message and makes it unusable.
---------------------------------------------------------------------------
Version 3.17.3 (rgerhards), 2008-05-28
- bugfix: imklog went into an endless loop if a PRI value was inside
  a kernel log message (unusual case under Linux, frequent under BSD)
---------------------------------------------------------------------------
Version 3.17.2 (rgerhards), 2008-05-04
- this version is the new beta, based on 3.17.1 devel feature set
- merged in imklog bug fix from v3-stable (3.16.1)
---------------------------------------------------------------------------
Version 3.17.1 (rgerhards), 2008-04-15
- removed dependency on MAXHOSTNAMELEN as much as it made sense.
  GNU/Hurd does not define it (because it has no limit), and we have taken
  care for cases where it is undefined now. However, some very few places
  remain where IMHO it currently is not worth fixing the code. If it is
  not defined, we have used a generous value of 1K, which is above IETF
  RFC's on hostname length at all. The memory consumption is no issue, as
  there are only a handful of this buffers allocated *per run* -- that's
  also the main reason why we consider it not worth to be fixed any further.
- enhanced legacy syslog parser to handle slightly malformed messages
  (with a space in front of the timestamp) - at least HP procurve is
  known to do that and I won't outrule that others also do it. The 
  change looks quite unintrusive and so we added it to the parser.
- implemented klogd functionality for BSD
- implemented high precision timestamps for the kernel log. Thanks to
  Michael Biebl for pointing out that the kernel log did not have them.
- provided ability to discard non-kernel messages if they are present
  in the kernel log (seems to happen on BSD)
- implemented $KLogInternalMsgFacility config directive
- implemented $KLogPermitNonKernelFacility config directive
Plus a number of bugfixes that were applied to v3-stable and beta
branches (not mentioned here in detail).
---------------------------------------------------------------------------
Version 3.17.0 (rgerhards), 2008-04-08
- added native ability to send mail messages
- removed no longer needed file relptuil.c/.h
- added $ActionExecOnlyOnceEveryInterval config directive
- bugfix: memory leaks in script engine
- bugfix: zero-length strings were not supported in object
  deserializer
- properties are now case-insensitive everywhere (script, filters,
  templates)
- added the capability to specify a processing (actually dequeue)
  timeframe with queues - so things can be configured to be done
  at off-peak hours
- We have removed the 32 character size limit (from RFC3164) on the
  tag. This had bad effects on existing envrionments, as sysklogd didn't
  obey it either (probably another bug in RFC3164...). We now receive
  the full size, but will modify the outputs so that only 32 characters
  max are used by default. If you need large tags in the output, you need
  to provide custom templates.
- changed command line processing. -v, -M, -c options are now parsed
  and processed before all other options. Inter-option dependencies
  have been relieved. Among others, permits to specify intial module
  load path via -M only (not the environment) which makes it much
  easier to work with non-standard module library locations. Thanks
  to varmojfekoj for suggesting this change. Matches bugzilla bug 55.
- bugfix: some messages were emited without hostname
Plus a number of bugfixes that were applied to v3-stable and beta
branches (not mentioned here in detail).
---------------------------------------------------------------------------
Version 3.16.3 (rgerhards), 2008-07-11
- updated information on rsyslog packages
- bugfix: memory leak in disk-based queue modes
---------------------------------------------------------------------------
Version 3.16.2 (rgerhards), 2008-06-25
- fixed potential segfault due to invalid call to cfsysline
  thanks to varmojfekoj for the patch
- bugfix: some whitespaces where incorrectly not ignored when parsing
  the config file. This is now corrected. Thanks to Michael Biebl for
  pointing out the problem.
---------------------------------------------------------------------------
Version 3.16.1 (rgerhards), 2008-05-02
- fixed a bug in imklog which lead to startup problems (including
  segfault) on some platforms under some circumsances. Thanks to
  Vieri for reporting this bug and helping to troubleshoot it.
---------------------------------------------------------------------------
Version 3.16.0 (rgerhards), 2008-04-24
- new v3-stable (3.16.x) based on beta 3.15.x (RELP support)
- bugfix: omsnmp had a too-small sized buffer for hostname+port. This
  could not lead to a segfault, as snprintf() was used, but could cause
  some trouble with extensively long hostnames.
- applied patch from Tiziano Müller to remove some compiler warnings
- added gssapi overview/howto thanks to Peter Vrabec
- changed some files to grant LGPLv3 extended persmissions on top of GPLv3
  this also is the first sign of something that will evolve into a
  well-defined "rsyslog runtime library"
---------------------------------------------------------------------------
Version 3.15.1 (rgerhards), 2008-04-11
- bugfix: some messages were emited without hostname
- disabled atomic operations for the time being because they introduce some
  cross-platform trouble - need to see how to fix this in the best 
  possible way
- bugfix: zero-length strings were not supported in object
  deserializer
- added librelp check via PKG_CHECK thanks to Michael Biebl's patch
- file relputil.c deleted, is not actually needed
- added more meaningful error messages to rsyslogd (when some errors
  happens during startup)
- bugfix: memory leaks in script engine
- bugfix: $hostname and $fromhost in RainerScript did not work
This release also includes all changes applied to the stable versions
up to today.
---------------------------------------------------------------------------
Version 3.15.0 (rgerhards), 2008-04-01
- major new feature: imrelp/omrelp support reliable delivery of syslog
  messages via the RELP protocol and librelp (http://www.librelp.com).
  Plain tcp syslog, so far the best reliability solution, can lose
  messages when something goes wrong or a peer goes down. With RELP,
  this can no longer happen. See imrelp.html for more details.
- bugfix: rsyslogd was no longer build by default; man pages are 
  only installed if corresponding option is selected. Thanks to
  Michael Biebl for pointing these problems out.
---------------------------------------------------------------------------
Version 3.14.2 (rgerhards), 2008-04-09
- bugfix: segfault with expression-based filters
- bugfix: omsnmp did not deref errmsg object on exit (no bad effects caused)
- some cleanup
- bugfix: imklog did not work well with kernel 2.6+. Thanks to Peter
  Vrabec for patching it based on the development in sysklogd - and thanks
  to the sysklogd project for upgrading klogd to support the new
  functionality
- some cleanup in imklog
- bugfix: potential segfault in imklog when kernel is compiled without
  /proc/kallsyms and the file System.map is missing. Thanks to
  Andrea Morandi for pointing it out and suggesting a fix.
- bugfixes, credits to varmojfekoj:
  * reset errno before printing a warning message
  * misspelled directive name in code processing legacy options
- bugfix: some legacy options not correctly interpreted - thanks to
  varmojfekoj for the patch
- improved detection of modules being loaded more than once
  thanks to varmojfekoj for the patch
---------------------------------------------------------------------------
Version 3.14.1 (rgerhards), 2008-04-04
- bugfix: some messages were emited without hostname
- bugfix: rsyslogd was no longer build by default; man pages are 
  only installed if corresponding option is selected. Thanks to
  Michael Biebl for pointing these problems out.
- bugfix: zero-length strings were not supported in object
  deserializer
- disabled atomic operations for this stable build as it caused
  platform problems
- bugfix: memory leaks in script engine
- bugfix: $hostname and $fromhost in RainerScript did not work
- bugfix: some memory leak when queue is runing in disk mode
- man pages improved thanks to varmofekoj and Peter Vrabec
- We have removed the 32 character size limit (from RFC3164) on the
  tag. This had bad effects on existing envrionments, as sysklogd didn't
  obey it either (probably another bug in RFC3164...). We now receive
  the full size, but will modify the outputs so that only 32 characters
  max are used by default. If you need large tags in the output, you need
  to provide custom templates.
- bugfix: some memory leak when queue is runing in disk mode
---------------------------------------------------------------------------
Version 3.14.0 (rgerhards), 2008-04-02
An interim version was accidently released to the web. It was named 3.14.0.
To avoid confusion, we have not assigned this version number to any
official release. If you happen to use 3.14.0, please update to 3.14.1.
---------------------------------------------------------------------------
Version 3.13.0-dev0 (rgerhards), 2008-03-31
- bugfix: accidently set debug option in 3.12.5 reset to production
  This option prevented dlclose() to be called. It had no real bad effects,
  as the modules were otherwise correctly deinitialized and dlopen()
  supports multiple opens of the same module without any memory footprint.
- removed --enable-mudflap, added --enable-valgrind ./configure setting
- bugfix: tcp receiver could segfault due to uninitialized variable
- docfix: queue doc had a wrong directive name that prevented max worker
  threads to be correctly set
- worked a bit on atomic memory operations to support problem-free
  threading (only at non-intrusive places)
- added a --enable/disable-rsyslogd configure option so that
  source-based packaging systems can build plugins without the need
  to compile rsyslogd
- some cleanup
- test of potential new version number scheme
---------------------------------------------------------------------------
Version 3.12.5 (rgerhards), 2008-03-28
- changed default for "last message repeated n times", which is now
  off by default
- implemented backward compatibility commandline option parsing
- automatically generated compatibility config lines are now also
  logged so that a user can diagnose problems with them
- added compatibility mode for -a, -o and -p options
- compatibility mode processing finished
- changed default file output format to include high-precision timestamps
- added a buid-in template for previous syslogd file format
- added new $ActionFileDefaultTemplate directive
- added support for high-precision timestamps when receiving legacy
  syslog messages
- added new $ActionForwardDefaultTemplate directive
- added new $ActionGSSForwardDefaultTemplate directive
- added build-in templates for easier configuration
- bugfix: fixed small memory leak in tcpclt.c
- bugfix: fixed small memory leak in template regular expressions
- bugfix: regular expressions inside property replacer did not work
  properly
- bugfix: QHOUR and HHOUR properties were wrongly calculated
- bugfix: fixed memory leaks in stream class and imfile
- bugfix: $ModDir did invalid bounds checking, potential overlow in
  dbgprintf() - thanks to varmojfekoj for the patch
- bugfix: -t and -g legacy options max number of sessions had a wrong
  and much too high value
---------------------------------------------------------------------------
Version 3.12.4 (rgerhards), 2008-03-25
- Greatly enhanced rsyslogd's file write performance by disabling
  file syncing capability of output modules by default. This
  feature is usually not required, not useful and an extreme performance
  hit (both to rsyslogd as well as the system at large). Unfortunately,
  most users enable it by default, because it was most intuitive to enable
  it in plain old sysklogd syslog.conf format. There is now the
  $ActionFileEnableSync config setting which must be enabled in order to
  support syncing. By default it is off. So even if the old-format config
  lines request syncing, it is not done unless explicitely enabled. I am
  sure this is a very useful change and not a risk at all. I need to think
  if I undo it under compatibility mode, but currently this does not
  happen (I fear a lot of lazy users will run rsyslogd in compatibility
  mode, again bringing up this performance problem...).
- added flow control options to other input sources
- added $HHOUR and $QHOUR system properties - can be used for half- and
  quarter-hour logfile rotation
- changed queue's discard severities default value to 8 (do not discard)
  to prevent unintentional message loss
- removed a no-longer needed callback from the output module 
  interface. Results in reduced code complexity.
- bugfix/doc: removed no longer supported -h option from man page
- bugfix: imklog leaked several hundered KB on each HUP. Thanks to
  varmojfekoj for the patch
- bugfix: potential segfault on module unload. Thanks to varmojfekoj for
  the patch
- bugfix: fixed some minor memory leaks
- bugfix: fixed some slightly invalid memory accesses
- bugfix: internally generated messages had "FROMHOST" property not set
---------------------------------------------------------------------------
Version 3.12.3 (rgerhards), 2008-03-18
- added advanced flow control for congestion cases (mode depending on message
  source and its capablity to be delayed without bad side effects)
- bugfix: $ModDir should not be reset on $ResetConfig - this can cause a lot
  of confusion and there is no real good reason to do so. Also conflicts with
  the new -M option and environment setting.
- bugfix: TCP and GSSAPI framing mode variable was uninitialized, leading to
  wrong framing (caused, among others, interop problems)
- bugfix: TCP (and GSSAPI) octet-counted frame did not work correctly in all
  situations. If the header was split across two packet reads, it was invalidly
  processed, causing loss or modification of messages.
- bugfix: memory leak in imfile
- bugfix: duplicate public symbol in omfwd and omgssapi could lead to
  segfault. thanks to varmojfekoj for the patch.
- bugfix: rsyslogd aborted on sigup - thanks to varmojfekoj for the patch
- some more internal cleanup ;)
- begun relp modules, but these are not functional yet
- Greatly enhanced rsyslogd's file write performance by disabling
  file syncing capability of output modules by default. This
  feature is usually not required, not useful and an extreme performance
  hit (both to rsyslogd as well as the system at large). Unfortunately,
  most users enable it by default, because it was most intuitive to enable
  it in plain old sysklogd syslog.conf format. There is now a new config
  setting which must be enabled in order to support syncing. By default it
  is off. So even if the old-format config lines request syncing, it is
  not done unless explicitely enabled. I am sure this is a very useful
  change and not a risk at all. I need to think if I undo it under
  compatibility mode, but currently this does not happen (I fear a lot of
  lazy users will run rsyslogd in compatibility mode, again bringing up
  this performance problem...).
---------------------------------------------------------------------------
Version 3.12.2 (rgerhards), 2008-03-13
- added RSYSLOGD_MODDIR environment variable
- added -M rsyslogd option (allows to specify module directory location)
- converted net.c into a loadable library plugin
- bugfix: debug module now survives unload of loadable module when
  printing out function call data
- bugfix: not properly initialized data could cause several segfaults if
  there were errors in the config file - thanks to varmojfekoj for the patch
- bugfix: rsyslogd segfaulted when imfile read an empty line - thanks
  to Johnny Tan for an excellent bug report
- implemented dynamic module unload capability (not visible to end user)
- some more internal cleanup
- bugfix: imgssapi segfaulted under some conditions; this fix is actually
  not just a fix but a change in the object model. Thanks to varmojfekoj
  for providing the bug report, an initial fix and lots of good discussion
  that lead to where we finally ended up.
- improved session recovery when outbound tcp connection breaks, reduces
  probability of message loss at the price of a highly unlikely potential
  (single) message duplication
---------------------------------------------------------------------------
Version 3.12.1 (rgerhards), 2008-03-06
- added library plugins, which can be automatically loaded
- bugfix: actions were not correctly retried; caused message loss
- changed module loader to automatically add ".so" suffix if not
  specified (over time, this shall also ease portability of config
  files)
- improved debugging support; debug runtime options can now be set via
  an environment variable
- bugfix: removed debugging code that I forgot to remove before releasing
  3.12.0 (does not cause harm and happened only during startup)
- added support for the MonitorWare syslog MIB to omsnmp
- internal code improvements (more code converted into classes)
- internal code reworking of the imtcp/imgssapi module
- added capability to ignore client-provided timestamp on unix sockets and
  made this mode the default; this was needed, as some programs (e.g. sshd)
  log with inconsistent timezone information, what messes up the local
  logs (which by default don't even contain time zone information). This
  seems to be consistent with what sysklogd did for the past four years.
  Alternate behaviour may be desirable if gateway-like processes send
  messages via the local log slot - in this case, it can be enabled
  via the $InputUnixListenSocketIgnoreMsgTimestamp and
  $SystemLogSocketIgnoreMsgTimestamp config directives
- added ability to compile on HP UX; verified that imudp worked on HP UX;
  however, we are still in need of people trying out rsyslogd on HP UX,
  so it can not yet be assumed it runs there
- improved session recovery when outbound tcp connection breaks, reduces
  probability of message loss at the price of a highly unlikely potential
  (single) message duplication
---------------------------------------------------------------------------
Version 3.12.0 (rgerhards), 2008-02-28
- added full expression support for filters; filters can now contain
  arbitrary complex boolean, string and arithmetic expressions
---------------------------------------------------------------------------
Version 3.11.6 (rgerhards), 2008-02-27
- bugfix: gssapi libraries were still linked to rsyslog core, what should
  no longer be necessary. Applied fix by Michael Biebl to solve this.
- enabled imgssapi to be loaded side-by-side with imtcp
- added InputGSSServerPermitPlainTCP config directive
- split imgssapi source code somewhat from imtcp
- bugfix: queue cancel cleanup handler could be called with
  invalid pointer if dequeue failed
- bugfix: rsyslogd segfaulted on second SIGHUP
  tracker: http://bugzilla.adiscon.com/show_bug.cgi?id=38
- improved stability of queue engine
- bugfix: queue disk file were not properly persisted when 
  immediately after closing an output file rsyslog was stopped
  or huped (the new output file open must NOT have happend at
  that point) - this lead to a sparse and invalid queue file
  which could cause several problems to the engine (unpredictable
  results). This situation should have happened only in very
  rare cases. tracker: http://bugzilla.adiscon.com/show_bug.cgi?id=40
- bugfix: during queue shutdown, an assert invalidly triggered when
  the primary queue's DA worker was terminated while the DA queue's
  regular worker was still executing. This could result in a segfault
  during shutdown.
  tracker: http://bugzilla.adiscon.com/show_bug.cgi?id=41
- bugfix: queue properties sizeOnDisk, bytesRead were persisted to 
  disk with wrong data type (long instead of int64) - could cause
  problems on 32 bit machines
- bugfix: queue aborted when it was shut down, DA-enabled, DA mode
  was just initiated but not fully initialized (a race condition)
- bugfix: imfile could abort under extreme stress conditions
  (when it was terminated before it could open all of its
  to be monitored files)
- applied patch from varmojfekoj to fix an issue with compatibility 
  mode and default module directories (many thanks!):
  I've also noticed a bug in the compatibility code; the problem is that 
  options are parsed before configuration file so options which need a 
  module to be loaded will currently ignore any $moddir directive. This 
  can be fixed by moving legacyOptsHook() after config file parsing. 
  (see the attached patch) This goes against the logical order of 
  processing, but the legacy options are only few and it doesn't seem to 
  be a problem.
- bugfix: object property deserializer did not handle negative numbers
---------------------------------------------------------------------------
Version 3.11.5 (rgerhards), 2008-02-25
- new imgssapi module, changed imtcp module - this enables to load/package
  GSSAPI support separately - thanks to varmojfekoj for the patch
- compatibility mode (the -c option series) is now at least partly
  completed - thanks to varmojfekoj for the patch
- documentation for imgssapi and imtcp added
- duplicate $ModLoad's for the same module are now detected and
  rejected -- thanks to varmojfekoj for the patch
---------------------------------------------------------------------------
Version 3.11.4 (rgerhards), 2008-02-21
- bugfix: debug.html was missing from release tarball - thanks to Michael
  Biebl for bringing this to my attention
- some internal cleanup on the stringbuf object calling interface
- general code cleanup and further modularization
- $MainMessageQueueDiscardSeverity can now also handle textual severities
  (previously only integers)
- bugfix: message object was not properly synchronized when the 
  main queue had a single thread and non-direct action queues were used
- some documentation improvements
---------------------------------------------------------------------------
Version 3.11.3 (rgerhards), 2008-02-18
- fixed a bug in imklog which lead to duplicate message content in
  kernel logs
- added support for better plugin handling in libdbi (we contributed
  a patch to do that, we just now need to wait for the next libdbi
  version)
- bugfix: fixed abort when invalid template was provided to an action
  bug http://bugzilla.adiscon.com/show_bug.cgi?id=4
- re-instantiated SIGUSR1 function; added SIGUSR2 to generate debug
  status output
- added some documentation on runtime-debug settings
- slightly improved man pages for novice users
---------------------------------------------------------------------------
Version 3.11.2 (rgerhards), 2008-02-15
- added the capability to monitor text files and process their content
  as syslog messages (including forwarding)
- added support for libdbi, a database abstraction layer. rsyslog now
  also supports the following databases via dbi drivers:
  * Firebird/Interbase
  * FreeTDS (access to MS SQL Server and Sybase)
  * SQLite/SQLite3
  * Ingres (experimental)
  * mSQL (experimental)
  * Oracle (experimental)
  Additional drivers may be provided by the libdbi-drivers project, which
  can be used by rsyslog as soon as they become available.
- removed some left-over unnecessary dbgprintf's (cluttered screen,
  cosmetic)
- doc bugfix: html documentation for omsnmp was missing
---------------------------------------------------------------------------
Version 3.11.1 (rgerhards), 2008-02-12
- SNMP trap sender added thanks to Andre Lorbach (omsnmp)
- added input-plugin interface specification in form of a (copy) template
  input module
- applied documentation fix by Michael Biebl -- many thanks!
- bugfix: immark did not have MARK flags set...
- added x-info field to rsyslogd startup/shutdown message. Hopefully
  points users to right location for further info (many don't even know
  they run rsyslog ;))
- bugfix: trailing ":" of tag was lost while parsing legacy syslog messages
  without timestamp - thanks to Anders Blomdell for providing a patch!
- fixed a bug in stringbuf.c related to STRINGBUF_TRIM_ALLOCSIZE, which
  wasn't supposed to be used with rsyslog. Put a warning message up that
  tells this feature is not tested and probably not worth the effort.
  Thanks to Anders Blomdell fro bringing this to our attention
- somewhat improved performance of string buffers
- fixed bug that caused invalid treatment of tabs (HT) in rsyslog.conf
- bugfix: setting for $EscapeCopntrolCharactersOnReceive was not 
  properly initialized
- clarified usage of space-cc property replacer option
- improved abort diagnostic handler
- some initial effort for malloc/free runtime debugging support
- bugfix: using dynafile actions caused rsyslogd abort
- fixed minor man errors thanks to Michael Biebl
---------------------------------------------------------------------------
Version 3.11.0 (rgerhards), 2008-01-31
- implemented queued actions
- implemented simple rate limiting for actions
- implemented deliberate discarding of lower priority messages over higher
  priority ones when a queue runs out of space
- implemented disk quotas for disk queues
- implemented the $ActionResumeRetryCount config directive
- added $ActionQueueFilename config directive
- added $ActionQueueSize config directive
- added $ActionQueueHighWaterMark config directive
- added $ActionQueueLowWaterMark config directive
- added $ActionQueueDiscardMark config directive
- added $ActionQueueDiscardSeverity config directive
- added $ActionQueueCheckpointInterval config directive
- added $ActionQueueType config directive
- added $ActionQueueWorkerThreads config directive
- added $ActionQueueTimeoutshutdown config directive
- added $ActionQueueTimeoutActionCompletion config directive
- added $ActionQueueTimeoutenQueue config directive
- added $ActionQueueTimeoutworkerThreadShutdown config directive
- added $ActionQueueWorkerThreadMinimumMessages config directive
- added $ActionQueueMaxFileSize config directive
- added $ActionQueueSaveonShutdown config directive
- addded $ActionQueueDequeueSlowdown config directive
- addded $MainMsgQueueDequeueSlowdown config directive
- bugfix: added forgotten docs to package
- improved debugging support
- fixed a bug that caused $MainMsgQueueCheckpointInterval to work incorrectly
- when a long-running action needs to be cancelled on shutdown, the message
  that was processed by it is now preserved. This finishes support for
  guaranteed delivery of messages (if the output supports it, of course)
- fixed bug in output module interface, see
  http://sourceforge.net/tracker/index.php?func=detail&aid=1881008&group_id=123448&atid=696552
- changed the ommysql output plugin so that the (lengthy) connection
  initialization now takes place in message processing. This works much
  better with the new queued action mode (fast startup)
- fixed a bug that caused a potential hang in file and fwd output module
  varmojfekoj provided the patch - many thanks!
- bugfixed stream class offset handling on 32bit platforms
---------------------------------------------------------------------------
Version 3.10.3 (rgerhards), 2008-01-28
- fixed a bug with standard template definitions (not a big deal) - thanks
  to varmojfekoj for spotting it
- run-time instrumentation added
- implemented disk-assisted queue mode, which enables on-demand disk
  spooling if the queue's in-memory queue is exhausted
- implemented a dynamic worker thread pool for processing incoming
  messages; workers are started and shut down as need arises
- implemented a run-time instrumentation debug package
- implemented the $MainMsgQueueSaveOnShutdown config directive
- implemented the $MainMsgQueueWorkerThreadMinimumMessages config directive
- implemented the $MainMsgQueueTimeoutWorkerThreadShutdown config directive
---------------------------------------------------------------------------
Version 3.10.2 (rgerhards), 2008-01-14
- added the ability to keep stop rsyslogd without the need to drain
  the main message queue. In disk queue mode, rsyslog continues to
  run from the point where it stopped. In case of a system failure, it
  continues to process messages from the last checkpoint.
- fixed a bug that caused a segfault on startup when no $WorkDir directive
  was specified in rsyslog.conf
- provided more fine-grain control over shutdown timeouts and added a
  way to specify the enqueue timeout when the main message queue is full
- implemented $MainMsgQueueCheckpointInterval config directive
- implemented $MainMsgQueueTimeoutActionCompletion config directive
- implemented $MainMsgQueueTimeoutEnqueue config directive
- implemented $MainMsgQueueTimeoutShutdown config directive
---------------------------------------------------------------------------
Version 3.10.1 (rgerhards), 2008-01-10
- implemented the "disk" queue mode. However, it currently is of very
  limited use, because it does not support persistence over rsyslogd
  runs. So when rsyslogd is stopped, the queue is drained just as with
  the in-memory queue modes. Persistent queues will be a feature of
  the next release.
- performance-optimized string class, should bring an overall improvement
- fixed a memory leak in imudp -- thanks to varmojfekoj for the patch
- fixed a race condition that could lead to a rsyslogd hang when during
  HUP or termination
- done some doc updates
- added $WorkDirectory config directive
- added $MainMsgQueueFileName config directive
- added $MainMsgQueueMaxFileSize config directive
---------------------------------------------------------------------------
Version 3.10.0 (rgerhards), 2008-01-07
- implemented input module interface and initial input modules
- enhanced threading for input modules (each on its own thread now)
- ability to bind UDP listeners to specific local interfaces/ports and
  ability to run multiple of them concurrently
- added ability to specify listen IP address for UDP syslog server
- license changed to GPLv3
- mark messages are now provided by loadble module immark
- rklogd is no longer provided. Its functionality has now been taken over
  by imklog, a loadable input module. This offers a much better integration
  into rsyslogd and makes sure that the kernel logger process is brought
  up and down at the appropriate times
- enhanced $IncludeConfig directive to support wildcard characters
  (thanks to Michael Biebl)
- all inputs are now implemented as loadable plugins
- enhanced threading model: each input module now runs on its own thread
- enhanced message queue which now supports different queueing methods
  (among others, this can be used for performance fine-tuning)
- added a large number of new configuration directives for the new
  input modules
- enhanced multi-threading utilizing a worker thread pool for the
  main message queue
- compilation without pthreads is no longer supported
- much cleaner code due to new objects and removal of single-threading
  mode
---------------------------------------------------------------------------
Version 2.0.8 V2-STABLE (rgerhards), 2008-??-??
- bugfix: ompgsql did not detect problems in sql command execution
  this could cause loss of messages. The handling was correct if the
  connection broke, but not if there was a problem with statement
  execution. The most probable case for such a case would be invalid
  sql inside the template, and this is now much easier to diagnose.
- doc bugfix: default for $DirCreateMode incorrectly stated
---------------------------------------------------------------------------
Version 2.0.7 V2-STABLE (rgerhards), 2008-04-14
- bugfix: the default for $DirCreateMode was 0644, and as such wrong.
  It has now been changed to 0700. For some background, please see
  http://lists.adiscon.net/pipermail/rsyslog/2009-April/001986.html
- bugfix: "$CreateDirs off" also disabled file creation
  Thanks to William Tisater for analyzing this bug and providing a patch.
  The actual code change is heavily based on William's patch.
- bugfix: memory leak in ompgsql
  Thanks to Ken for providing the patch
- bugfix: potential memory leak in msg.c
  This one did not surface yet and the issue was actually found due to
  a problem in v4 - but better fix it here, too
---------------------------------------------------------------------------
Version 2.0.6 V2-STABLE (rgerhards), 2008-08-07
- bugfix: memory leaks in rsyslogd, primarily in singlethread mode
  Thanks to Frederico Nunez for providing the fix
- bugfix: copy&paste error lead to dangling if - this caused a very minor
  issue with re-formatting a RFC3164 date when the message was invalidly
  formatted and had a colon immediately after the date. This was in the
  code for some years (even v1 had it) and I think it never had any
  effect at all in practice. Though, it should be fixed - but definitely
  nothing to worry about.
---------------------------------------------------------------------------
Version 2.0.6 V2-STABLE (rgerhards), 2008-08-07
- bugfix: IPv6 addresses could not be specified in forwarding actions
  New syntax @[addr]:port introduced to enable that. Root problem was IPv6
  addresses contain colons. (backport from 3.21.3)
---------------------------------------------------------------------------
Version 2.0.5 STABLE (rgerhards), 2008-05-15
- bugfix: regular expressions inside property replacer did not work
  properly
- adapted to liblogging 0.7.1+
---------------------------------------------------------------------------
Version 2.0.4 STABLE (rgerhards), 2008-03-27
- bugfix: internally generated messages had "FROMHOST" property not set
- bugfix: continue parsing if tag is oversize (discard oversize part) - thanks
  to mclaughlin77@gmail.com for the patch
- added $HHOUR and $QHOUR system properties - can be used for half- and
  quarter-hour logfile rotation
---------------------------------------------------------------------------
Version 2.0.3 STABLE (rgerhards), 2008-03-12
- bugfix: setting for $EscapeCopntrolCharactersOnReceive was not 
  properly initialized
- bugfix: resolved potential segfault condition on HUP (extremely
  unlikely to happen in practice), for details see tracker:
  http://bugzilla.adiscon.com/show_bug.cgi?id=38
- improved the man pages a bit - thanks to Michael Biebl for the patch
- bugfix: not properly initialized data could cause several segfaults if
  there were errors in the config file - thanks to varmojfekoj for the patch
---------------------------------------------------------------------------
Version 2.0.2 STABLE (rgerhards), 2008-02-12
- fixed a bug that could cause invalid string handling via strerror_r
  varmojfekoj provided the patch - many thanks!
- added x-info field to rsyslogd startup/shutdown message. Hopefully
  points users to right location for further info (many don't even know
  they run rsyslog ;))
- bugfix: suspended actions were not always properly resumed
  varmojfekoj provided the patch - many thanks!
- bugfix: errno could be changed during mark processing, leading to
  invalid error messages when processing inputs. Thank to varmojfekoj for
  pointing out this problem.
- bugfix: trailing ":" of tag was lost while parsing legacy syslog messages
  without timestamp - thanks to Anders Blomdell for providing a patch!
- bugfix (doc): misspelled config directive, invalid signal info
- applied some doc fixes from Michel Biebl and cleaned up some no longer
  needed files suggested by him
- cleaned up stringbuf.c to fix an annoyance reported by Anders Blomdell
- fixed bug that caused invalid treatment of tabs (HT) in rsyslog.conf
---------------------------------------------------------------------------
Version 2.0.1 STABLE (rgerhards), 2008-01-24
- fixed a bug in integer conversion - but this function was never called,
  so it is not really a useful bug fix ;)
- fixed a bug with standard template definitions (not a big deal) - thanks
  to varmojfekoj for spotting it
- fixed a bug that caused a potential hang in file and fwd output module
  varmojfekoj provided the patch - many thanks!
---------------------------------------------------------------------------
Version 2.0.0 STABLE (rgerhards), 2008-01-02
- re-release of 1.21.2 as STABLE with no modifications except some
  doc updates
---------------------------------------------------------------------------
Version 1.21.2 (rgerhards), 2007-12-28
- created a gss-api output module. This keeps GSS-API code and
  TCP/UDP code separated. It is also important for forward-
  compatibility with v3. Please note that this change breaks compatibility
  with config files created for 1.21.0 and 1.21.1 - this was considered
  acceptable.
- fixed an error in forwarding retry code (could lead to message corruption
  but surfaced very seldom)
- increased portability for older platforms (AI_NUMERICSERV moved)
- removed socket leak in omfwd.c
- cross-platform patch for GSS-API compile problem on some platforms
  thanks to darix for the patch!
---------------------------------------------------------------------------
Version 1.21.1 (rgerhards), 2007-12-23
- small doc fix for $IncludeConfig
- fixed a bug in llDestroy()
- bugfix: fixing memory leak when message queue is full and during
  parsing. Thanks to varmojfekoj for the patch.
- bugfix: when compiled without network support, unix sockets were
  not properply closed
- bugfix: memory leak in cfsysline.c/doGetWord() fixed
---------------------------------------------------------------------------
Version 1.21.0 (rgerhards), 2007-12-19
- GSS-API support for syslog/TCP connections was added. Thanks to
  varmojfekoj for providing the patch with this functionality
- code cleanup
- enhanced $IncludeConfig directive to support wildcard filenames
- changed some multithreading synchronization
---------------------------------------------------------------------------
Version 1.20.1 (rgerhards), 2007-12-12
- corrected a debug setting that survived release. Caused TCP connections
  to be retried unnecessarily often.
- When a hostname ACL was provided and DNS resolution for that name failed,
  ACL processing was stopped at that point. Thanks to mildew for the patch.
  Fedora Bugzilla: http://bugzilla.redhat.com/show_bug.cgi?id=395911
- fixed a potential race condition, see link for details:
  http://rgerhards.blogspot.com/2007/12/rsyslog-race-condition.html
  Note that the probability of problems from this bug was very remote
- fixed a memory leak that happend when PostgreSQL date formats were
  used
---------------------------------------------------------------------------
Version 1.20.0 (rgerhards), 2007-12-07
- an output module for postgres databases has been added. Thanks to
  sur5r for contributing this code
- unloading dynamic modules has been cleaned up, we now have a
  real implementation and not just a dummy "good enough for the time
  being".
- enhanced platform independence - thanks to Bartosz Kuzma and Michael
  Biebl for their very useful contributions
- some general code cleanup (including warnings on 64 platforms, only)
---------------------------------------------------------------------------
Version 1.19.12 (rgerhards), 2007-12-03
- cleaned up the build system (thanks to Michael Biebl for the patch)
- fixed a bug where ommysql was still not compiled with -pthread option
---------------------------------------------------------------------------
Version 1.19.11 (rgerhards), 2007-11-29
- applied -pthread option to build when building for multi-threading mode
  hopefully solves an issue with segfaulting
---------------------------------------------------------------------------
Version 1.19.10 (rgerhards), 2007-10-19
- introdcued the new ":modulename:" syntax for calling module actions
  in selector lines; modified ommysql to support it. This is primarily
  an aid for further modules and a prequisite to actually allow third
  party modules to be created.
- minor fix in slackware startup script, "-r 0" is now "-r0"
- updated rsyslogd doc set man page; now in html format
- undid creation of a separate thread for the main loop -- this did not
  turn out to be needed or useful, so reduce complexity once again.
- added doc fixes provided by Michael Biebl - thanks
---------------------------------------------------------------------------
Version 1.19.9 (rgerhards), 2007-10-12
- now packaging system which again contains all components in a single
  tarball
- modularized main() a bit more, resulting in less complex code
- experimentally added an additional thread - will see if that affects
  the segfault bug we experience on some platforms. Note that this change
  is scheduled to be removed again later.
---------------------------------------------------------------------------
Version 1.19.8 (rgerhards), 2007-09-27
- improved repeated message processing
- applied patch provided by varmojfekoj to support building ommysql
  in its own way (now also resides in a plugin subdirectory);
  ommysql is now a separate package
- fixed a bug in cvthname() that lead to message loss if part
  of the source hostname would have been dropped
- created some support for distributing ommysql together with the
  main rsyslog package. I need to re-think it in the future, but
  for the time being the current mode is best. I now simply include
  one additional tarball for ommysql inside the main distribution.
  I look forward to user feedback on how this should be done best. In the
  long term, a separate project should be spawend for ommysql, but I'd
  like to do that only after the plugin interface is fully stable (what
  it is not yet).
---------------------------------------------------------------------------
Version 1.19.7 (rgerhards), 2007-09-25
- added code to handle situations where senders send us messages ending with
  a NUL character. It is now simply removed. This also caused trailing LF
  reduction to fail, when it was followed by such a NUL. This is now also
  handled.
- replaced some non-thread-safe function calls by their thread-safe
  counterparts
- fixed a minor memory leak that occured when the %APPNAME% property was
  used (I think nobody used that in practice)
- fixed a bug that caused signal handlers in cvthname() not to be restored when
  a malicious pointer record was detected and processing of the message been
  stopped for that reason (this should be really rare and can not be related
  to the segfault bug we are hunting).
- fixed a bug in cvthname that lead to passing a wrong parameter - in
  practice, this had no impact.
- general code cleanup (e.g. compiler warnings, comments)
---------------------------------------------------------------------------
Version 1.19.6 (rgerhards), 2007-09-11
- applied patch by varmojfekoj to change signal handling to the new
  sigaction API set (replacing the depreciated signal() calls and its
  friends.
- fixed a bug that in --enable-debug mode caused an assertion when the
  discard action was used
- cleaned up compiler warnings
- applied patch by varmojfekoj to FIX a bug that could cause 
  segfaults if empty properties were processed using modifying
  options (e.g. space-cc, drop-cc)
- fixed man bug: rsyslogd supports -l option
---------------------------------------------------------------------------
Version 1.19.5 (rgerhards), 2007-09-07
- changed part of the CStr interface so that better error tracking
  is provided and the calling sequence is more intuitive (there were
  invalid calls based on a too-weired interface)
- (hopefully) fixed some remaining bugs rooted in wrong use of 
  the CStr class. These could lead to program abort.
- applied patch by varmojfekoj two fix two potential segfault situations
- added $ModDir config directive
- modified $ModLoad so that an absolute path may be specified as
  module name (e.g. /rsyslog/ommysql.so)
---------------------------------------------------------------------------
Version 1.19.4 (rgerhards/varmojfekoj), 2007-09-04
- fixed a number of small memory leaks - thanks varmojfekoj for patching
- fixed an issue with CString class that could lead to rsyslog abort
  in tplToString() - thanks varmojfekoj for patching
- added a man-version of the config file documenation - thanks to Michel
  Samia for providing the man file
- fixed bug: a template like this causes an infinite loop:
  $template opts,"%programname:::a,b%"
  thanks varmojfekoj for the patch
- fixed bug: case changing options crash freeing the string pointer
  because they modify it: $template opts2,"%programname::1:lowercase%"
  thanks varmojfekoj for the patch
---------------------------------------------------------------------------
Version 1.19.3 (mmeckelein/varmojfekoj), 2007-08-31
- small mem leak fixed (after calling parseSelectorAct) - Thx varmojkekoj
- documentation section "Regular File" und "Blocks" updated
- solved an issue with dynamic file generation - Once again many thanks
  to varmojfekoj
- the negative selector for program name filter (Blocks) does not work as
  expected - Thanks varmojfekoj for patching
- added forwarding information to sysklogd (requires special template)
  to config doc
---------------------------------------------------------------------------
Version 1.19.2 (mmeckelein/varmojfekoj), 2007-08-28
- a specifically formed message caused a segfault - Many thanks varmojfekoj
  for providing a patch
- a typo and a weird condition are fixed in msg.c - Thanks again
  varmojfekoj 
- on file creation the file was always owned by root:root. This is fixed
  now - Thanks ypsa for solving this issue
---------------------------------------------------------------------------
Version 1.19.1 (mmeckelein), 2007-08-22
- a bug that caused a high load when a TCP/UDP connection was closed is 
  fixed now - Thanks mildew for solving this issue
- fixed a bug which caused a segfault on reinit - Thx varmojfekoj for the
  patch
- changed the hardcoded module path "/lib/rsyslog" to $(pkglibdir) in order
  to avoid trouble e.g. on 64 bit platforms (/lib64) - many thanks Peter
  Vrabec and darix, both provided a patch for solving this issue
- enhanced the unloading of modules - thanks again varmojfekoj
- applied a patch from varmojfekoj which fixes various little things in
  MySQL output module
---------------------------------------------------------------------------
Version 1.19.0 (varmojfekoj/rgerhards), 2007-08-16
- integrated patch from varmojfekoj to make the mysql module a loadable one
  many thanks for the patch, MUCH appreciated
---------------------------------------------------------------------------
Version 1.18.2 (rgerhards), 2007-08-13
- fixed a bug in outchannel code that caused templates to be incorrectly
  parsed
- fixed a bug in ommysql that caused a wrong ";template" missing message
- added some code for unloading modules; not yet fully complete (and we do
  not yet have loadable modules, so this is no problem)
- removed debian subdirectory by request of a debian packager (this is a special
  subdir for debian and there is also no point in maintaining it when there
  is a debian package available - so I gladly did this) in some cases
- improved overall doc quality (some pages were quite old) and linked to
  more of the online resources.
- improved /contrib/delete_mysql script by adding a host option and some
  other minor modifications
---------------------------------------------------------------------------
Version 1.18.1 (rgerhards), 2007-08-08
- applied a patch from varmojfekoj which solved a potential segfault
  of rsyslogd on HUP
- applied patch from Michel Samia to fix compilation when the pthreads
  feature is disabled
- some code cleanup (moved action object to its own file set)
- add config directive $MainMsgQueueSize, which now allows to configure the
  queue size dynamically
- all compile-time settings are now shown in rsyslogd -v, not just the
  active ones
- enhanced performance a little bit more
- added config file directive $ActionResumeInterval
- fixed a bug that prevented compilation under debian sid
- added a contrib directory for user-contributed useful things
---------------------------------------------------------------------------
Version 1.18.0 (rgerhards), 2007-08-03
- rsyslog now supports fallback actions when an action did not work. This
  is a great feature e.g. for backup database servers or backup syslog
  servers
- modified rklogd to only change the console log level if -c is specified
- added feature to use multiple actions inside a single selector
- implemented $ActionExecOnlyWhenPreviousIsSuspended config directive
- error messages during startup are now spit out to the configured log
  destinations
---------------------------------------------------------------------------
Version 1.17.6 (rgerhards), 2007-08-01
- continued to work on output module modularization - basic stage of
  this work is now FINISHED
- fixed bug in OMSRcreate() - always returned SR_RET_OK
- fixed a bug that caused ommysql to always complain about missing
  templates
- fixed a mem leak in OMSRdestruct - freeing the object itself was
  forgotten - thanks to varmojfekoj for the patch
- fixed a memory leak in syslogd/init() that happend when the config
  file could not be read - thanks to varmojfekoj for the patch
- fixed insufficient memory allocation in addAction() and its helpers.
  The initial fix and idea was developed by mildew, I fine-tuned
  it a bit. Thanks a lot for the fix, I'd probably had pulled out my
  hair to find the bug...
- added output of config file line number when a parsing error occured
- fixed bug in objomsr.c that caused program to abort in debug mode with
  an invalid assertion (in some cases)
- fixed a typo that caused the default template for MySQL to be wrong.
  thanks to mildew for catching this.
- added configuration file command $DebugPrintModuleList and
  $DebugPrintCfSysLineHandlerList
- fixed an invalid value for the MARK timer - unfortunately, there was
  a testing aid left in place. This resulted in quite frequent MARK messages
- added $IncludeConfig config directive
- applied a patch from mildew to prevent rsyslogd from freezing under heavy
  load. This could happen when the queue was full. Now, we drop messages
  but rsyslogd remains active.
---------------------------------------------------------------------------
Version 1.17.5 (rgerhards), 2007-07-30
- continued to work on output module modularization
- fixed a missing file bug - thanks to Andrea Montanari for reporting
  this problem
- fixed a problem with shutting down the worker thread and freeing the
  selector_t list - this caused messages to be lost, because the
  message queue was not properly drained before the selectors got
  destroyed.
---------------------------------------------------------------------------
Version 1.17.4 (rgerhards), 2007-07-27
- continued to work on output module modularization
- fixed a situation where rsyslogd could create zombie processes
  thanks to mildew for the patch
- applied patch from Michel Samia to fix compilation when NOT
  compiled for pthreads
---------------------------------------------------------------------------
Version 1.17.3 (rgerhards), 2007-07-25
- continued working on output module modularization
- fixed a bug that caused rsyslogd to segfault on exit (and
  probably also on HUP), when there was an unsent message in a selector
  that required forwarding and the dns lookup failed for that selector
  (yes, it was pretty unlikely to happen;))
  thanks to varmojfekoj <varmojfekoj@gmail.com> for the patch
- fixed a memory leak in config file parsing and die()
  thanks to varmojfekoj <varmojfekoj@gmail.com> for the patch
- rsyslogd now checks on startup if it is capable to performa any work
  at all. If it cant, it complains and terminates
  thanks to Michel Samia for providing the patch!
- fixed a small memory leak when HUPing syslogd. The allowed sender
  list now gets freed. thanks to mildew for the patch.
- changed the way error messages in early startup are logged. They
  now do no longer use the syslogd code directly but are rather
  send to stderr.
---------------------------------------------------------------------------
Version 1.17.2 (rgerhards), 2007-07-23
- made the port part of the -r option optional. Needed for backward
  compatibility with sysklogd
- replaced system() calls with something more reasonable. Please note that
  this might break compatibility with some existing configuration files.
  We accept this in favour of the gained security.
- removed a memory leak that could occur if timegenerated was used in
  RFC 3164 format in templates
- did some preparation in msg.c for advanced multithreading - placed the
  hooks, but not yet any active code
- worked further on modularization
- added $ModLoad MySQL (dummy) config directive
- added DropTrailingLFOnReception config directive
---------------------------------------------------------------------------
Version 1.17.1 (rgerhards), 2007-07-20
- fixed a bug that caused make install to install rsyslogd and rklogd under
  the wrong names
- fixed bug that caused $AllowedSenders to handle IPv6 scopes incorrectly;
  also fixed but that could grabble $AllowedSender wildcards. Thanks to
  mildew@gmail.com for the patch
- minor code cleanup - thanks to Peter Vrabec for the patch
- fixed minimal memory leak on HUP (caused by templates)
  thanks to varmojfekoj <varmojfekoj@gmail.com> for the patch
- fixed another memory leak on HUPing and on exiting rsyslogd
  again thanks to varmojfekoj <varmojfekoj@gmail.com> for the patch
- code cleanup (removed compiler warnings)
- fixed portability bug in configure.ac - thanks to Bartosz Kuźma for patch
- moved msg object into its own file set
- added the capability to continue trying to write log files when the
  file system is full. Functionality based on patch by Martin Schulze
  to sysklogd package.
---------------------------------------------------------------------------
Version 1.17.0 (RGer), 2007-07-17
- added $RepeatedLineReduction config parameter
- added $EscapeControlCharactersOnReceive config parameter
- added $ControlCharacterEscapePrefix config parameter
- added $DirCreateMode config parameter
- added $CreateDirs config parameter
- added $DebugPrintTemplateList config parameter
- added $ResetConfigVariables config parameter
- added $FileOwner config parameter
- added $FileGroup config parameter
- added $DirOwner config parameter
- added $DirGroup config parameter
- added $FailOnChownFailure config parameter
- added regular expression support to the filter engine
  thanks to Michel Samia for providing the patch!
- enhanced $AllowedSender functionality. Credits to mildew@gmail.com for
  the patch doing that
  - added IPv6 support
  - allowed DNS hostnames
  - allowed DNS wildcard names
- added new option $DropMsgsWithMaliciousDnsPTRRecords
- added autoconf so that rfc3195d, rsyslogd and klogd are stored to /sbin
- added capability to auto-create directories with dynaFiles
---------------------------------------------------------------------------
Version 1.16.0 (RGer/Peter Vrabec), 2007-07-13 - The Friday, 13th Release ;)
- build system switched to autotools
- removed SYSV preprocessor macro use, replaced with autotools equivalents
- fixed a bug that caused rsyslogd to segfault when TCP listening was
  disabled and it terminated
- added new properties "syslogfacility-text" and "syslogseverity-text"
  thanks to varmojfekoj <varmojfekoj@gmail.com> for the patch
- added the -x option to disable hostname dns reslution
  thanks to varmojfekoj <varmojfekoj@gmail.com> for the patch
- begun to better modularize syslogd.c - this is an ongoing project; moved
  type definitions to a separate file
- removed some now-unused fields from struct filed
- move file size limit fields in struct field to the "right spot" (the file
  writing part of the union - f_un.f_file)
- subdirectories linux and solaris are no longer part of the distribution
  package. This is not because we cease support for them, but there are no
  longer any files in them after the move to autotools
---------------------------------------------------------------------------
Version 1.15.1 (RGer), 2007-07-10
- fixed a bug that caused a dynaFile selector to stall when there was
  an open error with one file 
- improved template processing for dynaFiles; templates are now only
  looked up during initialization - speeds up processing
- optimized memory layout in struct filed when compiled with MySQL
  support
- fixed a bug that caused compilation without SYSLOG_INET to fail
- re-enabled the "last message repeated n times" feature. This
  feature was not taken care of while rsyslogd evolved from sysklogd
  and it was more or less defunct. Now it is fully functional again.
- added system properties: $NOW, $YEAR, $MONTH, $DAY, $HOUR, $MINUTE
- fixed a bug in iovAsString() that caused a memory leak under stress
  conditions (most probably memory shortage). This was unlikely to
  ever happen, but it doesn't hurt doing it right
- cosmetic: defined type "uchar", change all unsigned chars to uchar
---------------------------------------------------------------------------
Version 1.15.0 (RGer), 2007-07-05
- added ability to dynamically generate file names based on templates
  and thus properties. This was a much-requested feature. It makes
  life easy when it e.g. comes to splitting files based on the sender
  address.
- added $umask and $FileCreateMode config file directives
- applied a patch from Bartosz Kuzma to compile cleanly under NetBSD
- checks for extra (unexpected) characters in system config file lines
  have been added
- added IPv6 documentation - was accidently missing from CVS
- begun to change char to unsigned char
---------------------------------------------------------------------------
Version 1.14.2 (RGer), 2007-07-03
** this release fixes all known nits with IPv6 **
- restored capability to do /etc/service lookup for "syslog"
  service when -r 0 was given
- documented IPv6 handling of syslog messages
- integrate patch from Bartosz Kuźma to make rsyslog compile under
  Solaris again (the patch replaced a strndup() call, which is not
  available under Solaris
- improved debug logging when waiting on select
- updated rsyslogd man page with new options (-46A)
---------------------------------------------------------------------------
Version 1.14.1 (RGer/Peter Vrabec), 2007-06-29
- added Peter Vrabec's patch for IPv6 TCP
- prefixed all messages send to stderr in rsyslogd with "rsyslogd: "
---------------------------------------------------------------------------
Version 1.14.0 (RGer/Peter Vrabec), 2007-06-28
- Peter Vrabec provided IPv6 for rsyslog, so we are now IPv6 enabled
  IPv6 Support is currently for UDP only, TCP is to come soon.
  AllowedSender configuration does not yet work for IPv6.
- fixed code in iovCreate() that broke C's strict aliasing rules 
- fixed some char/unsigned char differences that forced the compiler
  to spit out warning messages
- updated the Red Hat init script to fix a known issue (thanks to
  Peter Vrabec)
---------------------------------------------------------------------------
Version 1.13.5 (RGer), 2007-06-22
- made the TCP session limit configurable via command line switch
  now -t <port>,<max sessions>
- added man page for rklogd(8) (basically a copy from klogd, but now
  there is one...)
- fixed a bug that caused internal messages (e.g. rsyslogd startup) to
  appear without a tag.
- removed a minor memory leak that occurred when TAG processing requalified
  a HOSTNAME to be a TAG (and a TAG already was set).
- removed potential small memory leaks in MsgSet***() functions. There
  would be a leak if a property was re-set, something that happened
  extremely seldom.
---------------------------------------------------------------------------
Version 1.13.4 (RGer), 2007-06-18
- added a new property "PRI-text", which holds the PRI field in
  textual form (e.g. "syslog.info")
- added alias "syslogseverity" for "syslogpriority", which is a
  misleading property name that needs to stay for historical
  reasons (and backward-compatility)
- added doc on how to record PRI value in log file
- enhanced signal handling in klogd, including removal of an unsafe
  call to the logging system during signal handling
---------------------------------------------------------------------------
Version 1.13.3 (RGer), 2007-06-15
- create a version of syslog.c from scratch. This is now
  - highly optimized for rsyslog
  - removes an incompatible license problem as the original
    version had a BSD license with advertising clause
  - fixed in the regard that rklogd will continue to work when
    rsysogd has been restarted (the original version, as well
    as sysklogd, will remain silent then)
  - solved an issue with an extra NUL char at message end that the
    original version had
- applied some changes to klogd to care for the new interface
- fixed a bug in syslogd.c which prevented compiling under debian
---------------------------------------------------------------------------
Version 1.13.2 (RGer), 2007-06-13
- lib order in makefile patched to facilitate static linking - thanks
  to Bennett Todd for providing the patch
- Integrated a patch from Peter Vrabec (pvrabec@redheat.com):
  - added klogd under the name of rklogd (remove dependency on
    original sysklogd package
  - createDB.sql now in UTF
  - added additional config files for use on Red Hat
---------------------------------------------------------------------------
Version 1.13.1 (RGer), 2007-02-05
- changed the listen backlog limit to a more reasonable value based on
  the maximum number of TCP connections configurd (10% + 5) - thanks to Guy
  Standen for the hint (actually, the limit was 5 and that was a 
  left-over from early testing).
- fixed a bug in makefile which caused DB-support to be disabled when
  NETZIP support was enabled
- added the -e option to allow transmission of every message to remote
  hosts (effectively turns off duplicate message suppression)
- (somewhat) improved memory consumption when compiled with MySQL support
- looks like we fixed an incompatibility with MySQL 5.x and above software
  At least in one case, the remote server name was destroyed, leading to 
  a connection failure. The new, improved code does not have this issue and
  so we see this as solved (the new code is generally somewhat better, so
  there is a good chance we fixed this incompatibility).
---------------------------------------------------------------------------
Version 1.13.0 (RGer), 2006-12-19
- added '$' as ToPos proptery replacer specifier - means "up to the
  end of the string"
- property replacer option "escape-cc", "drop-cc" and "space-cc"  added
- changed the handling of \0 characters inside syslog messages. We now
  consistently escape them to "#000". This is somewhat recommended in
  the draft-ietf-syslog-protocol-19 draft. While the real recomendation
  is to not escape any characters at all, we can not do this without
  considerable modification of the code. So we escape it to "#000", which
  is consistent with a sample found in the Internet-draft.
- removed message glue logic (see printchopped() comment for details)
  Also caused removal of parts table and thus some improvements in
  memory usage.
- changed the default MAXLINE to 2048 to take care of recent syslog
  standardization efforts (can easily be changed in syslogd.c)
- added support for byte-counted TCP syslog messages (much like
  syslog-transport-tls-05 Internet Draft). This was necessary to
  support compression over TCP.
- added support for receiving compressed syslog messages
- added support for sending compressed syslog messages
- fixed a bug where the last message in a syslog/tcp stream was
  lost if it was not properly terminated by a LF character
---------------------------------------------------------------------------
Version 1.12.3 (RGer), 2006-10-04
- implemented some changes to support Solaris (but support is not
  yet complete)
- commented out (via #if 0) some methods that are currently not being use
  but should be kept for further us
- added (interim) -u 1 option to turn off hostname and tag parsing
- done some modifications to better support Fedora
- made the field delimiter inside property replace configurable via
  template
- fixed a bug in property replacer: if fields were used, the delimitor
  became part of the field. Up until now, this was barely noticable as 
  the delimiter as TAB only and thus invisible to a human. With other
  delimiters available now, it quickly showed up. This bug fix might cause
  some grief to existing installations if they used the extra TAB for
  whatever reasons - sorry folks... Anyhow, a solution is easy: just add
  a TAB character contstant into your template. Thus, there has no attempt
  been made to do this in a backwards-compatible way.
---------------------------------------------------------------------------
Version 1.12.2 (RGer), 2006-02-15
- fixed a bug in the RFC 3339 date formatter. An extra space was added
  after the actual timestamp
- added support for providing high-precision RFC3339 timestamps for
  (rsyslogd-)internally-generated messages
- very (!) experimental support for syslog-protocol internet draft
  added (the draft is experimental, the code is solid ;))
- added support for field-extracting in the property replacer
- enhanced the legacy-syslog parser so that it can interpret messages
  that do not contain a TIMESTAMP
- fixed a bug that caused the default socket (usually /dev/log) to be
  opened even when -o command line option was given
- fixed a bug in the Debian sample startup script - it caused rsyslogd
  to listen to remote requests, which it shouldn't by default
---------------------------------------------------------------------------
Version 1.12.1 (RGer), 2005-11-23
- made multithreading work with BSD. Some signal-handling needed to be
  restructured. Also, there might be a slight delay of up to 10 seconds
  when huping and terminating rsyslogd under BSD
- fixed a bug where a NULL-pointer was passed to printf() in logmsg().
- fixed a bug during "make install" where rc3195d was not installed
  Thanks to Bennett Todd for spotting this.
- fixed a bug where rsyslogd dumped core when no TAG was found in the
  received message
- enhanced message parser so that it can deal with missing hostnames
  in many cases (may not be totally fail-safe)
- fixed a bug where internally-generated messages did not have the correct
  TAG
---------------------------------------------------------------------------
Version 1.12.0 (RGer), 2005-10-26
- moved to a multi-threaded design. single-threading is still optionally
  available. Multi-threading is experimental!
- fixed a potential race condition. In the original code, marking was done
  by an alarm handler, which could lead to all sorts of bad things. This
  has been changed now. See comments in syslogd.c/domark() for details.
- improved debug output for property-based filters
- not a code change, but: I have checked all exit()s to make sure that
  none occurs once rsyslogd has started up. Even in unusual conditions
  (like low-memory conditions) rsyslogd somehow remains active. Of course,
  it might loose a message or two, but at least it does not abort and it
  can also recover when the condition no longer persists.
- fixed a bug that could cause loss of the last message received
  immediately before rsyslogd was terminated.
- added comments on thread-safety of global variables in syslogd.c
- fixed a small bug: spurios printf() when TCP syslog was used
- fixed a bug that causes rsyslogd to dump core on termination when one
  of the selector lines did not receive a message during the run (very
  unlikely)
- fixed an one-too-low memory allocation in the TCP sender. Could result
  in rsyslogd dumping core.
- fixed a bug with regular expression support (thanks to Andres Riancho)
- a little bit of code restructuring (especially main(), which was
  horribly large)
---------------------------------------------------------------------------
Version 1.11.1 (RGer), 2005-10-19
- support for BSD-style program name and host blocks
- added a new property "programname" that can be used in templates
- added ability to specify listen port for rfc3195d
- fixed a bug that rendered the "startswith" comparison operation
  unusable.
- changed more functions to "static" storage class to help compiler
  optimize (should have been static in the first place...)
- fixed a potential memory leak in the string buffer class destructor.
  As the destructur was previously never called, the leak did not actually
  appear.
- some internal restructuring in anticipation/preparation of minimal
  multi-threading support
- rsyslogd still shares some code with the sysklogd project. Some patches
  for this shared code have been brought over from the sysklogd CVS.
---------------------------------------------------------------------------
Version 1.11.0 (RGer), 2005-10-12
- support for receiving messages via RFC 3195; added rfc3195d for that
  purpose
- added an additional guard to prevent rsyslogd from aborting when the
  2gb file size limit is hit. While a user can configure rsyslogd to
  handle such situations, it would abort if that was not done AND large
  file support was not enabled (ok, this is hopefully an unlikely scenario)
- fixed a bug that caused additional Unix domain sockets to be incorrectly
  processed - could lead to message loss in extreme cases
---------------------------------------------------------------------------
Version 1.10.2 (RGer), 2005-09-27
- added comparison operations in property-based filters:
  * isequal
  * startswith
- added ability to negate all property-based filter comparison operations
  by adding a !-sign right in front of the operation name
- added the ability to specify remote senders for UDP and TCP
  received messages. Allows to block all but well-known hosts
- changed the $-config line directives to be case-INsensitive
- new command line option -w added: "do not display warnings if messages
  from disallowed senders are received"
- fixed a bug that caused rsyslogd to dump core when the compare value
  was not quoted in property-based filters
- fixed a bug in the new CStr compare function which lead to invalid
  results (fortunately, this function was not yet used widely)
- added better support for "debugging" rsyslog.conf property filters
  (only if -d switch is given)
- changed some function definitions to static, which eventually enables
  some compiler optimizations
- fixed a bug in MySQL code; when a SQL error occured, rsyslogd could
  run in a tight loop. This was due to invalid sequence of error reporting
  and is now fixed.
---------------------------------------------------------------------------
Version 1.10.1 (RGer), 2005-09-23
- added the ability to execute a shell script as an action.
  Thanks to Bjoern Kalkbrenner for providing the code!
- fixed a bug in the MySQL code; due to the bug the automatic one-time
  retry after an error did not happen - this lead to error message in
  cases where none should be seen (e.g. after a MySQL restart)
- fixed a security issue with SQL-escaping in conjunction with
  non-(SQL-)standard MySQL features.
---------------------------------------------------------------------------
Version 1.10.0 (RGer), 2005-09-20
  REMINDER: 1.10 is the first unstable version if the 1.x series!
- added the capability to filter on any property in selector lines
  (not just facility and priority)
- changed stringbuf into a new counted string class
- added support for a "discard" action. If a selector line with
  discard (~ character) is found, no selector lines *after* that
  line will be processed.
- thanks to Andres Riancho, regular expression support has been
  added to the template engine
- added the FROMHOST property in the template processor, which could
  previously not be obtained. Thanks to Cristian Testa for pointing
  this out and even providing a fix.
- added display of compile-time options to -v output
- performance improvement for production build - made some checks
  to happen only during debug mode
- fixed a problem with compiling on SUSE and - while doing so - removed
  the socket call to set SO_BSDCOMPAT in cases where it is obsolete.
---------------------------------------------------------------------------
Version 1.0.4 (RGer), 2006-02-01
- a small but important fix: the tcp receiver had two forgotten printf's
  in it that caused a lot of unnecessary output to stdout. This was
  important enough to justify a new release
---------------------------------------------------------------------------
Version 1.0.3 (RGer), 2005-11-14
- added an additional guard to prevent rsyslogd from aborting when the
  2gb file size limit is hit. While a user can configure rsyslogd to
  handle such situations, it would abort if that was not done AND large
  file support was not enabled (ok, this is hopefully an unlikely scenario)
- fixed a bug that caused additional Unix domain sockets to be incorrectly
  processed - could lead to message loss in extreme cases
- applied some patches available from the sysklogd project to code
  shared from there
- fixed a bug that causes rsyslogd to dump core on termination when one
  of the selector lines did not receive a message during the run (very
  unlikely)
- fixed an one-too-low memory allocation in the TCP sender. Could result
  in rsyslogd dumping core.
- fixed a bug in the TCP sender that caused the retry logic to fail
  after an error or receiver overrun
- fixed a bug in init() that could lead to dumping core
- fixed a bug that could lead to dumping core when no HOSTNAME or no TAG
  was present in the syslog message
---------------------------------------------------------------------------
Version 1.0.2 (RGer), 2005-10-05
- fixed an issue with MySQL error reporting. When an error occured,
  the MySQL driver went into an endless loop (at least in most cases).
---------------------------------------------------------------------------
Version 1.0.1 (RGer), 2005-09-23
- fixed a security issue with SQL-escaping in conjunction with
  non-(SQL-)standard MySQL features.
---------------------------------------------------------------------------
Version 1.0.0 (RGer), 2005-09-12
- changed install doc to cover daily cron scripts - a trouble source
- added rc script for slackware (provided by Chris Elvidge - thanks!) 
- fixed a really minor bug in usage() - the -r option was still
  reported as without the port parameter
---------------------------------------------------------------------------
Version 0.9.8 (RGer), 2005-09-05
- made startup and shutdown message more consistent and included the
  pid, so that they can be easier correlated. Used syslog-protocol
  structured data format for this purpose.
- improved config info in startup message, now tells not only
  if it is listening remote on udp, but also for tcp. Also includes
  the port numbers. The previous startup message was misleading, because
  it did not say "remote reception" if rsyslogd was only listening via
  tcp (but not via udp).
- added a "how can you help" document to the doc set
---------------------------------------------------------------------------
Version 0.9.7 (RGer), 2005-08-15
- some of the previous doc files (like INSTALL) did not properly
  reflect the changes to the build process and the new doc. Fixed
  that.
- changed syslogd.c so that when compiled without database support,
  an error message is displayed when a database action is detected
  in the config file (previously this was used as an user rule ;))
- fixed a bug in the os-specific Makefiles which caused MySQL
  support to not be compiled, even if selected
---------------------------------------------------------------------------
Version 0.9.6 (RGer), 2005-08-09
- greatly enhanced documentation. Now available in html format in
  the "doc" folder and FreeBSD. Finally includes an install howto.
- improved MySQL error messages a little - they now show up as log
  messages, too (formerly only in debug mode)
- added the ability to specify the listen port for udp syslog.
  WARNING: This introduces an incompatibility. Formerly, udp
  syslog was enabled by the -r command line option. Now, it is
  "-r [port]", which is consistent with the tcp listener. However,
  just -r will now return an error message.
- added sample startup scripts for Debian and FreeBSD
- added support for easy feature selection in the makefile. Un-
  fortunately, this also means I needed to spilt the make file
  for different OS and distros. There are some really bad syntax
  differences between FreeBSD and Linux make.
---------------------------------------------------------------------------
Version 0.9.5 (RGer), 2005-08-01
- the "semicolon bug" was actually not (fully) solved in 0.9.4. One
  part of the bug was solved, but another still existed. This one
  is fixed now, too.
- the "semicolon bug" actually turned out to be a more generic bug.
  It appeared whenever an invalid template name was given. With some
  selector actions, rsyslogd dumped core, with other it "just" had
  a small ressource leak with others all worked well. These anomalies
  are now fixed. Note that they only appeared during system initaliziation
  once the system was running, nothing bad happened.
- improved error reporting for template errors on startup. They are now
  shown on the console and the start-up tty. Formerly, they were only
  visible in debug mode.
- support for multiple instances of rsyslogd on a single machine added
- added new option "-o" --> omit local unix domain socket. This option
  enables rsyslogd NOT to listen to the local socket. This is most
  helpful when multiple instances of rsyslogd (or rsyslogd and another
  syslogd) shall run on a single system.
- added new option "-i <pidfile>" which allows to specify the pidfile.
  This is needed when multiple instances of rsyslogd are to be run.
- the new project home page is now online at www.rsyslog.com
---------------------------------------------------------------------------
Version 0.9.4 (RGer), 2005-07-25
- finally added the TCP sender. It now supports non-blocking mode, no
  longer disabling message reception during connect. As it is now, it
  is usable in production. The code could be more sophisticated, but
  I've kept it short in anticipation of the move to liblogging, which
  will lead to the removal of the code just written ;)
- the "exiting on signal..." message still had the "syslogd" name in 
  it. Changed this to "rsyslogd", as we do not have a large user base
  yet, this should pose no problem.
- fixed "the semiconlon" bug. rsyslogd dumped core if a write-db action
  was specified but no semicolon was given after the password (an empty
  template was ok, but the semicolon needed to be present).
- changed a default for traditional output format. During testing, it
  was seen that the timestamp written to file in default format was
  the time of message reception, not the time specified in the TIMESTAMP
  field of the message itself. Traditionally, the message TIMESTAMP is
  used and this has been changed now.
---------------------------------------------------------------------------
Version 0.9.3 (RGer), 2005-07-19
- fixed a bug in the message parser. In June, the RFC 3164 timestamp
  was not correctly parsed (yes, only in June and some other months,
  see the code comment to learn why...)
- added the ability to specify the destination port when forwarding
  syslog messages (both for TCP and UDP)
- added an very experimental TCP sender (activated by
  @@machine:port in config). This is not yet for production use. If
  the receiver is not alive, rsyslogd will wait quite some time until
  the connection request times out, which most probably leads to
  loss of incoming messages.

---------------------------------------------------------------------------
Version 0.9.2 (RGer), around 2005-07-06
- I intended to change the maxsupported message size to 32k to
  support IHE - but given the memory inefficiency in the usual use
  cases, I have not done this. I have, however, included very
  specific instructions on how to do this in the source code. I have
  also done some testing with 32k messages, so you can change the
  max size without taking too much risk.
- added a syslog/tcp receiver; we now can receive messages via
  plain tcp, but we can still send only via UDP. The syslog/tcp
  receiver is the primary enhancement of this release.
- slightly changed some error messages that contained a spurios \n at
  the end of the line (which gives empty lines in your log...)

---------------------------------------------------------------------------
Version 0.9.1 (RGer)
- fixed code so that it compiles without errors under FreeBSD
- removed now unused function "allocate_log()" from syslogd.c
- changed the make file so that it contains more defines for
  different environments (in the long term, we need a better
  system for disabling/enabling features...)
- changed some printf's printing off_t types to %lld and
  explicit (long long) casts. I tried to figure out the exact type,
  but did not succeed in this. In the worst case, ultra-large peta-
  byte files will now display funny informational messages on rollover,
  something I think we can live with for the neersion 3.11.2 (rgerhards), 2008-02-??
---------------------------------------------------------------------------
Version 3.11.1 (rgerhards), 2008-02-12
- SNMP trap sender added thanks to Andre Lorbach (omsnmp)
- added input-plugin interface specification in form of a (copy) template
  input module
- applied documentation fix by Michael Biebl -- many thanks!
- bugfix: immark did not have MARK flags set...
- added x-info field to rsyslogd startup/shutdown message. Hopefully
  points users to right location for further info (many don't even know
  they run rsyslog ;))
- bugfix: trailing ":" of tag was lost while parsing legacy syslog messages
  without timestamp - thanks to Anders Blomdell for providing a patch!
- fixed a bug in stringbuf.c related to STRINGBUF_TRIM_ALLOCSIZE, which
  wasn't supposed to be used with rsyslog. Put a warning message up that
  tells this feature is not tested and probably not worth the effort.
  Thanks to Anders Blomdell fro bringing this to our attention
- somewhat improved performance of string buffers
- fixed bug that caused invalid treatment of tabs (HT) in rsyslog.conf
- bugfix: setting for $EscapeCopntrolCharactersOnReceive was not 
  properly initialized
- clarified usage of space-cc property replacer option
- improved abort diagnostic handler
- some initial effort for malloc/free runtime debugging support
- bugfix: using dynafile actions caused rsyslogd abort
- fixed minor man errors thanks to Michael Biebl
---------------------------------------------------------------------------
Version 3.11.0 (rgerhards), 2008-01-31
- implemented queued actions
- implemented simple rate limiting for actions
- implemented deliberate discarding of lower priority messages over higher
  priority ones when a queue runs out of space
- implemented disk quotas for disk queues
- implemented the $ActionResumeRetryCount config directive
- added $ActionQueueFilename config directive
- added $ActionQueueSize config directive
- added $ActionQueueHighWaterMark config directive
- added $ActionQueueLowWaterMark config directive
- added $ActionQueueDiscardMark config directive
- added $ActionQueueDiscardSeverity config directive
- added $ActionQueueCheckpointInterval config directive
- added $ActionQueueType config directive
- added $ActionQueueWorkerThreads config directive
- added $ActionQueueTimeoutshutdown config directive
- added $ActionQueueTimeoutActionCompletion config directive
- added $ActionQueueTimeoutenQueue config directive
- added $ActionQueueTimeoutworkerThreadShutdown config directive
- added $ActionQueueWorkerThreadMinimumMessages config directive
- added $ActionQueueMaxFileSize config directive
- added $ActionQueueSaveonShutdown config directive
- addded $ActionQueueDequeueSlowdown config directive
- addded $MainMsgQueueDequeueSlowdown config directive
- bugfix: added forgotten docs to package
- improved debugging support
- fixed a bug that caused $MainMsgQueueCheckpointInterval to work incorrectly
- when a long-running action needs to be cancelled on shutdown, the message
  that was processed by it is now preserved. This finishes support for
  guaranteed delivery of messages (if the output supports it, of course)
- fixed bug in output module interface, see
  http://sourceforge.net/tracker/index.php?func=detail&aid=1881008&group_id=123448&atid=696552
- changed the ommysql output plugin so that the (lengthy) connection
  initialization now takes place in message processing. This works much
  better with the new queued action mode (fast startup)
- fixed a bug that caused a potential hang in file and fwd output module
  varmojfekoj provided the patch - many thanks!
- bugfixed stream class offset handling on 32bit platforms
---------------------------------------------------------------------------
Version 3.10.3 (rgerhards), 2008-01-28
- fixed a bug with standard template definitions (not a big deal) - thanks
  to varmojfekoj for spotting it
- run-time instrumentation added
- implemented disk-assisted queue mode, which enables on-demand disk
  spooling if the queue's in-memory queue is exhausted
- implemented a dynamic worker thread pool for processing incoming
  messages; workers are started and shut down as need arises
- implemented a run-time instrumentation debug package
- implemented the $MainMsgQueueSaveOnShutdown config directive
- implemented the $MainMsgQueueWorkerThreadMinimumMessages config directive
- implemented the $MainMsgQueueTimeoutWorkerThreadShutdown config directive
---------------------------------------------------------------------------
Version 3.10.2 (rgerhards), 2008-01-14
- added the ability to keep stop rsyslogd without the need to drain
  the main message queue. In disk queue mode, rsyslog continues to
  run from the point where it stopped. In case of a system failure, it
  continues to process messages from the last checkpoint.
- fixed a bug that caused a segfault on startup when no $WorkDir directive
  was specified in rsyslog.conf
- provided more fine-grain control over shutdown timeouts and added a
  way to specify the enqueue timeout when the main message queue is full
- implemented $MainMsgQueueCheckpointInterval config directive
- implemented $MainMsgQueueTimeoutActionCompletion config directive
- implemented $MainMsgQueueTimeoutEnqueue config directive
- implemented $MainMsgQueueTimeoutShutdown config directive
---------------------------------------------------------------------------
Version 3.10.1 (rgerhards), 2008-01-10
- implemented the "disk" queue mode. However, it currently is of very
  limited use, because it does not support persistence over rsyslogd
  runs. So when rsyslogd is stopped, the queue is drained just as with
  the in-memory queue modes. Persistent queues will be a feature of
  the next release.
- performance-optimized string class, should bring an overall improvement
- fixed a memory leak in imudp -- thanks to varmojfekoj for the patch
- fixed a race condition that could lead to a rsyslogd hang when during
  HUP or termination
- done some doc updates
- added $WorkDirectory config directive
- added $MainMsgQueueFileName config directive
- added $MainMsgQueueMaxFileSize config directive
---------------------------------------------------------------------------
Version 3.10.0 (rgerhards), 2008-01-07
- implemented input module interface and initial input modules
- enhanced threading for input modules (each on its own thread now)
- ability to bind UDP listeners to specific local interfaces/ports and
  ability to run multiple of them concurrently
- added ability to specify listen IP address for UDP syslog server
- license changed to GPLv3
- mark messages are now provided by loadble module immark
- rklogd is no longer provided. Its functionality has now been taken over
  by imklog, a loadable input module. This offers a much better integration
  into rsyslogd and makes sure that the kernel logger process is brought
  up and down at the appropriate times
- enhanced $IncludeConfig directive to support wildcard characters
  (thanks to Michael Biebl)
- all inputs are now implemented as loadable plugins
- enhanced threading model: each input module now runs on its own thread
- enhanced message queue which now supports different queueing methods
  (among others, this can be used for performance fine-tuning)
- added a large number of new configuration directives for the new
  input modules
- enhanced multi-threading utilizing a worker thread pool for the
  main message queue
- compilation without pthreads is no longer supported
- much cleaner code due to new objects and removal of single-threading
  mode
---------------------------------------------------------------------------
Version 2.0.1 STABLE (rgerhards), 2008-01-24
- fixed a bug in integer conversion - but this function was never called,
  so it is not really a useful bug fix ;)
- fixed a bug with standard template definitions (not a big deal) - thanks
  to varmojfekoj for spotting it
- fixed a bug that caused a potential hang in file and fwd output module
  varmojfekoj provided the patch - many thanks!
---------------------------------------------------------------------------
Version 2.0.0 STABLE (rgerhards), 2008-01-02
- re-release of 1.21.2 as STABLE with no modifications except some
  doc updates
---------------------------------------------------------------------------
Version 1.21.2 (rgerhards), 2007-12-28
- created a gss-api output module. This keeps GSS-API code and
  TCP/UDP code separated. It is also important for forward-
  compatibility with v3. Please note that this change breaks compatibility
  with config files created for 1.21.0 and 1.21.1 - this was considered
  acceptable.
- fixed an error in forwarding retry code (could lead to message corruption
  but surfaced very seldom)
- increased portability for older platforms (AI_NUMERICSERV moved)
- removed socket leak in omfwd.c
- cross-platform patch for GSS-API compile problem on some platforms
  thanks to darix for the patch!
---------------------------------------------------------------------------
Version 1.21.1 (rgerhards), 2007-12-23
- small doc fix for $IncludeConfig
- fixed a bug in llDestroy()
- bugfix: fixing memory leak when message queue is full and during
  parsing. Thanks to varmojfekoj for the patch.
- bugfix: when compiled without network support, unix sockets were
  not properply closed
- bugfix: memory leak in cfsysline.c/doGetWord() fixed
---------------------------------------------------------------------------
Version 1.21.0 (rgerhards), 2007-12-19
- GSS-API support for syslog/TCP connections was added. Thanks to
  varmojfekoj for providing the patch with this functionality
- code cleanup
- enhanced $IncludeConfig directive to support wildcard filenames
- changed some multithreading synchronization
---------------------------------------------------------------------------
Version 1.20.1 (rgerhards), 2007-12-12
- corrected a debug setting that survived release. Caused TCP connections
  to be retried unnecessarily often.
- When a hostname ACL was provided and DNS resolution for that name failed,
  ACL processing was stopped at that point. Thanks to mildew for the patch.
  Fedora Bugzilla: http://bugzilla.redhat.com/show_bug.cgi?id=395911
- fixed a potential race condition, see link for details:
  http://rgerhards.blogspot.com/2007/12/rsyslog-race-condition.html
  Note that the probability of problems from this bug was very remote
- fixed a memory leak that happend when PostgreSQL date formats were
  used
---------------------------------------------------------------------------
Version 1.20.0 (rgerhards), 2007-12-07
- an output module for postgres databases has been added. Thanks to
  sur5r for contributing this code
- unloading dynamic modules has been cleaned up, we now have a
  real implementation and not just a dummy "good enough for the time
  being".
- enhanced platform independence - thanks to Bartosz Kuzma and Michael
  Biebl for their very useful contributions
- some general code cleanup (including warnings on 64 platforms, only)
---------------------------------------------------------------------------
Version 1.19.12 (rgerhards), 2007-12-03
- cleaned up the build system (thanks to Michael Biebl for the patch)
- fixed a bug where ommysql was still not compiled with -pthread option
---------------------------------------------------------------------------
Version 1.19.11 (rgerhards), 2007-11-29
- applied -pthread option to build when building for multi-threading mode
  hopefully solves an issue with segfaulting
---------------------------------------------------------------------------
Version 1.19.10 (rgerhards), 2007-10-19
- introdcued the new ":modulename:" syntax for calling module actions
  in selector lines; modified ommysql to support it. This is primarily
  an aid for further modules and a prequisite to actually allow third
  party modules to be created.
- minor fix in slackware startup script, "-r 0" is now "-r0"
- updated rsyslogd doc set man page; now in html format
- undid creation of a separate thread for the main loop -- this did not
  turn out to be needed or useful, so reduce complexity once again.
- added doc fixes provided by Michael Biebl - thanks
---------------------------------------------------------------------------
Version 1.19.9 (rgerhards), 2007-10-12
- now packaging system which again contains all components in a single
  tarball
- modularized main() a bit more, resulting in less complex code
- experimentally added an additional thread - will see if that affects
  the segfault bug we experience on some platforms. Note that this change
  is scheduled to be removed again later.
---------------------------------------------------------------------------
Version 1.19.8 (rgerhards), 2007-09-27
- improved repeated message processing
- applied patch provided by varmojfekoj to support building ommysql
  in its own way (now also resides in a plugin subdirectory);
  ommysql is now a separate package
- fixed a bug in cvthname() that lead to message loss if part
  of the source hostname would have been dropped
- created some support for distributing ommysql together with the
  main rsyslog package. I need to re-think it in the future, but
  for the time being the current mode is best. I now simply include
  one additional tarball for ommysql inside the main distribution.
  I look forward to user feedback on how this should be done best. In the
  long term, a separate project should be spawend for ommysql, but I'd
  like to do that only after the plugin interface is fully stable (what
  it is not yet).
---------------------------------------------------------------------------
Version 1.19.7 (rgerhards), 2007-09-25
- added code to handle situations where senders send us messages ending with
  a NUL character. It is now simply removed. This also caused trailing LF
  reduction to fail, when it was followed by such a NUL. This is now also
  handled.
- replaced some non-thread-safe function calls by their thread-safe
  counterparts
- fixed a minor memory leak that occured when the %APPNAME% property was
  used (I think nobody used that in practice)
- fixed a bug that caused signal handlers in cvthname() not to be restored when
  a malicious pointer record was detected and processing of the message been
  stopped for that reason (this should be really rare and can not be related
  to the segfault bug we are hunting).
- fixed a bug in cvthname that lead to passing a wrong parameter - in
  practice, this had no impact.
- general code cleanup (e.g. compiler warnings, comments)
---------------------------------------------------------------------------
Version 1.19.6 (rgerhards), 2007-09-11
- applied patch by varmojfekoj to change signal handling to the new
  sigaction API set (replacing the depreciated signal() calls and its
  friends.
- fixed a bug that in --enable-debug mode caused an assertion when the
  discard action was used
- cleaned up compiler warnings
- applied patch by varmojfekoj to FIX a bug that could cause 
  segfaults if empty properties were processed using modifying
  options (e.g. space-cc, drop-cc)
- fixed man bug: rsyslogd supports -l option
---------------------------------------------------------------------------
Version 1.19.5 (rgerhards), 2007-09-07
- changed part of the CStr interface so that better error tracking
  is provided and the calling sequence is more intuitive (there were
  invalid calls based on a too-weired interface)
- (hopefully) fixed some remaining bugs rooted in wrong use of 
  the CStr class. These could lead to program abort.
- applied patch by varmojfekoj two fix two potential segfault situations
- added $ModDir config directive
- modified $ModLoad so that an absolute path may be specified as
  module name (e.g. /rsyslog/ommysql.so)
---------------------------------------------------------------------------
Version 1.19.4 (rgerhards/varmojfekoj), 2007-09-04
- fixed a number of small memory leaks - thanks varmojfekoj for patching
- fixed an issue with CString class that could lead to rsyslog abort
  in tplToString() - thanks varmojfekoj for patching
- added a man-version of the config file documenation - thanks to Michel
  Samia for providing the man file
- fixed bug: a template like this causes an infinite loop:
  $template opts,"%programname:::a,b%"
  thanks varmojfekoj for the patch
- fixed bug: case changing options crash freeing the string pointer
  because they modify it: $template opts2,"%programname::1:lowercase%"
  thanks varmojfekoj for the patch
---------------------------------------------------------------------------
Version 1.19.3 (mmeckelein/varmojfekoj), 2007-08-31
- small mem leak fixed (after calling parseSelectorAct) - Thx varmojkekoj
- documentation section "Regular File" und "Blocks" updated
- solved an issue with dynamic file generation - Once again many thanks
  to varmojfekoj
- the negative selector for program name filter (Blocks) does not work as
  expected - Thanks varmojfekoj for patching
- added forwarding information to sysklogd (requires special template)
  to config doc
---------------------------------------------------------------------------
Version 1.19.2 (mmeckelein/varmojfekoj), 2007-08-28
- a specifically formed message caused a segfault - Many thanks varmojfekoj
  for providing a patch
- a typo and a weird condition are fixed in msg.c - Thanks again
  varmojfekoj 
- on file creation the file was always owned by root:root. This is fixed
  now - Thanks ypsa for solving this issue
---------------------------------------------------------------------------
Version 1.19.1 (mmeckelein), 2007-08-22
- a bug that caused a high load when a TCP/UDP connection was closed is 
  fixed now - Thanks mildew for solving this issue
- fixed a bug which caused a segfault on reinit - Thx varmojfekoj for the
  patch
- changed the hardcoded module path "/lib/rsyslog" to $(pkglibdir) in order
  to avoid trouble e.g. on 64 bit platforms (/lib64) - many thanks Peter
  Vrabec and darix, both provided a patch for solving this issue
- enhanced the unloading of modules - thanks again varmojfekoj
- applied a patch from varmojfekoj which fixes various little things in
  MySQL output module
---------------------------------------------------------------------------
Version 1.19.0 (varmojfekoj/rgerhards), 2007-08-16
- integrated patch from varmojfekoj to make the mysql module a loadable one
  many thanks for the patch, MUCH appreciated
---------------------------------------------------------------------------
Version 1.18.2 (rgerhards), 2007-08-13
- fixed a bug in outchannel code that caused templates to be incorrectly
  parsed
- fixed a bug in ommysql that caused a wrong ";template" missing message
- added some code for unloading modules; not yet fully complete (and we do
  not yet have loadable modules, so this is no problem)
- removed debian subdirectory by request of a debian packager (this is a special
  subdir for debian and there is also no point in maintaining it when there
  is a debian package available - so I gladly did this) in some cases
- improved overall doc quality (some pages were quite old) and linked to
  more of the online resources.
- improved /contrib/delete_mysql script by adding a host option and some
  other minor modifications
---------------------------------------------------------------------------
Version 1.18.1 (rgerhards), 2007-08-08
- applied a patch from varmojfekoj which solved a potential segfault
  of rsyslogd on HUP
- applied patch from Michel Samia to fix compilation when the pthreads
  feature is disabled
- some code cleanup (moved action object to its own file set)
- add config directive $MainMsgQueueSize, which now allows to configure the
  queue size dynamically
- all compile-time settings are now shown in rsyslogd -v, not just the
  active ones
- enhanced performance a little bit more
- added config file directive $ActionResumeInterval
- fixed a bug that prevented compilation under debian sid
- added a contrib directory for user-contributed useful things
---------------------------------------------------------------------------
Version 1.18.0 (rgerhards), 2007-08-03
- rsyslog now supports fallback actions when an action did not work. This
  is a great feature e.g. for backup database servers or backup syslog
  servers
- modified rklogd to only change the console log level if -c is specified
- added feature to use multiple actions inside a single selector
- implemented $ActionExecOnlyWhenPreviousIsSuspended config directive
- error messages during startup are now spit out to the configured log
  destinations
---------------------------------------------------------------------------
Version 1.17.6 (rgerhards), 2007-08-01
- continued to work on output module modularization - basic stage of
  this work is now FINISHED
- fixed bug in OMSRcreate() - always returned SR_RET_OK
- fixed a bug that caused ommysql to always complain about missing
  templates
- fixed a mem leak in OMSRdestruct - freeing the object itself was
  forgotten - thanks to varmojfekoj for the patch
- fixed a memory leak in syslogd/init() that happend when the config
  file could not be read - thanks to varmojfekoj for the patch
- fixed insufficient memory allocation in addAction() and its helpers.
  The initial fix and idea was developed by mildew, I fine-tuned
  it a bit. Thanks a lot for the fix, I'd probably had pulled out my
  hair to find the bug...
- added output of config file line number when a parsing error occured
- fixed bug in objomsr.c that caused program to abort in debug mode with
  an invalid assertion (in some cases)
- fixed a typo that caused the default template for MySQL to be wrong.
  thanks to mildew for catching this.
- added configuration file command $DebugPrintModuleList and
  $DebugPrintCfSysLineHandlerList
- fixed an invalid value for the MARK timer - unfortunately, there was
  a testing aid left in place. This resulted in quite frequent MARK messages
- added $IncludeConfig config directive
- applied a patch from mildew to prevent rsyslogd from freezing under heavy
  load. This could happen when the queue was full. Now, we drop messages
  but rsyslogd remains active.
---------------------------------------------------------------------------
Version 1.17.5 (rgerhards), 2007-07-30
- continued to work on output module modularization
- fixed a missing file bug - thanks to Andrea Montanari for reporting
  this problem
- fixed a problem with shutting down the worker thread and freeing the
  selector_t list - this caused messages to be lost, because the
  message queue was not properly drained before the selectors got
  destroyed.
---------------------------------------------------------------------------
Version 1.17.4 (rgerhards), 2007-07-27
- continued to work on output module modularization
- fixed a situation where rsyslogd could create zombie processes
  thanks to mildew for the patch
- applied patch from Michel Samia to fix compilation when NOT
  compiled for pthreads
---------------------------------------------------------------------------
Version 1.17.3 (rgerhards), 2007-07-25
- continued working on output module modularization
- fixed a bug that caused rsyslogd to segfault on exit (and
  probably also on HUP), when there was an unsent message in a selector
  that required forwarding and the dns lookup failed for that selector
  (yes, it was pretty unlikely to happen;))
  thanks to varmojfekoj <varmojfekoj@gmail.com> for the patch
- fixed a memory leak in config file parsing and die()
  thanks to varmojfekoj <varmojfekoj@gmail.com> for the patch
- rsyslogd now checks on startup if it is capable to performa any work
  at all. If it cant, it complains and terminates
  thanks to Michel Samia for providing the patch!
- fixed a small memory leak when HUPing syslogd. The allowed sender
  list now gets freed. thanks to mildew for the patch.
- changed the way error messages in early startup are logged. They
  now do no longer use the syslogd code directly but are rather
  send to stderr.
---------------------------------------------------------------------------
Version 1.17.2 (rgerhards), 2007-07-23
- made the port part of the -r option optional. Needed for backward
  compatibility with sysklogd
- replaced system() calls with something more reasonable. Please note that
  this might break compatibility with some existing configuration files.
  We accept this in favour of the gained security.
- removed a memory leak that could occur if timegenerated was used in
  RFC 3164 format in templates
- did some preparation in msg.c for advanced multithreading - placed the
  hooks, but not yet any active code
- worked further on modularization
- added $ModLoad MySQL (dummy) config directive
- added DropTrailingLFOnReception config directive
---------------------------------------------------------------------------
Version 1.17.1 (rgerhards), 2007-07-20
- fixed a bug that caused make install to install rsyslogd and rklogd under
  the wrong names
- fixed bug that caused $AllowedSenders to handle IPv6 scopes incorrectly;
  also fixed but that could grabble $AllowedSender wildcards. Thanks to
  mildew@gmail.com for the patch
- minor code cleanup - thanks to Peter Vrabec for the patch
- fixed minimal memory leak on HUP (caused by templates)
  thanks to varmojfekoj <varmojfekoj@gmail.com> for the patch
- fixed another memory leak on HUPing and on exiting rsyslogd
  again thanks to varmojfekoj <varmojfekoj@gmail.com> for the patch
- code cleanup (removed compiler warnings)
- fixed portability bug in configure.ac - thanks to Bartosz Kuźma for patch
- moved msg object into its own file set
- added the capability to continue trying to write log files when the
  file system is full. Functionality based on patch by Martin Schulze
  to sysklogd package.
---------------------------------------------------------------------------
Version 1.17.0 (RGer), 2007-07-17
- added $RepeatedLineReduction config parameter
- added $EscapeControlCharactersOnReceive config parameter
- added $ControlCharacterEscapePrefix config parameter
- added $DirCreateMode config parameter
- added $CreateDirs config parameter
- added $DebugPrintTemplateList config parameter
- added $ResetConfigVariables config parameter
- added $FileOwner config parameter
- added $FileGroup config parameter
- added $DirOwner config parameter
- added $DirGroup config parameter
- added $FailOnChownFailure config parameter
- added regular expression support to the filter engine
  thanks to Michel Samia for providing the patch!
- enhanced $AllowedSender functionality. Credits to mildew@gmail.com for
  the patch doing that
  - added IPv6 support
  - allowed DNS hostnames
  - allowed DNS wildcard names
- added new option $DropMsgsWithMaliciousDnsPTRRecords
- added autoconf so that rfc3195d, rsyslogd and klogd are stored to /sbin
- added capability to auto-create directories with dynaFiles
---------------------------------------------------------------------------
Version 1.16.0 (RGer/Peter Vrabec), 2007-07-13 - The Friday, 13th Release ;)
- build system switched to autotools
- removed SYSV preprocessor macro use, replaced with autotools equivalents
- fixed a bug that caused rsyslogd to segfault when TCP listening was
  disabled and it terminated
- added new properties "syslogfacility-text" and "syslogseverity-text"
  thanks to varmojfekoj <varmojfekoj@gmail.com> for the patch
- added the -x option to disable hostname dns reslution
  thanks to varmojfekoj <varmojfekoj@gmail.com> for the patch
- begun to better modularize syslogd.c - this is an ongoing project; moved
  type definitions to a separate file
- removed some now-unused fields from struct filed
- move file size limit fields in struct field to the "right spot" (the file
  writing part of the union - f_un.f_file)
- subdirectories linux and solaris are no longer part of the distribution
  package. This is not because we cease support for them, but there are no
  longer any files in them after the move to autotools
---------------------------------------------------------------------------
Version 1.15.1 (RGer), 2007-07-10
- fixed a bug that caused a dynaFile selector to stall when there was
  an open error with one file 
- improved template processing for dynaFiles; templates are now only
  looked up during initialization - speeds up processing
- optimized memory layout in struct filed when compiled with MySQL
  support
- fixed a bug that caused compilation without SYSLOG_INET to fail
- re-enabled the "last message repeated n times" feature. This
  feature was not taken care of while rsyslogd evolved from sysklogd
  and it was more or less defunct. Now it is fully functional again.
- added system properties: $NOW, $YEAR, $MONTH, $DAY, $HOUR, $MINUTE
- fixed a bug in iovAsString() that caused a memory leak under stress
  conditions (most probably memory shortage). This was unlikely to
  ever happen, but it doesn't hurt doing it right
- cosmetic: defined type "uchar", change all unsigned chars to uchar
---------------------------------------------------------------------------
Version 1.15.0 (RGer), 2007-07-05
- added ability to dynamically generate file names based on templates
  and thus properties. This was a much-requested feature. It makes
  life easy when it e.g. comes to splitting files based on the sender
  address.
- added $umask and $FileCreateMode config file directives
- applied a patch from Bartosz Kuzma to compile cleanly under NetBSD
- checks for extra (unexpected) characters in system config file lines
  have been added
- added IPv6 documentation - was accidently missing from CVS
- begun to change char to unsigned char
---------------------------------------------------------------------------
Version 1.14.2 (RGer), 2007-07-03
** this release fixes all known nits with IPv6 **
- restored capability to do /etc/service lookup for "syslog"
  service when -r 0 was given
- documented IPv6 handling of syslog messages
- integrate patch from Bartosz Kuźma to make rsyslog compile under
  Solaris again (the patch replaced a strndup() call, which is not
  available under Solaris
- improved debug logging when waiting on select
- updated rsyslogd man page with new options (-46A)
---------------------------------------------------------------------------
Version 1.14.1 (RGer/Peter Vrabec), 2007-06-29
- added Peter Vrabec's patch for IPv6 TCP
- prefixed all messages send to stderr in rsyslogd with "rsyslogd: "
---------------------------------------------------------------------------
Version 1.14.0 (RGer/Peter Vrabec), 2007-06-28
- Peter Vrabec provided IPv6 for rsyslog, so we are now IPv6 enabled
  IPv6 Support is currently for UDP only, TCP is to come soon.
  AllowedSender configuration does not yet work for IPv6.
- fixed code in iovCreate() that broke C's strict aliasing rules 
- fixed some char/unsigned char differences that forced the compiler
  to spit out warning messages
- updated the Red Hat init script to fix a known issue (thanks to
  Peter Vrabec)
---------------------------------------------------------------------------
Version 1.13.5 (RGer), 2007-06-22
- made the TCP session limit configurable via command line switch
  now -t <port>,<max sessions>
- added man page for rklogd(8) (basically a copy from klogd, but now
  there is one...)
- fixed a bug that caused internal messages (e.g. rsyslogd startup) to
  appear without a tag.
- removed a minor memory leak that occurred when TAG processing requalified
  a HOSTNAME to be a TAG (and a TAG already was set).
- removed potential small memory leaks in MsgSet***() functions. There
  would be a leak if a property was re-set, something that happened
  extremely seldom.
---------------------------------------------------------------------------
Version 1.13.4 (RGer), 2007-06-18
- added a new property "PRI-text", which holds the PRI field in
  textual form (e.g. "syslog.info")
- added alias "syslogseverity" for "syslogpriority", which is a
  misleading property name that needs to stay for historical
  reasons (and backward-compatility)
- added doc on how to record PRI value in log file
- enhanced signal handling in klogd, including removal of an unsafe
  call to the logging system during signal handling
---------------------------------------------------------------------------
Version 1.13.3 (RGer), 2007-06-15
- create a version of syslog.c from scratch. This is now
  - highly optimized for rsyslog
  - removes an incompatible license problem as the original
    version had a BSD license with advertising clause
  - fixed in the regard that rklogd will continue to work when
    rsysogd has been restarted (the original version, as well
    as sysklogd, will remain silent then)
  - solved an issue with an extra NUL char at message end that the
    original version had
- applied some changes to klogd to care for the new interface
- fixed a bug in syslogd.c which prevented compiling under debian
---------------------------------------------------------------------------
Version 1.13.2 (RGer), 2007-06-13
- lib order in makefile patched to facilitate static linking - thanks
  to Bennett Todd for providing the patch
- Integrated a patch from Peter Vrabec (pvrabec@redheat.com):
  - added klogd under the name of rklogd (remove dependency on
    original sysklogd package
  - createDB.sql now in UTF
  - added additional config files for use on Red Hat
---------------------------------------------------------------------------
Version 1.13.1 (RGer), 2007-02-05
- changed the listen backlog limit to a more reasonable value based on
  the maximum number of TCP connections configurd (10% + 5) - thanks to Guy
  Standen for the hint (actually, the limit was 5 and that was a 
  left-over from early testing).
- fixed a bug in makefile which caused DB-support to be disabled when
  NETZIP support was enabled
- added the -e option to allow transmission of every message to remote
  hosts (effectively turns off duplicate message suppression)
- (somewhat) improved memory consumption when compiled with MySQL support
- looks like we fixed an incompatibility with MySQL 5.x and above software
  At least in one case, the remote server name was destroyed, leading to 
  a connection failure. The new, improved code does not have this issue and
  so we see this as solved (the new code is generally somewhat better, so
  there is a good chance we fixed this incompatibility).
---------------------------------------------------------------------------
Version 1.13.0 (RGer), 2006-12-19
- added '$' as ToPos proptery replacer specifier - means "up to the
  end of the string"
- property replacer option "escape-cc", "drop-cc" and "space-cc"  added
- changed the handling of \0 characters inside syslog messages. We now
  consistently escape them to "#000". This is somewhat recommended in
  the draft-ietf-syslog-protocol-19 draft. While the real recomendation
  is to not escape any characters at all, we can not do this without
  considerable modification of the code. So we escape it to "#000", which
  is consistent with a sample found in the Internet-draft.
- removed message glue logic (see printchopped() comment for details)
  Also caused removal of parts table and thus some improvements in
  memory usage.
- changed the default MAXLINE to 2048 to take care of recent syslog
  standardization efforts (can easily be changed in syslogd.c)
- added support for byte-counted TCP syslog messages (much like
  syslog-transport-tls-05 Internet Draft). This was necessary to
  support compression over TCP.
- added support for receiving compressed syslog messages
- added support for sending compressed syslog messages
- fixed a bug where the last message in a syslog/tcp stream was
  lost if it was not properly terminated by a LF character
---------------------------------------------------------------------------
Version 1.12.3 (RGer), 2006-10-04
- implemented some changes to support Solaris (but support is not
  yet complete)
- commented out (via #if 0) some methods that are currently not being use
  but should be kept for further us
- added (interim) -u 1 option to turn off hostname and tag parsing
- done some modifications to better support Fedora
- made the field delimiter inside property replace configurable via
  template
- fixed a bug in property replacer: if fields were used, the delimitor
  became part of the field. Up until now, this was barely noticable as 
  the delimiter as TAB only and thus invisible to a human. With other
  delimiters available now, it quickly showed up. This bug fix might cause
  some grief to existing installations if they used the extra TAB for
  whatever reasons - sorry folks... Anyhow, a solution is easy: just add
  a TAB character contstant into your template. Thus, there has no attempt
  been made to do this in a backwards-compatible way.
---------------------------------------------------------------------------
Version 1.12.2 (RGer), 2006-02-15
- fixed a bug in the RFC 3339 date formatter. An extra space was added
  after the actual timestamp
- added support for providing high-precision RFC3339 timestamps for
  (rsyslogd-)internally-generated messages
- very (!) experimental support for syslog-protocol internet draft
  added (the draft is experimental, the code is solid ;))
- added support for field-extracting in the property replacer
- enhanced the legacy-syslog parser so that it can interpret messages
  that do not contain a TIMESTAMP
- fixed a bug that caused the default socket (usually /dev/log) to be
  opened even when -o command line option was given
- fixed a bug in the Debian sample startup script - it caused rsyslogd
  to listen to remote requests, which it shouldn't by default
---------------------------------------------------------------------------
Version 1.12.1 (RGer), 2005-11-23
- made multithreading work with BSD. Some signal-handling needed to be
  restructured. Also, there might be a slight delay of up to 10 seconds
  when huping and terminating rsyslogd under BSD
- fixed a bug where a NULL-pointer was passed to printf() in logmsg().
- fixed a bug during "make install" where rc3195d was not installed
  Thanks to Bennett Todd for spotting this.
- fixed a bug where rsyslogd dumped core when no TAG was found in the
  received message
- enhanced message parser so that it can deal with missing hostnames
  in many cases (may not be totally fail-safe)
- fixed a bug where internally-generated messages did not have the correct
  TAG
---------------------------------------------------------------------------
Version 1.12.0 (RGer), 2005-10-26
- moved to a multi-threaded design. single-threading is still optionally
  available. Multi-threading is experimental!
- fixed a potential race condition. In the original code, marking was done
  by an alarm handler, which could lead to all sorts of bad things. This
  has been changed now. See comments in syslogd.c/domark() for details.
- improved debug output for property-based filters
- not a code change, but: I have checked all exit()s to make sure that
  none occurs once rsyslogd has started up. Even in unusual conditions
  (like low-memory conditions) rsyslogd somehow remains active. Of course,
  it might loose a message or two, but at least it does not abort and it
  can also recover when the condition no longer persists.
- fixed a bug that could cause loss of the last message received
  immediately before rsyslogd was terminated.
- added comments on thread-safety of global variables in syslogd.c
- fixed a small bug: spurios printf() when TCP syslog was used
- fixed a bug that causes rsyslogd to dump core on termination when one
  of the selector lines did not receive a message during the run (very
  unlikely)
- fixed an one-too-low memory allocation in the TCP sender. Could result
  in rsyslogd dumping core.
- fixed a bug with regular expression support (thanks to Andres Riancho)
- a little bit of code restructuring (especially main(), which was
  horribly large)
---------------------------------------------------------------------------
Version 1.11.1 (RGer), 2005-10-19
- support for BSD-style program name and host blocks
- added a new property "programname" that can be used in templates
- added ability to specify listen port for rfc3195d
- fixed a bug that rendered the "startswith" comparison operation
  unusable.
- changed more functions to "static" storage class to help compiler
  optimize (should have been static in the first place...)
- fixed a potential memory leak in the string buffer class destructor.
  As the destructur was previously never called, the leak did not actually
  appear.
- some internal restructuring in anticipation/preparation of minimal
  multi-threading support
- rsyslogd still shares some code with the sysklogd project. Some patches
  for this shared code have been brought over from the sysklogd CVS.
---------------------------------------------------------------------------
Version 1.11.0 (RGer), 2005-10-12
- support for receiving messages via RFC 3195; added rfc3195d for that
  purpose
- added an additional guard to prevent rsyslogd from aborting when the
  2gb file size limit is hit. While a user can configure rsyslogd to
  handle such situations, it would abort if that was not done AND large
  file support was not enabled (ok, this is hopefully an unlikely scenario)
- fixed a bug that caused additional Unix domain sockets to be incorrectly
  processed - could lead to message loss in extreme cases
---------------------------------------------------------------------------
Version 1.10.2 (RGer), 2005-09-27
- added comparison operations in property-based filters:
  * isequal
  * startswith
- added ability to negate all property-based filter comparison operations
  by adding a !-sign right in front of the operation name
- added the ability to specify remote senders for UDP and TCP
  received messages. Allows to block all but well-known hosts
- changed the $-config line directives to be case-INsensitive
- new command line option -w added: "do not display warnings if messages
  from disallowed senders are received"
- fixed a bug that caused rsyslogd to dump core when the compare value
  was not quoted in property-based filters
- fixed a bug in the new CStr compare function which lead to invalid
  results (fortunately, this function was not yet used widely)
- added better support for "debugging" rsyslog.conf property filters
  (only if -d switch is given)
- changed some function definitions to static, which eventually enables
  some compiler optimizations
- fixed a bug in MySQL code; when a SQL error occured, rsyslogd could
  run in a tight loop. This was due to invalid sequence of error reporting
  and is now fixed.
---------------------------------------------------------------------------
Version 1.10.1 (RGer), 2005-09-23
- added the ability to execute a shell script as an action.
  Thanks to Bjoern Kalkbrenner for providing the code!
- fixed a bug in the MySQL code; due to the bug the automatic one-time
  retry after an error did not happen - this lead to error message in
  cases where none should be seen (e.g. after a MySQL restart)
- fixed a security issue with SQL-escaping in conjunction with
  non-(SQL-)standard MySQL features.
---------------------------------------------------------------------------
Version 1.10.0 (RGer), 2005-09-20
  REMINDER: 1.10 is the first unstable version if the 1.x series!
- added the capability to filter on any property in selector lines
  (not just facility and priority)
- changed stringbuf into a new counted string class
- added support for a "discard" action. If a selector line with
  discard (~ character) is found, no selector lines *after* that
  line will be processed.
- thanks to Andres Riancho, regular expression support has been
  added to the template engine
- added the FROMHOST property in the template processor, which could
  previously not be obtained. Thanks to Cristian Testa for pointing
  this out and even providing a fix.
- added display of compile-time options to -v output
- performance improvement for production build - made some checks
  to happen only during debug mode
- fixed a problem with compiling on SUSE and - while doing so - removed
  the socket call to set SO_BSDCOMPAT in cases where it is obsolete.
---------------------------------------------------------------------------
Version 1.0.4 (RGer), 2006-02-01
- a small but important fix: the tcp receiver had two forgotten printf's
  in it that caused a lot of unnecessary output to stdout. This was
  important enough to justify a new release
---------------------------------------------------------------------------
Version 1.0.3 (RGer), 2005-11-14
- added an additional guard to prevent rsyslogd from aborting when the
  2gb file size limit is hit. While a user can configure rsyslogd to
  handle such situations, it would abort if that was not done AND large
  file support was not enabled (ok, this is hopefully an unlikely scenario)
- fixed a bug that caused additional Unix domain sockets to be incorrectly
  processed - could lead to message loss in extreme cases
- applied some patches available from the sysklogd project to code
  shared from there
- fixed a bug that causes rsyslogd to dump core on termination when one
  of the selector lines did not receive a message during the run (very
  unlikely)
- fixed an one-too-low memory allocation in the TCP sender. Could result
  in rsyslogd dumping core.
- fixed a bug in the TCP sender that caused the retry logic to fail
  after an error or receiver overrun
- fixed a bug in init() that could lead to dumping core
- fixed a bug that could lead to dumping core when no HOSTNAME or no TAG
  was present in the syslog message
---------------------------------------------------------------------------
Version 1.0.2 (RGer), 2005-10-05
- fixed an issue with MySQL error reporting. When an error occured,
  the MySQL driver went into an endless loop (at least in most cases).
---------------------------------------------------------------------------
Version 1.0.1 (RGer), 2005-09-23
- fixed a security issue with SQL-escaping in conjunction with
  non-(SQL-)standard MySQL features.
---------------------------------------------------------------------------
Version 1.0.0 (RGer), 2005-09-12
- changed install doc to cover daily cron scripts - a trouble source
- added rc script for slackware (provided by Chris Elvidge - thanks!) 
- fixed a really minor bug in usage() - the -r option was still
  reported as without the port parameter
---------------------------------------------------------------------------
Version 0.9.8 (RGer), 2005-09-05
- made startup and shutdown message more consistent and included the
  pid, so that they can be easier correlated. Used syslog-protocol
  structured data format for this purpose.
- improved config info in startup message, now tells not only
  if it is listening remote on udp, but also for tcp. Also includes
  the port numbers. The previous startup message was misleading, because
  it did not say "remote reception" if rsyslogd was only listening via
  tcp (but not via udp).
- added a "how can you help" document to the doc set
---------------------------------------------------------------------------
Version 0.9.7 (RGer), 2005-08-15
- some of the previous doc files (like INSTALL) did not properly
  reflect the changes to the build process and the new doc. Fixed
  that.
- changed syslogd.c so that when compiled without database support,
  an error message is displayed when a database action is detected
  in the config file (previously this was used as an user rule ;))
- fixed a bug in the os-specific Makefiles which caused MySQL
  support to not be compiled, even if selected
---------------------------------------------------------------------------
Version 0.9.6 (RGer), 2005-08-09
- greatly enhanced documentation. Now available in html format in
  the "doc" folder and FreeBSD. Finally includes an install howto.
- improved MySQL error messages a little - they now show up as log
  messages, too (formerly only in debug mode)
- added the ability to specify the listen port for udp syslog.
  WARNING: This introduces an incompatibility. Formerly, udp
  syslog was enabled by the -r command line option. Now, it is
  "-r [port]", which is consistent with the tcp listener. However,
  just -r will now return an error message.
- added sample startup scripts for Debian and FreeBSD
- added support for easy feature selection in the makefile. Un-
  fortunately, this also means I needed to spilt the make file
  for different OS and distros. There are some really bad syntax
  differences between FreeBSD and Linux make.
---------------------------------------------------------------------------
Version 0.9.5 (RGer), 2005-08-01
- the "semicolon bug" was actually not (fully) solved in 0.9.4. One
  part of the bug was solved, but another still existed. This one
  is fixed now, too.
- the "semicolon bug" actually turned out to be a more generic bug.
  It appeared whenever an invalid template name was given. With some
  selector actions, rsyslogd dumped core, with other it "just" had
  a small ressource leak with others all worked well. These anomalies
  are now fixed. Note that they only appeared during system initaliziation
  once the system was running, nothing bad happened.
- improved error reporting for template errors on startup. They are now
  shown on the console and the start-up tty. Formerly, they were only
  visible in debug mode.
- support for multiple instances of rsyslogd on a single machine added
- added new option "-o" --> omit local unix domain socket. This option
  enables rsyslogd NOT to listen to the local socket. This is most
  helpful when multiple instances of rsyslogd (or rsyslogd and another
  syslogd) shall run on a single system.
- added new option "-i <pidfile>" which allows to specify the pidfile.
  This is needed when multiple instances of rsyslogd are to be run.
- the new project home page is now online at www.rsyslog.com
---------------------------------------------------------------------------
Version 0.9.4 (RGer), 2005-07-25
- finally added the TCP sender. It now supports non-blocking mode, no
  longer disabling message reception during connect. As it is now, it
  is usable in production. The code could be more sophisticated, but
  I've kept it short in anticipation of the move to liblogging, which
  will lead to the removal of the code just written ;)
- the "exiting on signal..." message still had the "syslogd" name in 
  it. Changed this to "rsyslogd", as we do not have a large user base
  yet, this should pose no problem.
- fixed "the semiconlon" bug. rsyslogd dumped core if a write-db action
  was specified but no semicolon was given after the password (an empty
  template was ok, but the semicolon needed to be present).
- changed a default for traditional output format. During testing, it
  was seen that the timestamp written to file in default format was
  the time of message reception, not the time specified in the TIMESTAMP
  field of the message itself. Traditionally, the message TIMESTAMP is
  used and this has been changed now.
---------------------------------------------------------------------------
Version 0.9.3 (RGer), 2005-07-19
- fixed a bug in the message parser. In June, the RFC 3164 timestamp
  was not correctly parsed (yes, only in June and some other months,
  see the code comment to learn why...)
- added the ability to specify the destination port when forwarding
  syslog messages (both for TCP and UDP)
- added an very experimental TCP sender (activated by
  @@machine:port in config). This is not yet for production use. If
  the receiver is not alive, rsyslogd will wait quite some time until
  the connection request times out, which most probably leads to
  loss of incoming messages.

---------------------------------------------------------------------------
Version 0.9.2 (RGer), around 2005-07-06
- I intended to change the maxsupported message size to 32k to
  support IHE - but given the memory inefficiency in the usual use
  cases, I have not done this. I have, however, included very
  specific instructions on how to do this in the source code. I have
  also done some testing with 32k messages, so you can change the
  max size without taking too much risk.
- added a syslog/tcp receiver; we now can receive messages via
  plain tcp, but we can still send only via UDP. The syslog/tcp
  receiver is the primary enhancement of this release.
- slightly changed some error messages that contained a spurios \n at
  the end of the line (which gives empty lines in your log...)

---------------------------------------------------------------------------
Version 0.9.1 (RGer)
- fixed code so that it compiles without errors under FreeBSD
- removed now unused function "allocate_log()" from syslogd.c
- changed the make file so that it contains more defines for
  different environments (in the long term, we need a better
  system for disabling/enabling features...)
- changed some printf's printing off_t types to %lld and
  explicit (long long) casts. I tried to figure out the exact type,
  but did not succeed in this. In the worst case, ultra-large peta-
  byte files will now display funny informational messages on rollover,
  something I think we can live with for the neersion 3.11.2 (rgerhards), 2008-02-??
---------------------------------------------------------------------------
Version 3.11.1 (rgerhards), 2008-02-12
- SNMP trap sender added thanks to Andre Lorbach (omsnmp)
- added input-plugin interface specification in form of a (copy) template
  input module
- applied documentation fix by Michael Biebl -- many thanks!
- bugfix: immark did not have MARK flags set...
- added x-info field to rsyslogd startup/shutdown message. Hopefully
  points users to right location for further info (many don't even know
  they run rsyslog ;))
- bugfix: trailing ":" of tag was lost while parsing legacy syslog messages
  without timestamp - thanks to Anders Blomdell for providing a patch!
- fixed a bug in stringbuf.c related to STRINGBUF_TRIM_ALLOCSIZE, which
  wasn't supposed to be used with rsyslog. Put a warning message up that
  tells this feature is not tested and probably not worth the effort.
  Thanks to Anders Blomdell fro bringing this to our attention
- somewhat improved performance of string buffers
- fixed bug that caused invalid treatment of tabs (HT) in rsyslog.conf
- bugfix: setting for $EscapeCopntrolCharactersOnReceive was not 
  properly initialized
- clarified usage of space-cc property replacer option
- improved abort diagnostic handler
- some initial effort for malloc/free runtime debugging support
- bugfix: using dynafile actions caused rsyslogd abort
- fixed minor man errors thanks to Michael Biebl
---------------------------------------------------------------------------
Version 3.11.0 (rgerhards), 2008-01-31
- implemented queued actions
- implemented simple rate limiting for actions
- implemented deliberate discarding of lower priority messages over higher
  priority ones when a queue runs out of space
- implemented disk quotas for disk queues
- implemented the $ActionResumeRetryCount config directive
- added $ActionQueueFilename config directive
- added $ActionQueueSize config directive
- added $ActionQueueHighWaterMark config directive
- added $ActionQueueLowWaterMark config directive
- added $ActionQueueDiscardMark config directive
- added $ActionQueueDiscardSeverity config directive
- added $ActionQueueCheckpointInterval config directive
- added $ActionQueueType config directive
- added $ActionQueueWorkerThreads config directive
- added $ActionQueueTimeoutshutdown config directive
- added $ActionQueueTimeoutActionCompletion config directive
- added $ActionQueueTimeoutenQueue config directive
- added $ActionQueueTimeoutworkerThreadShutdown config directive
- added $ActionQueueWorkerThreadMinimumMessages config directive
- added $ActionQueueMaxFileSize config directive
- added $ActionQueueSaveonShutdown config directive
- addded $ActionQueueDequeueSlowdown config directive
- addded $MainMsgQueueDequeueSlowdown config directive
- bugfix: added forgotten docs to package
- improved debugging support
- fixed a bug that caused $MainMsgQueueCheckpointInterval to work incorrectly
- when a long-running action needs to be cancelled on shutdown, the message
  that was processed by it is now preserved. This finishes support for
  guaranteed delivery of messages (if the output supports it, of course)
- fixed bug in output module interface, see
  http://sourceforge.net/tracker/index.php?func=detail&aid=1881008&group_id=123448&atid=696552
- changed the ommysql output plugin so that the (lengthy) connection
  initialization now takes place in message processing. This works much
  better with the new queued action mode (fast startup)
- fixed a bug that caused a potential hang in file and fwd output module
  varmojfekoj provided the patch - many thanks!
- bugfixed stream class offset handling on 32bit platforms
---------------------------------------------------------------------------
Version 3.10.3 (rgerhards), 2008-01-28
- fixed a bug with standard template definitions (not a big deal) - thanks
  to varmojfekoj for spotting it
- run-time instrumentation added
- implemented disk-assisted queue mode, which enables on-demand disk
  spooling if the queue's in-memory queue is exhausted
- implemented a dynamic worker thread pool for processing incoming
  messages; workers are started and shut down as need arises
- implemented a run-time instrumentation debug package
- implemented the $MainMsgQueueSaveOnShutdown config directive
- implemented the $MainMsgQueueWorkerThreadMinimumMessages config directive
- implemented the $MainMsgQueueTimeoutWorkerThreadShutdown config directive
---------------------------------------------------------------------------
Version 3.10.2 (rgerhards), 2008-01-14
- added the ability to keep stop rsyslogd without the need to drain
  the main message queue. In disk queue mode, rsyslog continues to
  run from the point where it stopped. In case of a system failure, it
  continues to process messages from the last checkpoint.
- fixed a bug that caused a segfault on startup when no $WorkDir directive
  was specified in rsyslog.conf
- provided more fine-grain control over shutdown timeouts and added a
  way to specify the enqueue timeout when the main message queue is full
- implemented $MainMsgQueueCheckpointInterval config directive
- implemented $MainMsgQueueTimeoutActionCompletion config directive
- implemented $MainMsgQueueTimeoutEnqueue config directive
- implemented $MainMsgQueueTimeoutShutdown config directive
---------------------------------------------------------------------------
Version 3.10.1 (rgerhards), 2008-01-10
- implemented the "disk" queue mode. However, it currently is of very
  limited use, because it does not support persistence over rsyslogd
  runs. So when rsyslogd is stopped, the queue is drained just as with
  the in-memory queue modes. Persistent queues will be a feature of
  the next release.
- performance-optimized string class, should bring an overall improvement
- fixed a memory leak in imudp -- thanks to varmojfekoj for the patch
- fixed a race condition that could lead to a rsyslogd hang when during
  HUP or termination
- done some doc updates
- added $WorkDirectory config directive
- added $MainMsgQueueFileName config directive
- added $MainMsgQueueMaxFileSize config directive
---------------------------------------------------------------------------
Version 3.10.0 (rgerhards), 2008-01-07
- implemented input module interface and initial input modules
- enhanced threading for input modules (each on its own thread now)
- ability to bind UDP listeners to specific local interfaces/ports and
  ability to run multiple of them concurrently
- added ability to specify listen IP address for UDP syslog server
- license changed to GPLv3
- mark messages are now provided by loadble module immark
- rklogd is no longer provided. Its functionality has now been taken over
  by imklog, a loadable input module. This offers a much better integration
  into rsyslogd and makes sure that the kernel logger process is brought
  up and down at the appropriate times
- enhanced $IncludeConfig directive to support wildcard characters
  (thanks to Michael Biebl)
- all inputs are now implemented as loadable plugins
- enhanced threading model: each input module now runs on its own thread
- enhanced message queue which now supports different queueing methods
  (among others, this can be used for performance fine-tuning)
- added a large number of new configuration directives for the new
  input modules
- enhanced multi-threading utilizing a worker thread pool for the
  main message queue
- compilation without pthreads is no longer supported
- much cleaner code due to new objects and removal of single-threading
  mode
---------------------------------------------------------------------------
Version 2.0.1 STABLE (rgerhards), 2008-01-24
- fixed a bug in integer conversion - but this function was never called,
  so it is not really a useful bug fix ;)
- fixed a bug with standard template definitions (not a big deal) - thanks
  to varmojfekoj for spotting it
- fixed a bug that caused a potential hang in file and fwd output module
  varmojfekoj provided the patch - many thanks!
---------------------------------------------------------------------------
Version 2.0.0 STABLE (rgerhards), 2008-01-02
- re-release of 1.21.2 as STABLE with no modifications except some
  doc updates
---------------------------------------------------------------------------
Version 1.21.2 (rgerhards), 2007-12-28
- created a gss-api output module. This keeps GSS-API code and
  TCP/UDP code separated. It is also important for forward-
  compatibility with v3. Please note that this change breaks compatibility
  with config files created for 1.21.0 and 1.21.1 - this was considered
  acceptable.
- fixed an error in forwarding retry code (could lead to message corruption
  but surfaced very seldom)
- increased portability for older platforms (AI_NUMERICSERV moved)
- removed socket leak in omfwd.c
- cross-platform patch for GSS-API compile problem on some platforms
  thanks to darix for the patch!
---------------------------------------------------------------------------
Version 1.21.1 (rgerhards), 2007-12-23
- small doc fix for $IncludeConfig
- fixed a bug in llDestroy()
- bugfix: fixing memory leak when message queue is full and during
  parsing. Thanks to varmojfekoj for the patch.
- bugfix: when compiled without network support, unix sockets were
  not properply closed
- bugfix: memory leak in cfsysline.c/doGetWord() fixed
---------------------------------------------------------------------------
Version 1.21.0 (rgerhards), 2007-12-19
- GSS-API support for syslog/TCP connections was added. Thanks to
  varmojfekoj for providing the patch with this functionality
- code cleanup
- enhanced $IncludeConfig directive to support wildcard filenames
- changed some multithreading synchronization
---------------------------------------------------------------------------
Version 1.20.1 (rgerhards), 2007-12-12
- corrected a debug setting that survived release. Caused TCP connections
  to be retried unnecessarily often.
- When a hostname ACL was provided and DNS resolution for that name failed,
  ACL processing was stopped at that point. Thanks to mildew for the patch.
  Fedora Bugzilla: http://bugzilla.redhat.com/show_bug.cgi?id=395911
- fixed a potential race condition, see link for details:
  http://rgerhards.blogspot.com/2007/12/rsyslog-race-condition.html
  Note that the probability of problems from this bug was very remote
- fixed a memory leak that happend when PostgreSQL date formats were
  used
---------------------------------------------------------------------------
Version 1.20.0 (rgerhards), 2007-12-07
- an output module for postgres databases has been added. Thanks to
  sur5r for contributing this code
- unloading dynamic modules has been cleaned up, we now have a
  real implementation and not just a dummy "good enough for the time
  being".
- enhanced platform independence - thanks to Bartosz Kuzma and Michael
  Biebl for their very useful contributions
- some general code cleanup (including warnings on 64 platforms, only)
---------------------------------------------------------------------------
Version 1.19.12 (rgerhards), 2007-12-03
- cleaned up the build system (thanks to Michael Biebl for the patch)
- fixed a bug where ommysql was still not compiled with -pthread option
---------------------------------------------------------------------------
Version 1.19.11 (rgerhards), 2007-11-29
- applied -pthread option to build when building for multi-threading mode
  hopefully solves an issue with segfaulting
---------------------------------------------------------------------------
Version 1.19.10 (rgerhards), 2007-10-19
- introdcued the new ":modulename:" syntax for calling module actions
  in selector lines; modified ommysql to support it. This is primarily
  an aid for further modules and a prequisite to actually allow third
  party modules to be created.
- minor fix in slackware startup script, "-r 0" is now "-r0"
- updated rsyslogd doc set man page; now in html format
- undid creation of a separate thread for the main loop -- this did not
  turn out to be needed or useful, so reduce complexity once again.
- added doc fixes provided by Michael Biebl - thanks
---------------------------------------------------------------------------
Version 1.19.9 (rgerhards), 2007-10-12
- now packaging system which again contains all components in a single
  tarball
- modularized main() a bit more, resulting in less complex code
- experimentally added an additional thread - will see if that affects
  the segfault bug we experience on some platforms. Note that this change
  is scheduled to be removed again later.
---------------------------------------------------------------------------
Version 1.19.8 (rgerhards), 2007-09-27
- improved repeated message processing
- applied patch provided by varmojfekoj to support building ommysql
  in its own way (now also resides in a plugin subdirectory);
  ommysql is now a separate package
- fixed a bug in cvthname() that lead to message loss if part
  of the source hostname would have been dropped
- created some support for distributing ommysql together with the
  main rsyslog package. I need to re-think it in the future, but
  for the time being the current mode is best. I now simply include
  one additional tarball for ommysql inside the main distribution.
  I look forward to user feedback on how this should be done best. In the
  long term, a separate project should be spawend for ommysql, but I'd
  like to do that only after the plugin interface is fully stable (what
  it is not yet).
---------------------------------------------------------------------------
Version 1.19.7 (rgerhards), 2007-09-25
- added code to handle situations where senders send us messages ending with
  a NUL character. It is now simply removed. This also caused trailing LF
  reduction to fail, when it was followed by such a NUL. This is now also
  handled.
- replaced some non-thread-safe function calls by their thread-safe
  counterparts
- fixed a minor memory leak that occured when the %APPNAME% property was
  used (I think nobody used that in practice)
- fixed a bug that caused signal handlers in cvthname() not to be restored when
  a malicious pointer record was detected and processing of the message been
  stopped for that reason (this should be really rare and can not be related
  to the segfault bug we are hunting).
- fixed a bug in cvthname that lead to passing a wrong parameter - in
  practice, this had no impact.
- general code cleanup (e.g. compiler warnings, comments)
---------------------------------------------------------------------------
Version 1.19.6 (rgerhards), 2007-09-11
- applied patch by varmojfekoj to change signal handling to the new
  sigaction API set (replacing the depreciated signal() calls and its
  friends.
- fixed a bug that in --enable-debug mode caused an assertion when the
  discard action was used
- cleaned up compiler warnings
- applied patch by varmojfekoj to FIX a bug that could cause 
  segfaults if empty properties were processed using modifying
  options (e.g. space-cc, drop-cc)
- fixed man bug: rsyslogd supports -l option
---------------------------------------------------------------------------
Version 1.19.5 (rgerhards), 2007-09-07
- changed part of the CStr interface so that better error tracking
  is provided and the calling sequence is more intuitive (there were
  invalid calls based on a too-weired interface)
- (hopefully) fixed some remaining bugs rooted in wrong use of 
  the CStr class. These could lead to program abort.
- applied patch by varmojfekoj two fix two potential segfault situations
- added $ModDir config directive
- modified $ModLoad so that an absolute path may be specified as
  module name (e.g. /rsyslog/ommysql.so)
---------------------------------------------------------------------------
Version 1.19.4 (rgerhards/varmojfekoj), 2007-09-04
- fixed a number of small memory leaks - thanks varmojfekoj for patching
- fixed an issue with CString class that could lead to rsyslog abort
  in tplToString() - thanks varmojfekoj for patching
- added a man-version of the config file documenation - thanks to Michel
  Samia for providing the man file
- fixed bug: a template like this causes an infinite loop:
  $template opts,"%programname:::a,b%"
  thanks varmojfekoj for the patch
- fixed bug: case changing options crash freeing the string pointer
  because they modify it: $template opts2,"%programname::1:lowercase%"
  thanks varmojfekoj for the patch
---------------------------------------------------------------------------
Version 1.19.3 (mmeckelein/varmojfekoj), 2007-08-31
- small mem leak fixed (after calling parseSelectorAct) - Thx varmojkekoj
- documentation section "Regular File" und "Blocks" updated
- solved an issue with dynamic file generation - Once again many thanks
  to varmojfekoj
- the negative selector for program name filter (Blocks) does not work as
  expected - Thanks varmojfekoj for patching
- added forwarding information to sysklogd (requires special template)
  to config doc
---------------------------------------------------------------------------
Version 1.19.2 (mmeckelein/varmojfekoj), 2007-08-28
- a specifically formed message caused a segfault - Many thanks varmojfekoj
  for providing a patch
- a typo and a weird condition are fixed in msg.c - Thanks again
  varmojfekoj 
- on file creation the file was always owned by root:root. This is fixed
  now - Thanks ypsa for solving this issue
---------------------------------------------------------------------------
Version 1.19.1 (mmeckelein), 2007-08-22
- a bug that caused a high load when a TCP/UDP connection was closed is 
  fixed now - Thanks mildew for solving this issue
- fixed a bug which caused a segfault on reinit - Thx varmojfekoj for the
  patch
- changed the hardcoded module path "/lib/rsyslog" to $(pkglibdir) in order
  to avoid trouble e.g. on 64 bit platforms (/lib64) - many thanks Peter
  Vrabec and darix, both provided a patch for solving this issue
- enhanced the unloading of modules - thanks again varmojfekoj
- applied a patch from varmojfekoj which fixes various little things in
  MySQL output module
---------------------------------------------------------------------------
Version 1.19.0 (varmojfekoj/rgerhards), 2007-08-16
- integrated patch from varmojfekoj to make the mysql module a loadable one
  many thanks for the patch, MUCH appreciated
---------------------------------------------------------------------------
Version 1.18.2 (rgerhards), 2007-08-13
- fixed a bug in outchannel code that caused templates to be incorrectly
  parsed
- fixed a bug in ommysql that caused a wrong ";template" missing message
- added some code for unloading modules; not yet fully complete (and we do
  not yet have loadable modules, so this is no problem)
- removed debian subdirectory by request of a debian packager (this is a special
  subdir for debian and there is also no point in maintaining it when there
  is a debian package available - so I gladly did this) in some cases
- improved overall doc quality (some pages were quite old) and linked to
  more of the online resources.
- improved /contrib/delete_mysql script by adding a host option and some
  other minor modifications
---------------------------------------------------------------------------
Version 1.18.1 (rgerhards), 2007-08-08
- applied a patch from varmojfekoj which solved a potential segfault
  of rsyslogd on HUP
- applied patch from Michel Samia to fix compilation when the pthreads
  feature is disabled
- some code cleanup (moved action object to its own file set)
- add config directive $MainMsgQueueSize, which now allows to configure the
  queue size dynamically
- all compile-time settings are now shown in rsyslogd -v, not just the
  active ones
- enhanced performance a little bit more
- added config file directive $ActionResumeInterval
- fixed a bug that prevented compilation under debian sid
- added a contrib directory for user-contributed useful things
---------------------------------------------------------------------------
Version 1.18.0 (rgerhards), 2007-08-03
- rsyslog now supports fallback actions when an action did not work. This
  is a great feature e.g. for backup database servers or backup syslog
  servers
- modified rklogd to only change the console log level if -c is specified
- added feature to use multiple actions inside a single selector
- implemented $ActionExecOnlyWhenPreviousIsSuspended config directive
- error messages during startup are now spit out to the configured log
  destinations
---------------------------------------------------------------------------
Version 1.17.6 (rgerhards), 2007-08-01
- continued to work on output module modularization - basic stage of
  this work is now FINISHED
- fixed bug in OMSRcreate() - always returned SR_RET_OK
- fixed a bug that caused ommysql to always complain about missing
  templates
- fixed a mem leak in OMSRdestruct - freeing the object itself was
  forgotten - thanks to varmojfekoj for the patch
- fixed a memory leak in syslogd/init() that happend when the config
  file could not be read - thanks to varmojfekoj for the patch
- fixed insufficient memory allocation in addAction() and its helpers.
  The initial fix and idea was developed by mildew, I fine-tuned
  it a bit. Thanks a lot for the fix, I'd probably had pulled out my
  hair to find the bug...
- added output of config file line number when a parsing error occured
- fixed bug in objomsr.c that caused program to abort in debug mode with
  an invalid assertion (in some cases)
- fixed a typo that caused the default template for MySQL to be wrong.
  thanks to mildew for catching this.
- added configuration file command $DebugPrintModuleList and
  $DebugPrintCfSysLineHandlerList
- fixed an invalid value for the MARK timer - unfortunately, there was
  a testing aid left in place. This resulted in quite frequent MARK messages
- added $IncludeConfig config directive
- applied a patch from mildew to prevent rsyslogd from freezing under heavy
  load. This could happen when the queue was full. Now, we drop messages
  but rsyslogd remains active.
---------------------------------------------------------------------------
Version 1.17.5 (rgerhards), 2007-07-30
- continued to work on output module modularization
- fixed a missing file bug - thanks to Andrea Montanari for reporting
  this problem
- fixed a problem with shutting down the worker thread and freeing the
  selector_t list - this caused messages to be lost, because the
  message queue was not properly drained before the selectors got
  destroyed.
---------------------------------------------------------------------------
Version 1.17.4 (rgerhards), 2007-07-27
- continued to work on output module modularization
- fixed a situation where rsyslogd could create zombie processes
  thanks to mildew for the patch
- applied patch from Michel Samia to fix compilation when NOT
  compiled for pthreads
---------------------------------------------------------------------------
Version 1.17.3 (rgerhards), 2007-07-25
- continued working on output module modularization
- fixed a bug that caused rsyslogd to segfault on exit (and
  probably also on HUP), when there was an unsent message in a selector
  that required forwarding and the dns lookup failed for that selector
  (yes, it was pretty unlikely to happen;))
  thanks to varmojfekoj <varmojfekoj@gmail.com> for the patch
- fixed a memory leak in config file parsing and die()
  thanks to varmojfekoj <varmojfekoj@gmail.com> for the patch
- rsyslogd now checks on startup if it is capable to performa any work
  at all. If it cant, it complains and terminates
  thanks to Michel Samia for providing the patch!
- fixed a small memory leak when HUPing syslogd. The allowed sender
  list now gets freed. thanks to mildew for the patch.
- changed the way error messages in early startup are logged. They
  now do no longer use the syslogd code directly but are rather
  send to stderr.
---------------------------------------------------------------------------
Version 1.17.2 (rgerhards), 2007-07-23
- made the port part of the -r option optional. Needed for backward
  compatibility with sysklogd
- replaced system() calls with something more reasonable. Please note that
  this might break compatibility with some existing configuration files.
  We accept this in favour of the gained security.
- removed a memory leak that could occur if timegenerated was used in
  RFC 3164 format in templates
- did some preparation in msg.c for advanced multithreading - placed the
  hooks, but not yet any active code
- worked further on modularization
- added $ModLoad MySQL (dummy) config directive
- added DropTrailingLFOnReception config directive
---------------------------------------------------------------------------
Version 1.17.1 (rgerhards), 2007-07-20
- fixed a bug that caused make install to install rsyslogd and rklogd under
  the wrong names
- fixed bug that caused $AllowedSenders to handle IPv6 scopes incorrectly;
  also fixed but that could grabble $AllowedSender wildcards. Thanks to
  mildew@gmail.com for the patch
- minor code cleanup - thanks to Peter Vrabec for the patch
- fixed minimal memory leak on HUP (caused by templates)
  thanks to varmojfekoj <varmojfekoj@gmail.com> for the patch
- fixed another memory leak on HUPing and on exiting rsyslogd
  again thanks to varmojfekoj <varmojfekoj@gmail.com> for the patch
- code cleanup (removed compiler warnings)
- fixed portability bug in configure.ac - thanks to Bartosz Kuźma for patch
- moved msg object into its own file set
- added the capability to continue trying to write log files when the
  file system is full. Functionality based on patch by Martin Schulze
  to sysklogd package.
---------------------------------------------------------------------------
Version 1.17.0 (RGer), 2007-07-17
- added $RepeatedLineReduction config parameter
- added $EscapeControlCharactersOnReceive config parameter
- added $ControlCharacterEscapePrefix config parameter
- added $DirCreateMode config parameter
- added $CreateDirs config parameter
- added $DebugPrintTemplateList config parameter
- added $ResetConfigVariables config parameter
- added $FileOwner config parameter
- added $FileGroup config parameter
- added $DirOwner config parameter
- added $DirGroup config parameter
- added $FailOnChownFailure config parameter
- added regular expression support to the filter engine
  thanks to Michel Samia for providing the patch!
- enhanced $AllowedSender functionality. Credits to mildew@gmail.com for
  the patch doing that
  - added IPv6 support
  - allowed DNS hostnames
  - allowed DNS wildcard names
- added new option $DropMsgsWithMaliciousDnsPTRRecords
- added autoconf so that rfc3195d, rsyslogd and klogd are stored to /sbin
- added capability to auto-create directories with dynaFiles
---------------------------------------------------------------------------
Version 1.16.0 (RGer/Peter Vrabec), 2007-07-13 - The Friday, 13th Release ;)
- build system switched to autotools
- removed SYSV preprocessor macro use, replaced with autotools equivalents
- fixed a bug that caused rsyslogd to segfault when TCP listening was
  disabled and it terminated
- added new properties "syslogfacility-text" and "syslogseverity-text"
  thanks to varmojfekoj <varmojfekoj@gmail.com> for the patch
- added the -x option to disable hostname dns reslution
  thanks to varmojfekoj <varmojfekoj@gmail.com> for the patch
- begun to better modularize syslogd.c - this is an ongoing project; moved
  type definitions to a separate file
- removed some now-unused fields from struct filed
- move file size limit fields in struct field to the "right spot" (the file
  writing part of the union - f_un.f_file)
- subdirectories linux and solaris are no longer part of the distribution
  package. This is not because we cease support for them, but there are no
  longer any files in them after the move to autotools
---------------------------------------------------------------------------
Version 1.15.1 (RGer), 2007-07-10
- fixed a bug that caused a dynaFile selector to stall when there was
  an open error with one file 
- improved template processing for dynaFiles; templates are now only
  looked up during initialization - speeds up processing
- optimized memory layout in struct filed when compiled with MySQL
  support
- fixed a bug that caused compilation without SYSLOG_INET to fail
- re-enabled the "last message repeated n times" feature. This
  feature was not taken care of while rsyslogd evolved from sysklogd
  and it was more or less defunct. Now it is fully functional again.
- added system properties: $NOW, $YEAR, $MONTH, $DAY, $HOUR, $MINUTE
- fixed a bug in iovAsString() that caused a memory leak under stress
  conditions (most probably memory shortage). This was unlikely to
  ever happen, but it doesn't hurt doing it right
- cosmetic: defined type "uchar", change all unsigned chars to uchar
---------------------------------------------------------------------------
Version 1.15.0 (RGer), 2007-07-05
- added ability to dynamically generate file names based on templates
  and thus properties. This was a much-requested feature. It makes
  life easy when it e.g. comes to splitting files based on the sender
  address.
- added $umask and $FileCreateMode config file directives
- applied a patch from Bartosz Kuzma to compile cleanly under NetBSD
- checks for extra (unexpected) characters in system config file lines
  have been added
- added IPv6 documentation - was accidently missing from CVS
- begun to change char to unsigned char
---------------------------------------------------------------------------
Version 1.14.2 (RGer), 2007-07-03
** this release fixes all known nits with IPv6 **
- restored capability to do /etc/service lookup for "syslog"
  service when -r 0 was given
- documented IPv6 handling of syslog messages
- integrate patch from Bartosz Kuźma to make rsyslog compile under
  Solaris again (the patch replaced a strndup() call, which is not
  available under Solaris
- improved debug logging when waiting on select
- updated rsyslogd man page with new options (-46A)
---------------------------------------------------------------------------
Version 1.14.1 (RGer/Peter Vrabec), 2007-06-29
- added Peter Vrabec's patch for IPv6 TCP
- prefixed all messages send to stderr in rsyslogd with "rsyslogd: "
---------------------------------------------------------------------------
Version 1.14.0 (RGer/Peter Vrabec), 2007-06-28
- Peter Vrabec provided IPv6 for rsyslog, so we are now IPv6 enabled
  IPv6 Support is currently for UDP only, TCP is to come soon.
  AllowedSender configuration does not yet work for IPv6.
- fixed code in iovCreate() that broke C's strict aliasing rules 
- fixed some char/unsigned char differences that forced the compiler
  to spit out warning messages
- updated the Red Hat init script to fix a known issue (thanks to
  Peter Vrabec)
---------------------------------------------------------------------------
Version 1.13.5 (RGer), 2007-06-22
- made the TCP session limit configurable via command line switch
  now -t <port>,<max sessions>
- added man page for rklogd(8) (basically a copy from klogd, but now
  there is one...)
- fixed a bug that caused internal messages (e.g. rsyslogd startup) to
  appear without a tag.
- removed a minor memory leak that occurred when TAG processing requalified
  a HOSTNAME to be a TAG (and a TAG already was set).
- removed potential small memory leaks in MsgSet***() functions. There
  would be a leak if a property was re-set, something that happened
  extremely seldom.
---------------------------------------------------------------------------
Version 1.13.4 (RGer), 2007-06-18
- added a new property "PRI-text", which holds the PRI field in
  textual form (e.g. "syslog.info")
- added alias "syslogseverity" for "syslogpriority", which is a
  misleading property name that needs to stay for historical
  reasons (and backward-compatility)
- added doc on how to record PRI value in log file
- enhanced signal handling in klogd, including removal of an unsafe
  call to the logging system during signal handling
---------------------------------------------------------------------------
Version 1.13.3 (RGer), 2007-06-15
- create a version of syslog.c from scratch. This is now
  - highly optimized for rsyslog
  - removes an incompatible license problem as the original
    version had a BSD license with advertising clause
  - fixed in the regard that rklogd will continue to work when
    rsysogd has been restarted (the original version, as well
    as sysklogd, will remain silent then)
  - solved an issue with an extra NUL char at message end that the
    original version had
- applied some changes to klogd to care for the new interface
- fixed a bug in syslogd.c which prevented compiling under debian
---------------------------------------------------------------------------
Version 1.13.2 (RGer), 2007-06-13
- lib order in makefile patched to facilitate static linking - thanks
  to Bennett Todd for providing the patch
- Integrated a patch from Peter Vrabec (pvrabec@redheat.com):
  - added klogd under the name of rklogd (remove dependency on
    original sysklogd package
  - createDB.sql now in UTF
  - added additional config files for use on Red Hat
---------------------------------------------------------------------------
Version 1.13.1 (RGer), 2007-02-05
- changed the listen backlog limit to a more reasonable value based on
  the maximum number of TCP connections configurd (10% + 5) - thanks to Guy
  Standen for the hint (actually, the limit was 5 and that was a 
  left-over from early testing).
- fixed a bug in makefile which caused DB-support to be disabled when
  NETZIP support was enabled
- added the -e option to allow transmission of every message to remote
  hosts (effectively turns off duplicate message suppression)
- (somewhat) improved memory consumption when compiled with MySQL support
- looks like we fixed an incompatibility with MySQL 5.x and above software
  At least in one case, the remote server name was destroyed, leading to 
  a connection failure. The new, improved code does not have this issue and
  so we see this as solved (the new code is generally somewhat better, so
  there is a good chance we fixed this incompatibility).
---------------------------------------------------------------------------
Version 1.13.0 (RGer), 2006-12-19
- added '$' as ToPos proptery replacer specifier - means "up to the
  end of the string"
- property replacer option "escape-cc", "drop-cc" and "space-cc"  added
- changed the handling of \0 characters inside syslog messages. We now
  consistently escape them to "#000". This is somewhat recommended in
  the draft-ietf-syslog-protocol-19 draft. While the real recomendation
  is to not escape any characters at all, we can not do this without
  considerable modification of the code. So we escape it to "#000", which
  is consistent with a sample found in the Internet-draft.
- removed message glue logic (see printchopped() comment for details)
  Also caused removal of parts table and thus some improvements in
  memory usage.
- changed the default MAXLINE to 2048 to take care of recent syslog
  standardization efforts (can easily be changed in syslogd.c)
- added support for byte-counted TCP syslog messages (much like
  syslog-transport-tls-05 Internet Draft). This was necessary to
  support compression over TCP.
- added support for receiving compressed syslog messages
- added support for sending compressed syslog messages
- fixed a bug where the last message in a syslog/tcp stream was
  lost if it was not properly terminated by a LF character
---------------------------------------------------------------------------
Version 1.12.3 (RGer), 2006-10-04
- implemented some changes to support Solaris (but support is not
  yet complete)
- commented out (via #if 0) some methods that are currently not being use
  but should be kept for further us
- added (interim) -u 1 option to turn off hostname and tag parsing
- done some modifications to better support Fedora
- made the field delimiter inside property replace configurable via
  template
- fixed a bug in property replacer: if fields were used, the delimitor
  became part of the field. Up until now, this was barely noticable as 
  the delimiter as TAB only and thus invisible to a human. With other
  delimiters available now, it quickly showed up. This bug fix might cause
  some grief to existing installations if they used the extra TAB for
  whatever reasons - sorry folks... Anyhow, a solution is easy: just add
  a TAB character contstant into your template. Thus, there has no attempt
  been made to do this in a backwards-compatible way.
---------------------------------------------------------------------------
Version 1.12.2 (RGer), 2006-02-15
- fixed a bug in the RFC 3339 date formatter. An extra space was added
  after the actual timestamp
- added support for providing high-precision RFC3339 timestamps for
  (rsyslogd-)internally-generated messages
- very (!) experimental support for syslog-protocol internet draft
  added (the draft is experimental, the code is solid ;))
- added support for field-extracting in the property replacer
- enhanced the legacy-syslog parser so that it can interpret messages
  that do not contain a TIMESTAMP
- fixed a bug that caused the default socket (usually /dev/log) to be
  opened even when -o command line option was given
- fixed a bug in the Debian sample startup script - it caused rsyslogd
  to listen to remote requests, which it shouldn't by default
---------------------------------------------------------------------------
Version 1.12.1 (RGer), 2005-11-23
- made multithreading work with BSD. Some signal-handling needed to be
  restructured. Also, there might be a slight delay of up to 10 seconds
  when huping and terminating rsyslogd under BSD
- fixed a bug where a NULL-pointer was passed to printf() in logmsg().
- fixed a bug during "make install" where rc3195d was not installed
  Thanks to Bennett Todd for spotting this.
- fixed a bug where rsyslogd dumped core when no TAG was found in the
  received message
- enhanced message parser so that it can deal with missing hostnames
  in many cases (may not be totally fail-safe)
- fixed a bug where internally-generated messages did not have the correct
  TAG
---------------------------------------------------------------------------
Version 1.12.0 (RGer), 2005-10-26
- moved to a multi-threaded design. single-threading is still optionally
  available. Multi-threading is experimental!
- fixed a potential race condition. In the original code, marking was done
  by an alarm handler, which could lead to all sorts of bad things. This
  has been changed now. See comments in syslogd.c/domark() for details.
- improved debug output for property-based filters
- not a code change, but: I have checked all exit()s to make sure that
  none occurs once rsyslogd has started up. Even in unusual conditions
  (like low-memory conditions) rsyslogd somehow remains active. Of course,
  it might loose a message or two, but at least it does not abort and it
  can also recover when the condition no longer persists.
- fixed a bug that could cause loss of the last message received
  immediately before rsyslogd was terminated.
- added comments on thread-safety of global variables in syslogd.c
- fixed a small bug: spurios printf() when TCP syslog was used
- fixed a bug that causes rsyslogd to dump core on termination when one
  of the selector lines did not receive a message during the run (very
  unlikely)
- fixed an one-too-low memory allocation in the TCP sender. Could result
  in rsyslogd dumping core.
- fixed a bug with regular expression support (thanks to Andres Riancho)
- a little bit of code restructuring (especially main(), which was
  horribly large)
---------------------------------------------------------------------------
Version 1.11.1 (RGer), 2005-10-19
- support for BSD-style program name and host blocks
- added a new property "programname" that can be used in templates
- added ability to specify listen port for rfc3195d
- fixed a bug that rendered the "startswith" comparison operation
  unusable.
- changed more functions to "static" storage class to help compiler
  optimize (should have been static in the first place...)
- fixed a potential memory leak in the string buffer class destructor.
  As the destructur was previously never called, the leak did not actually
  appear.
- some internal restructuring in anticipation/preparation of minimal
  multi-threading support
- rsyslogd still shares some code with the sysklogd project. Some patches
  for this shared code have been brought over from the sysklogd CVS.
---------------------------------------------------------------------------
Version 1.11.0 (RGer), 2005-10-12
- support for receiving messages via RFC 3195; added rfc3195d for that
  purpose
- added an additional guard to prevent rsyslogd from aborting when the
  2gb file size limit is hit. While a user can configure rsyslogd to
  handle such situations, it would abort if that was not done AND large
  file support was not enabled (ok, this is hopefully an unlikely scenario)
- fixed a bug that caused additional Unix domain sockets to be incorrectly
  processed - could lead to message loss in extreme cases
---------------------------------------------------------------------------
Version 1.10.2 (RGer), 2005-09-27
- added comparison operations in property-based filters:
  * isequal
  * startswith
- added ability to negate all property-based filter comparison operations
  by adding a !-sign right in front of the operation name
- added the ability to specify remote senders for UDP and TCP
  received messages. Allows to block all but well-known hosts
- changed the $-config line directives to be case-INsensitive
- new command line option -w added: "do not display warnings if messages
  from disallowed senders are received"
- fixed a bug that caused rsyslogd to dump core when the compare value
  was not quoted in property-based filters
- fixed a bug in the new CStr compare function which lead to invalid
  results (fortunately, this function was not yet used widely)
- added better support for "debugging" rsyslog.conf property filters
  (only if -d switch is given)
- changed some function definitions to static, which eventually enables
  some compiler optimizations
- fixed a bug in MySQL code; when a SQL error occured, rsyslogd could
  run in a tight loop. This was due to invalid sequence of error reporting
  and is now fixed.
---------------------------------------------------------------------------
Version 1.10.1 (RGer), 2005-09-23
- added the ability to execute a shell script as an action.
  Thanks to Bjoern Kalkbrenner for providing the code!
- fixed a bug in the MySQL code; due to the bug the automatic one-time
  retry after an error did not happen - this lead to error message in
  cases where none should be seen (e.g. after a MySQL restart)
- fixed a security issue with SQL-escaping in conjunction with
  non-(SQL-)standard MySQL features.
---------------------------------------------------------------------------
Version 1.10.0 (RGer), 2005-09-20
  REMINDER: 1.10 is the first unstable version if the 1.x series!
- added the capability to filter on any property in selector lines
  (not just facility and priority)
- changed stringbuf into a new counted string class
- added support for a "discard" action. If a selector line with
  discard (~ character) is found, no selector lines *after* that
  line will be processed.
- thanks to Andres Riancho, regular expression support has been
  added to the template engine
- added the FROMHOST property in the template processor, which could
  previously not be obtained. Thanks to Cristian Testa for pointing
  this out and even providing a fix.
- added display of compile-time options to -v output
- performance improvement for production build - made some checks
  to happen only during debug mode
- fixed a problem with compiling on SUSE and - while doing so - removed
  the socket call to set SO_BSDCOMPAT in cases where it is obsolete.
---------------------------------------------------------------------------
Version 1.0.4 (RGer), 2006-02-01
- a small but important fix: the tcp receiver had two forgotten printf's
  in it that caused a lot of unnecessary output to stdout. This was
  important enough to justify a new release
---------------------------------------------------------------------------
Version 1.0.3 (RGer), 2005-11-14
- added an additional guard to prevent rsyslogd from aborting when the
  2gb file size limit is hit. While a user can configure rsyslogd to
  handle such situations, it would abort if that was not done AND large
  file support was not enabled (ok, this is hopefully an unlikely scenario)
- fixed a bug that caused additional Unix domain sockets to be incorrectly
  processed - could lead to message loss in extreme cases
- applied some patches available from the sysklogd project to code
  shared from there
- fixed a bug that causes rsyslogd to dump core on termination when one
  of the selector lines did not receive a message during the run (very
  unlikely)
- fixed an one-too-low memory allocation in the TCP sender. Could result
  in rsyslogd dumping core.
- fixed a bug in the TCP sender that caused the retry logic to fail
  after an error or receiver overrun
- fixed a bug in init() that could lead to dumping core
- fixed a bug that could lead to dumping core when no HOSTNAME or no TAG
  was present in the syslog message
---------------------------------------------------------------------------
Version 1.0.2 (RGer), 2005-10-05
- fixed an issue with MySQL error reporting. When an error occured,
  the MySQL driver went into an endless loop (at least in most cases).
---------------------------------------------------------------------------
Version 1.0.1 (RGer), 2005-09-23
- fixed a security issue with SQL-escaping in conjunction with
  non-(SQL-)standard MySQL features.
---------------------------------------------------------------------------
Version 1.0.0 (RGer), 2005-09-12
- changed install doc to cover daily cron scripts - a trouble source
- added rc script for slackware (provided by Chris Elvidge - thanks!) 
- fixed a really minor bug in usage() - the -r option was still
  reported as without the port parameter
---------------------------------------------------------------------------
Version 0.9.8 (RGer), 2005-09-05
- made startup and shutdown message more consistent and included the
  pid, so that they can be easier correlated. Used syslog-protocol
  structured data format for this purpose.
- improved config info in startup message, now tells not only
  if it is listening remote on udp, but also for tcp. Also includes
  the port numbers. The previous startup message was misleading, because
  it did not say "remote reception" if rsyslogd was only listening via
  tcp (but not via udp).
- added a "how can you help" document to the doc set
---------------------------------------------------------------------------
Version 0.9.7 (RGer), 2005-08-15
- some of the previous doc files (like INSTALL) did not properly
  reflect the changes to the build process and the new doc. Fixed
  that.
- changed syslogd.c so that when compiled without database support,
  an error message is displayed when a database action is detected
  in the config file (previously this was used as an user rule ;))
- fixed a bug in the os-specific Makefiles which caused MySQL
  support to not be compiled, even if selected
---------------------------------------------------------------------------
Version 0.9.6 (RGer), 2005-08-09
- greatly enhanced documentation. Now available in html format in
  the "doc" folder and FreeBSD. Finally includes an install howto.
- improved MySQL error messages a little - they now show up as log
  messages, too (formerly only in debug mode)
- added the ability to specify the listen port for udp syslog.
  WARNING: This introduces an incompatibility. Formerly, udp
  syslog was enabled by the -r command line option. Now, it is
  "-r [port]", which is consistent with the tcp listener. However,
  just -r will now return an error message.
- added sample startup scripts for Debian and FreeBSD
- added support for easy feature selection in the makefile. Un-
  fortunately, this also means I needed to spilt the make file
  for different OS and distros. There are some really bad syntax
  differences between FreeBSD and Linux make.
---------------------------------------------------------------------------
Version 0.9.5 (RGer), 2005-08-01
- the "semicolon bug" was actually not (fully) solved in 0.9.4. One
  part of the bug was solved, but another still existed. This one
  is fixed now, too.
- the "semicolon bug" actually turned out to be a more generic bug.
  It appeared whenever an invalid template name was given. With some
  selector actions, rsyslogd dumped core, with other it "just" had
  a small ressource leak with others all worked well. These anomalies
  are now fixed. Note that they only appeared during system initaliziation
  once the system was running, nothing bad happened.
- improved error reporting for template errors on startup. They are now
  shown on the console and the start-up tty. Formerly, they were only
  visible in debug mode.
- support for multiple instances of rsyslogd on a single machine added
- added new option "-o" --> omit local unix domain socket. This option
  enables rsyslogd NOT to listen to the local socket. This is most
  helpful when multiple instances of rsyslogd (or rsyslogd and another
  syslogd) shall run on a single system.
- added new option "-i <pidfile>" which allows to specify the pidfile.
  This is needed when multiple instances of rsyslogd are to be run.
- the new project home page is now online at www.rsyslog.com
---------------------------------------------------------------------------
Version 0.9.4 (RGer), 2005-07-25
- finally added the TCP sender. It now supports non-blocking mode, no
  longer disabling message reception during connect. As it is now, it
  is usable in production. The code could be more sophisticated, but
  I've kept it short in anticipation of the move to liblogging, which
  will lead to the removal of the code just written ;)
- the "exiting on signal..." message still had the "syslogd" name in 
  it. Changed this to "rsyslogd", as we do not have a large user base
  yet, this should pose no problem.
- fixed "the semiconlon" bug. rsyslogd dumped core if a write-db action
  was specified but no semicolon was given after the password (an empty
  template was ok, but the semicolon needed to be present).
- changed a default for traditional output format. During testing, it
  was seen that the timestamp written to file in default format was
  the time of message reception, not the time specified in the TIMESTAMP
  field of the message itself. Traditionally, the message TIMESTAMP is
  used and this has been changed now.
---------------------------------------------------------------------------
Version 0.9.3 (RGer), 2005-07-19
- fixed a bug in the message parser. In June, the RFC 3164 timestamp
  was not correctly parsed (yes, only in June and some other months,
  see the code comment to learn why...)
- added the ability to specify the destination port when forwarding
  syslog messages (both for TCP and UDP)
- added an very experimental TCP sender (activated by
  @@machine:port in config). This is not yet for production use. If
  the receiver is not alive, rsyslogd will wait quite some time until
  the connection request times out, which most probably leads to
  loss of incoming messages.

---------------------------------------------------------------------------
Version 0.9.2 (RGer), around 2005-07-06
- I intended to change the maxsupported message size to 32k to
  support IHE - but given the memory inefficiency in the usual use
  cases, I have not done this. I have, however, included very
  specific instructions on how to do this in the source code. I have
  also done some testing with 32k messages, so you can change the
  max size without taking too much risk.
- added a syslog/tcp receiver; we now can receive messages via
  plain tcp, but we can still send only via UDP. The syslog/tcp
  receiver is the primary enhancement of this release.
- slightly changed some error messages that contained a spurios \n at
  the end of the line (which gives empty lines in your log...)

---------------------------------------------------------------------------
Version 0.9.1 (RGer)
- fixed code so that it compiles without errors under FreeBSD
- removed now unused function "allocate_log()" from syslogd.c
- changed the make file so that it contains more defines for
  different environments (in the long term, we need a better
  system for disabling/enabling features...)
- changed some printf's printing off_t types to %lld and
  explicit (long long) casts. I tried to figure out the exact type,
  but did not succeed in this. In the worst case, ultra-large peta-
  byte files will now display funny informational messages on rollover,
  something I think we can live with for the next 10 years or so...

---------------------------------------------------------------------------
Version 0.9.0 (RGer)
- changed the filed structure to be a linked list. Previously, it
  was a table - well, for non-SYSV it was defined as linked list,
  but from what I see that code did no longer work after my
  modifications. I am now using a linked list in general because
  that is needed for other upcoming modifications.
- fixed a bug that caused rsyslogd not to listen to anything if
  the configuration file could not be read
- pervious versions disabled network logging (send/receive) if
  syslog/udp port was not in /etc/services. Now defaulting to
  port 514 in this case.
- internal error messages are now supported up to 256 bytes
- error message seen during config file read are now also displayed
  to the attached tty and not only the console
- changed some error messages during init to be sent to the console
  and/or emergency log. Previously, they were only seen if the
  -d (debug) option was present on the command line.
- fixed the "2gb file issue on 32bit systems". If a file grew to
  more than 2gb, the syslogd was aborted with "file size exceeded". 
  Now, defines have been added according to
  http://www.daimi.au.dk/~kasperd/comp.os.linux.development.faq.html#LARGEFILE
  Testing revealed that they work ;)
  HOWEVER, if your file system, glibc, kernel, whatever does not
  support files larger 2gb, you need to set a file size limit with
  the new output channel mechanism.
- updated man pages to reflect the changes

---------------------------------------------------------------------------
Version 0.8.4

- improved -d debug output (removed developer-only content)
- now compiles under FreeBSD and NetBSD (only quick testing done on NetBSD)
---------------------------------------------------------------------------
Version 0.8.3

- security model in "make install" changed
- minor doc updates
---------------------------------------------------------------------------
Version 0.8.2

- added man page for rsyslog.conf and rsyslogd
- gave up on the concept of rsyslog being a "drop in" replacement
  for syslogd. Now, the user installs rsyslogd and also needs to
  adjust his system settings to this specifically. This also lead
  to these changes:
  * changed Makefile so that install now installs rsyslogd instead
    of dealing with syslogd
  * changed the default config file name to rsyslog.conf
---------------------------------------------------------------------------
Version 0.8.1

- fixed a nasty memory leak (probably not the last one with this release)
- some enhancements to Makefile as suggested by Bennett Todd
- syslogd-internal messages (like restart) were missing the hostname
  this has been corrected
---------------------------------------------------------------------------
Version 0.8.0

Initial testing release. Based on the sysklogd package. Thanks to the
sysklogd maintainers for all their good work!
---------------------------------------------------------------------------

----------------------------------------------------------------------
The following comments were left in the syslogd source. While they provide
not too much detail, the help to date when Rainer started work on the
project (which was 2003, now even surprising for Rainer himself ;)).
 * \author Rainer Gerhards <rgerhards@adiscon.com>
 * \date 2003-10-17
 *       Some initial modifications on the sysklogd package to support
 *       liblogging. These have actually not yet been merged to the
 *       source you see currently (but they hopefully will)
 *
 * \date 2004-10-28
 *       Restarted the modifications of sysklogd. This time, we
 *       focus on a simpler approach first. The initial goal is to
 *       provide MySQL database support (so that syslogd can log
 *       to the database).
----------------------------------------------------------------------
The following comments are from the stock syslogd.c source. They provide
some insight into what happened to the source before we forked
rsyslogd. However, much of the code already has been replaced and more
is to be replaced. So over time, these comments become less valuable.
I have moved them out of the syslogd.c file to shrink it, especially
as a lot of them do no longer apply. For historical reasons and
understanding of how the daemon evolved, they are probably still
helpful.
 * Author: Eric Allman
 * extensive changes by Ralph Campbell
 * more extensive changes by Eric Allman (again)
 *
 * Steve Lord:	Fix UNIX domain socket code, added linux kernel logging
 *		change defines to
 *		SYSLOG_INET	- listen on a UDP socket
 *		SYSLOG_UNIXAF	- listen on unix domain socket
 *		SYSLOG_KERNEL	- listen to linux kernel
 *
 * Mon Feb 22 09:55:42 CST 1993:  Dr. Wettstein
 * 	Additional modifications to the source.  Changed priority scheme
 *	to increase the level of configurability.  In its stock configuration
 *	syslogd no longer logs all messages of a certain priority and above
 *	to a log file.  The * wildcard is supported to specify all priorities.
 *	Note that this is a departure from the BSD standard.
 *
 *	Syslogd will now listen to both the inetd and the unixd socket.  The
 *	strategy is to allow all local programs to direct their output to
 *	syslogd through the unixd socket while the program listens to the
 *	inetd socket to get messages forwarded from other hosts.
 *
 * Fri Mar 12 16:55:33 CST 1993:  Dr. Wettstein
 *	Thanks to Stephen Tweedie (dcs.ed.ac.uk!sct) for helpful bug-fixes
 *	and an enlightened commentary on the prioritization problem.
 *
 *	Changed the priority scheme so that the default behavior mimics the
 *	standard BSD.  In this scenario all messages of a specified priority
 *	and above are logged.
 *
 *	Add the ability to specify a wildcard (=) as the first character
 *	of the priority name.  Doing this specifies that ONLY messages with
 *	this level of priority are to be logged.  For example:
 *
 *		*.=debug			/usr/adm/debug
 *
 *	Would log only messages with a priority of debug to the /usr/adm/debug
 *	file.
 *
 *	Providing an * as the priority specifies that all messages are to be
 *	logged.  Note that this case is degenerate with specifying a priority
 *	level of debug.  The wildcard * was retained because I believe that
 *	this is more intuitive.
 *
 * Thu Jun 24 11:34:13 CDT 1993:  Dr. Wettstein
 *	Modified sources to incorporate changes in libc4.4.  Messages from
 *	syslog are now null-terminated, syslogd code now parses messages
 *	based on this termination scheme.  Linux as of libc4.4 supports the
 *	fsync system call.  Modified code to fsync after all writes to
 *	log files.
 *
 * Sat Dec 11 11:59:43 CST 1993:  Dr. Wettstein
 *	Extensive changes to the source code to allow compilation with no
 *	complaints with -Wall.
 *
 *	Reorganized the facility and priority name arrays so that they
 *	compatible with the syslog.h source found in /usr/include/syslog.h.
 *	NOTE that this should really be changed.  The reason I do not
 *	allow the use of the values defined in syslog.h is on account of
 *	the extensions made to allow the wildcard character in the
 *	priority field.  To fix this properly one should malloc an array,
 *	copy the contents of the array defined by syslog.h and then
 *	make whatever modifications that are desired.  Next round.
 *
 * Thu Jan  6 12:07:36 CST 1994:  Dr. Wettstein
 *	Added support for proper decomposition and re-assembly of
 *	fragment messages on UNIX domain sockets.  Lack of this capability
 *	was causing 'partial' messages to be output.  Since facility and
 *	priority information is encoded as a leader on the messages this
 *	was causing lines to be placed in erroneous files.
 *
 *	Also added a patch from Shane Alderton (shane@ion.apana.org.au) to
 *	correct a problem with syslogd dumping core when an attempt was made
 *	to write log messages to a logged-on user.  Thank you.
 *
 *	Many thanks to Juha Virtanen (jiivee@hut.fi) for a series of
 *	interchanges which lead to the fixing of problems with messages set
 *	to priorities of none and emerg.  Also thanks to Juha for a patch
 *	to exclude users with a class of LOGIN from receiving messages.
 *
 *	Shane Alderton provided an additional patch to fix zombies which
 *	were conceived when messages were written to multiple users.
 *
 * Mon Feb  6 09:57:10 CST 1995:  Dr. Wettstein
 *	Patch to properly reset the single priority message flag.  Thanks
 *	to Christopher Gori for spotting this bug and forwarding a patch.
 *
 * Wed Feb 22 15:38:31 CST 1995:  Dr. Wettstein
 *	Added version information to startup messages.
 *
 *	Added defines so that paths to important files are taken from
 *	the definitions in paths.h.  Hopefully this will insure that
 *	everything follows the FSSTND standards.  Thanks to Chris Metcalf
 *	for a set of patches to provide this functionality.  Also thanks
 *	Elias Levy for prompting me to get these into the sources.
 *
 * Wed Jul 26 18:57:23 MET DST 1995:  Martin Schulze
 *	Linux' gethostname only returns the hostname and not the fqdn as
 *	expected in the code. But if you call hostname with an fqdn then
 *	gethostname will return an fqdn, so we have to mention that. This
 *	has been changed.
 *
 *	The 'LocalDomain' and the hostname of a remote machine is
 *	converted to lower case, because the original caused some
 *	inconsistency, because the (at least my) nameserver did respond an
 *	fqdn containing of upper- _and_ lowercase letters while
 *	'LocalDomain' consisted only of lowercase letters and that didn't
 *	match.
 *
 * Sat Aug  5 18:59:15 MET DST 1995:  Martin Schulze
 *	Now no messages that were received from any remote host are sent
 *	out to another. At my domain this missing feature caused ugly
 *	syslog-loops, sometimes.
 *
 *	Remember that no message is sent out. I can't figure out any
 *	scenario where it might be useful to change this behavior and to
 *	send out messages to other hosts than the one from which we
 *	received the message, but I might be shortsighted. :-/
 *
 * Thu Aug 10 19:01:08 MET DST 1995:  Martin Schulze
 *	Added my pidfile.[ch] to it to perform a better handling with
 *	pidfiles. Now both, syslogd and klogd, can only be started
 *	once. They check the pidfile.
 *
 * Sun Aug 13 19:01:41 MET DST 1995:  Martin Schulze
 *	Add an addition to syslog.conf's interpretation. If a priority
 *	begins with an exclamation mark ('!') the normal interpretation
 *	of the priority is inverted: ".!*" is the same as ".none", ".!=info"
 *	don't logs the info priority, ".!crit" won't log any message with
 *	the priority crit or higher. For example:
 *
 *		mail.*;mail.!=info		/usr/adm/mail
 *
 *	Would log all messages of the facility mail except those with
 *	the priority info to /usr/adm/mail. This makes the syslogd
 *	much more flexible.
 *
 *	Defined TABLE_ALLPRI=255 and changed some occurrences.
 *
 * Sat Aug 19 21:40:13 MET DST 1995:  Martin Schulze
 *	Making the table of facilities and priorities while in debug
 *	mode more readable.
 *
 *	If debugging is turned on, printing the whole table of
 *	facilities and priorities every hexadecimal or 'X' entry is
 *	now 2 characters wide.
 *
 *	The number of the entry is prepended to each line of
 *	facilities and priorities, and F_UNUSED lines are not shown
 *	anymore.
 *
 *	Corrected some #ifdef SYSV's.
 *
 * Mon Aug 21 22:10:35 MET DST 1995:  Martin Schulze
 *	Corrected a strange behavior during parsing of configuration
 *	file. The original BSD syslogd doesn't understand spaces as
 *	separators between specifier and action. This syslogd now
 *	understands them. The old behavior caused some confusion over
 *	the Linux community.
 *
 * Thu Oct 19 00:02:07 MET 1995:  Martin Schulze
 *	The default behavior has changed for security reasons. The
 *	syslogd will not receive any remote message unless you turn
 *	reception on with the "-r" option.
 *
 *	Not defining SYSLOG_INET will result in not doing any network
 *	activity, i.e. not sending or receiving messages.  I changed
 *	this because the old idea is implemented with the "-r" option
 *	and the old thing didn't work anyway.
 *
 * Thu Oct 26 13:14:06 MET 1995:  Martin Schulze
 *	Added another logfile type F_FORW_UNKN.  The problem I ran into
 *	was a name server that runs on my machine and a forwarder of
 *	kern.crit to another host.  The hosts address can only be
 *	fetched using the nameserver.  But named is started after
 *	syslogd, so syslogd complained.
 *
 *	This logfile type will retry to get the address of the
 *	hostname ten times and then complain.  This should be enough to
 *	get the named up and running during boot sequence.
 *
 * Fri Oct 27 14:08:15 1995:  Dr. Wettstein
 *	Changed static array of logfiles to a dynamic array. This
 *	can grow during process.
 *
 * Fri Nov 10 23:08:18 1995:  Martin Schulze
 *	Inserted a new tabular sys_h_errlist that contains plain text
 *	for error codes that are returned from the net subsystem and
 *	stored in h_errno. I have also changed some wrong lookups to
 *	sys_errlist.
 *
 * Wed Nov 22 22:32:55 1995:  Martin Schulze
 *	Added the fabulous strip-domain feature that allows us to
 *	strip off (several) domain names from the fqdn and only log
 *	the simple hostname. This is useful if you're in a LAN that
 *	has a central log server and also different domains.
 *
 *	I have also also added the -l switch do define hosts as
 *	local. These will get logged with their simple hostname, too.
 *
 * Thu Nov 23 19:02:56 MET DST 1995:  Martin Schulze
 *	Added the possibility to omit fsyncing of logfiles after every
 *	write. This will give some performance back if you have
 *	programs that log in a very verbose manner (like innd or
 *	smartlist). Thanks to Stephen R. van den Berg <srb@cuci.nl>
 *	for the idea.
 *
 * Thu Jan 18 11:14:36 CST 1996:  Dr. Wettstein
 *	Added patche from beta-testers to stop compile error.  Also
 *	added removal of pid file as part of termination cleanup.
 *
 * Wed Feb 14 12:42:09 CST 1996:  Dr. Wettstein
 *	Allowed forwarding of messages received from remote hosts to
 *	be controlled by a command-line switch.  Specifying -h allows
 *	forwarding.  The default behavior is to disable forwarding of
 *	messages which were received from a remote host.
 *
 *	Parent process of syslogd does not exit until child process has
 *	finished initialization process.  This allows rc.* startup to
 *	pause until syslogd facility is up and operating.
 *
 *	Re-arranged the select code to move UNIX domain socket accepts
 *	to be processed later.  This was a contributed change which
 *	has been proposed to correct the delays sometimes encountered
 *	when syslogd starts up.
 *
 *	Minor code cleanups.
 *
 * Thu May  2 15:15:33 CDT 1996:  Dr. Wettstein
 *	Fixed bug in init function which resulted in file descripters
 *	being orphaned when syslogd process was re-initialized with SIGHUP
 *	signal.  Thanks to Edvard Tuinder
 *	(Edvard.Tuinder@praseodymium.cistron.nl) for putting me on the
 *	trail of this bug.  I am amazed that we didn't catch this one
 *	before now.
 *
 * Tue May 14 00:03:35 MET DST 1996:  Martin Schulze
 *	Corrected a mistake that causes the syslogd to stop logging at
 *	some virtual consoles under Linux. This was caused by checking
 *	the wrong error code. Thanks to Michael Nonweiler
 *	<mrn20@hermes.cam.ac.uk> for sending me a patch.
 *
 * Mon May 20 13:29:32 MET DST 1996:  Miquel van Smoorenburg <miquels@cistron.nl>
 *	Added continuation line supported and fixed a bug in
 *	the init() code.
 *
 * Tue May 28 00:58:45 MET DST 1996:  Martin Schulze
 *	Corrected behaviour of blocking pipes - i.e. the whole system
 *	hung.  Michael Nonweiler <mrn20@hermes.cam.ac.uk> has sent us
 *	a patch to correct this.  A new logfile type F_PIPE has been
 *	introduced.
 *
 * Mon Feb 3 10:12:15 MET DST 1997:  Martin Schulze
 *	Corrected behaviour of logfiles if the file can't be opened.
 *	There was a bug that causes syslogd to try to log into non
 *	existing files which ate cpu power.
 *
 * Sun Feb 9 03:22:12 MET DST 1997:  Martin Schulze
 *	Modified syslogd.c to not kill itself which confuses bash 2.0.
 *
 * Mon Feb 10 00:09:11 MET DST 1997:  Martin Schulze
 *	Improved debug code to decode the numeric facility/priority
 *	pair into textual information.
 *
 * Tue Jun 10 12:35:10 MET DST 1997:  Martin Schulze
 *	Corrected freeing of logfiles.  Thanks to Jos Vos <jos@xos.nl>
 *	for reporting the bug and sending an idea to fix the problem.
 *
 * Tue Jun 10 12:51:41 MET DST 1997:  Martin Schulze
 *	Removed sleep(10) from parent process.  This has caused a slow
 *	startup in former times - and I don't see any reason for this.
 *
 * Sun Jun 15 16:23:29 MET DST 1997: Michael Alan Dorman
 *	Some more glibc patches made by <mdorman@debian.org>.
 *
 * Thu Jan  1 16:04:52 CET 1998: Martin Schulze <joey@infodrom.north.de
 *	Applied patch from Herbert Thielen <Herbert.Thielen@lpr.e-technik.tu-muenchen.de>.
 *	This included some balance parentheses for emacs and a bug in
 *	the exclamation mark handling.
 *
 *	Fixed small bug which caused syslogd to write messages to the
 *	wrong logfile under some very rare conditions.  Thanks to
 *	Herbert Xu <herbert@gondor.apana.org.au> for fiddling this out.
 *
 * Thu Jan  8 22:46:35 CET 1998: Martin Schulze <joey@infodrom.north.de>
 *	Reworked one line of the above patch as it prevented syslogd
 *	from binding the socket with the result that no messages were
 *	forwarded to other hosts.
 *
 * Sat Jan 10 01:33:06 CET 1998: Martin Schulze <joey@infodrom.north.de>
 *	Fixed small bugs in F_FORW_UNKN meachanism.  Thanks to Torsten
 *	Neumann <torsten@londo.rhein-main.de> for pointing me to it.
 *
 * Mon Jan 12 19:50:58 CET 1998: Martin Schulze <joey@infodrom.north.de>
 *	Modified debug output concerning remote receiption.
 *
 * Mon Feb 23 23:32:35 CET 1998: Topi Miettinen <Topi.Miettinen@ml.tele.fi>
 *	Re-worked handling of Unix and UDP sockets to support closing /
 *	opening of them in order to have it open only if it is needed
 *	either for forwarding to a remote host or by receiption from
 *	the network.
 *
 * Wed Feb 25 10:54:09 CET 1998: Martin Schulze <joey@infodrom.north.de>
 *	Fixed little comparison mistake that prevented the MARK
 *	feature to work properly.
 *
 * Wed Feb 25 13:21:44 CET 1998: Martin Schulze <joey@infodrom.north.de>
 *	Corrected Topi's patch as it prevented forwarding during
 *	startup due to an unknown LogPort.
 *
 * Sat Oct 10 20:01:48 CEST 1998: Martin Schulze <joey@infodrom.north.de>
 *	Added support for TESTING define which will turn syslogd into
 *	stdio-mode used for debugging.
 *
 * Sun Oct 11 20:16:59 CEST 1998: Martin Schulze <joey@infodrom.north.de>
 *	Reworked the initialization/fork code.  Now the parent
 *	process activates a signal handler which the daughter process
 *	will raise if it is initialized.  Only after that one the
 *	parent process may exit.  Otherwise klogd might try to flush
 *	its log cache while syslogd can't receive the messages yet.
 *
 * Mon Oct 12 13:30:35 CEST 1998: Martin Schulze <joey@infodrom.north.de>
 *	Redirected some error output with regard to argument parsing to
 *	stderr.
 *
 * Mon Oct 12 14:02:51 CEST 1998: Martin Schulze <joey@infodrom.north.de>
 *	Applied patch provided vom Topi Miettinen with regard to the
 *	people from OpenBSD.  This provides the additional '-a'
 *	argument used for specifying additional UNIX domain sockets to
 *	listen to.  This is been used with chroot()'ed named's for
 *	example.  See for http://www.psionic.com/papers/dns.html
 *
 * Mon Oct 12 18:29:44 CEST 1998: Martin Schulze <joey@infodrom.north.de>
 *	Added `ftp' facility which was introduced in glibc version 2.
 *	It's #ifdef'ed so won't harm with older libraries.
 *
 * Mon Oct 12 19:59:21 MET DST 1998: Martin Schulze <joey@infodrom.north.de>
 *	Code cleanups with regard to bsd -> posix transition and
 *	stronger security (buffer length checking).  Thanks to Topi
 *	Miettinen <tom@medialab.sonera.net>
 *	. index() --> strchr()
 *	. sprintf() --> snprintf()
 *	. bcopy() --> memcpy()
 *	. bzero() --> memset()
 *	. UNAMESZ --> UT_NAMESIZE
 *	. sys_errlist --> strerror()
 *
 * Mon Oct 12 20:22:59 CEST 1998: Martin Schulze <joey@infodrom.north.de>
 *	Added support for setutent()/getutent()/endutend() instead of
 *	binary reading the UTMP file.  This is the the most portable
 *	way.  This allows /var/run/utmp format to change, even to a
 *	real database or utmp daemon. Also if utmp file locking is
 *	implemented in libc, syslog will use it immediately.  Thanks
 *	to Topi Miettinen <tom@medialab.sonera.net>.
 *
 * Mon Oct 12 20:49:18 MET DST 1998: Martin Schulze <joey@infodrom.north.de>
 *	Avoid logging of SIGCHLD when syslogd is in the process of
 *	exiting and closing its files.  Again thanks to Topi.
 *
 * Mon Oct 12 22:18:34 CEST 1998: Martin Schulze <joey@infodrom.north.de>
 *	Modified printline() to support 8bit characters - such as
 *	russion letters.  Thanks to Vladas Lapinskas <lapinskas@mail.iae.lt>.
 *
 * Sat Nov 14 02:29:37 CET 1998: Martin Schulze <joey@infodrom.north.de>
 *	``-m 0'' now turns of MARK logging entirely.
 *
 * Tue Jan 19 01:04:18 MET 1999: Martin Schulze <joey@infodrom.north.de>
 *	Finally fixed an error with `-a' processing, thanks to Topi
 *	Miettinen <tom@medialab.sonera.net>.
 *
 * Sun May 23 10:08:53 CEST 1999: Martin Schulze <joey@infodrom.north.de>
 *	Removed superflous call to utmpname().  The path to the utmp
 *	file is defined in the used libc and should not be hardcoded
 *	into the syslogd binary referring the system it was compiled on.
 *
 * Sun Sep 17 20:45:33 CEST 2000: Martin Schulze <joey@infodrom.ffis.de>
 *	Fixed some bugs in printline() code that did not escape
 *	control characters '\177' through '\237' and contained a
 *	single-byte buffer overflow.  Thanks to Solar Designer
 *	<solar@false.com>.
 *
 * Sun Sep 17 21:26:16 CEST 2000: Martin Schulze <joey@infodrom.ffis.de>
 *	Don't close open sockets upon reload.  Thanks to Bill
 *	Nottingham.
 *
 * Mon Sep 18 09:10:47 CEST 2000: Martin Schulze <joey@infodrom.ffis.de>
 *	Fixed bug in printchopped() that caused syslogd to emit
 *	kern.emerg messages when splitting long lines.  Thanks to
 *	Daniel Jacobowitz <dan@debian.org> for the fix.
 *
 * Mon Sep 18 15:33:26 CEST 2000: Martin Schulze <joey@infodrom.ffis.de>
 *	Removed unixm/unix domain sockets and switch to Datagram Unix
 *	Sockets.  This should remove one possibility to play DoS with
 *	syslogd.  Thanks to Olaf Kirch <okir@caldera.de> for the patch.
 *
 * Sun Mar 11 20:23:44 CET 2001: Martin Schulze <joey@infodrom.ffis.de>
 *	Don't return a closed fd if `-a' is called with a wrong path.
 *	Thanks to Bill Nottingham <notting@redhat.com> for providing
 *	a patch.<|MERGE_RESOLUTION|>--- conflicted
+++ resolved
@@ -1,5 +1,4 @@
 ---------------------------------------------------------------------------
-<<<<<<< HEAD
 Version 6.4.3  [V6-STABLE] 2012-??-??
 - cleanup: removed remains of -c option (compatibility mode)
   both from code & doc and emitted warning message if still used
@@ -589,12 +588,8 @@
   syslog plain tcp input plugin (NOT supporting TLS!)
   [ported from v4]
 ---------------------------------------------------------------------------
-Version 5.10.1  [V5-STABLE], 2012-0?-??
-- bugfix: imuxsock truncated head of received message
-=======
 Version 5.10.1  [V5-STABLE], 2012-10-17
 - bugfix: imuxsock and imklog truncated head of received message
->>>>>>> 1e4ca690
   This happened only under some circumstances. Thanks to Marius
   Tomaschwesky, Florian Piekert and Milan Bartos for their help in
   solving this issue.
