---------------------------------------------------------------------------
<<<<<<< HEAD
Version 4.7.0  [v4-devel] (rgerhards), 2009-09-??
- new: support for Solaris added (but not yet the Solaris door API)
- added function getenv() to RainerScript
- added new config option $InputUnixListenSocketCreatePath
  to permit the auto-creation of pathes to additional log sockets. This
  turns out to be useful if they reside on temporary file systems and
  rsyslogd starts up before the daemons that create these sockets
  (rsyslogd always creates the socket itself if it does not exist).
- added $LogRSyslogStatusMessages configuration directive
  permitting to turn off rsyslog start/stop/HUP messages. See Debian
  ticket http://bugs.debian.org/cgi-bin/bugreport.cgi?bug=463793
- added new config directive $omfileForceChown to (try to) fix some broken
  system configs.
  See ticket for details: http://bugzilla.adiscon.com/show_bug.cgi?id=150
- added $EscapeControlCharacterTab config directive
  Thanks to Jonathan Bond-Caron for the patch.
- added option to use unlimited-size select() calls
  Thanks to varmjofekoj for the patch
- debugondemand mode caused backgrounding to fail - close to a bug, but I'd
  consider the ability to background in this mode a new feature...
- bugfix (kind of): check if TCP connection is still alive if using TLS
  Thanks to Jonathan Bond-Caron for the patch.
- imported changes from 4.5.7 and below
- bugfix: potential segfault when -p command line option was used
  Thanks for varmojfekoj for pointing me at this bug.
- bugfix: potential segfaults during queue shutdown
  (bugs require certain non-standard settings to appear)
  Thanks to varmojfekoj for the patch [imported from 4.5.8]
---------------------------------------------------------------------------
Version 4.6.3  [v4-stable] (rgerhards), 2010-03-??
=======
Version 4.6.3  [v4-stable] (rgerhards), 2010-04-??
>>>>>>> 4ebd0625
- improvded testbench
  - added test with truly random data received via syslog to test
    robustness
  - added new configure option that permits to disable and enable an
    extended testbench
- bugfix: default for $OMFileFlushOnTXEnd was wrong ("off").
  This, in default mode, caused buffered writing to be used, what
  means that it looked like no output were written or partial
  lines. Thanks to Michael Biebl for pointing out this bug.
- bugfix: testbench failed when not executed in UTC+1 timezone
  accidently, the time zone information was kept inside some
  to-be-checked-for responses
- temporary bugfix replaced by permanent one for
  message-induced off-by-one error (potential segfault) (see 4.6.2)
  The analysis has been completed and a better fix been crafted and 
  integrated.
- bugfix: the T/P/E config size specifiers did not work properly under
  all 32-bit platforms
- bugfix: local unix system log socket was deleted even when it was
  not configured
---------------------------------------------------------------------------
Version 4.6.2  [v4-stable] (rgerhards), 2010-03-26
- new feature: "." action type added to support writing files to relative
  pathes (this is primarily meant as a debug aid)
- added replacements for atomic instructions on systems that do not
  support them. [backport of Stefen Sledz' patch for v5)
- new feature: $OMFileAsyncWriting directive added
  it permits to specifiy if asynchronous writing should be done or not
- bugfix(temporary): message-induced off-by-one error (potential segfault)
  Some types of malformed messages could trigger an off-by-one error
  (for example, \0 or \n as the last character, and generally control
  character escaption is questionable). This is due to not strictly
  following a the \0 or string counted string paradigm (during the last
  optimization on the cstring class). As a temporary fix, we have 
  introduced a proper recalculation of the size. However, a final
  patch is expected in the future. See bug tracker for further details
  and when the final patch will be available:
  http://bugzilla.adiscon.com/show_bug.cgi?id=184
  Note that the current patch is considered sufficient to solve the
  situation, but it requires a bit more runtime than desirable.
- bugfix: potential segfault in dynafile cache
  This bug was triggered by an open failure. The the cache was full and
  a new entry needed to be placed inside it, a victim for eviction was
  selected. That victim was freed, then the open of the new file tried. If
  the open failed, the victim entry was still freed, and the function
  exited. However, on next invocation and cache search, the victim entry
  was used as if it were populated, most probably resulting in a segfault.
- bugfix: race condition during directory creation
  If multiple files try to create a directory at (almost) the same time,
  some of them may fail. This is a data race and also exists with other
  processes that may create the same directory. We do now check for this
  condition and gracefully handle it.
- bugfix: potential re-use of free()ed file stream object in omfile
  when dynaCache is enabled, the cache is full, a new entry needs to
  be allocated, thus the LRU discarded, then a new entry is opend and that
  fails. In that case, it looks like the discarded stream may be reused
  improperly (based on code analysis, test case and confirmation pending)
- added new property replacer option "date-rfc3164-buggyday" primarily
  to ease migration from syslog-ng. See property replacer doc for
  details. [backport from 5.5.3 because urgently needed by some]
- improved testbench
- bugfix: invalid buffer write in (file) stream class
  currently being accessed buffer could be overwritten with new data.
  While this probably did not cause access violations, it could case loss
  and/or duplication of some data (definitely a race with no deterministic
  outcome)
- bugfix: potential hang condition during filestream close
  predicate was not properly checked when waiting for the background file
  writer
- bugfix: improper synchronization when "$OMFileFlushOnTXEnd on" was used
  Internal data structures were not properly protected due to missing
  mutex calls.
- bugfix: potential data loss during file stream shutdown
- bugfix: potential problems during file stream shutdown
  The shutdown/close sequence was not clean, what potentially (but
  unlikely) could lead to some issues. We have not been able to describe
  any fatal cases, but there was some bug potential. Sequence has now
  been straighted out.
- bugfix: potential problem (loop, abort) when file write error occured
  When a write error occured in stream.c, variable iWritten had the error
  code but this was handled as if it were the actual number of bytes
  written. That was used in pointer arithmetic later on, and thus could
  lead to all sorts of problems. However, this could only happen if the
  error was EINTR or the file in question was a tty. All other cases were
  handled properly. Now, iWritten is reset to zero in such cases, resulting
  in proper retries.
- bugfix: $omfileFlushOnTXEnd was turned on when set to off and vice
  versa due to an invalid check
- bugfix: recent patch to fix small memory leak could cause invalid free.
  This could only happen during config file parsing.
- bugfix(minor): handling of extremely large strings in dbgprintf() fixed
  Previously, it could lead to garbagge output and, in extreme cases, also
  to segfaults. Note: this was a problem only when debug output was 
  actually enabled, so it caused no problem in production use.
- bugfix(minor): BSD_SO_COMPAT query function had some global vars not
  properly initialized. However, in practice the loader initializes them 
  with zero, the desired value, so there were no actual issue in almost 
  all cases.
---------------------------------------------------------------------------
Version 4.6.1  [v4-stable] (rgerhards), 2010-03-04
- re-enabled old pipe output (using new module ompipe, built-in) after
  some problems with pipes (and especially in regard to xconsole) were
  discovered. Thanks to Michael Biebl for reporting the issues.
- bugfix: potential problems with large file support could cause segfault
  ... and other weird problems. This seemed to affect 32bit-platforms
  only, but I can not totally outrule there were issues on other
  platforms as well. The previous code could cause system data types
  to be defined inconsistently, and that could lead to various 
  troubles. Special thanks go to the Mandriva team for identifying
  an initial problem, help discussing it and ultimately a fix they
  contributed.
- bugfix: fixed problem that caused compilation on FreeBSD 9.0 to fail.
  bugtracker: http://bugzilla.adiscon.com/show_bug.cgi?id=181
  Thanks to Christiano for reporting.
- bugfix: potential segfault in omfile when a dynafile open failed
  In that case, a partial cache entry was written, and some internal
  pointers (iCurrElt) not correctly updated. In the next iteration, that
  could lead to a segfault, especially if iCurrElt then points to the
  then-partial record. Not very likely, but could happen in practice.
- bugfix (theoretical): potential segfault in omfile under low memory
  condition. This is only a theoretical bug, because it would only 
  happen when strdup() fails to allocate memory - which is highly 
  unlikely and will probably lead to all other sorts of errors.
- bugfix: comment char ('#') in literal terminated script parsing
  and thus could not be used.
  but tracker: http://bugzilla.adiscon.com/show_bug.cgi?id=119
  [merged in from v3.22.2]
---------------------------------------------------------------------------
Version 4.6.0  [v4-stable] (rgerhards), 2010-02-24
***************************************************************************
* This is a new stable v4 version. It contains all fixes and enhancements *
* made during the 4.5.x phase as well as those listed below.              *
* Note: this version is scheduled to conclude the v4 development process. *
*       Do not expect any more new developments in v4. The focus is now   *
*       on v5 (what also means we have a single devel branch again).      *
*       ("development" means new feature development, bug fixes are of    *
*       course provided for v4-stable)                                    *
***************************************************************************
- improved testbench to contain samples for totally malformed messages
  which miss parts of the message content
- bugfix: some malformed messages could lead to a missing LF inside files
  or some other missing parts of the template content.
- bugfix: if a message ended immediately with a hostname, the hostname
  was mistakenly interpreted as TAG, and localhost be used as hostname
- bugfix: message without MSG part could case a segfault
  [backported from v5 commit 98d1ed504ec001728955a5bcd7916f64cd85f39f]
  This actually was a "recent" regression, but I did not realize that it
  was introduced by the performance optimization in v4-devel. Shame on
  me for having two devel versions at the same time...
---------------------------------------------------------------------------
Version 4.5.8  [v4-beta] (rgerhards), 2010-02-10
- enhanced doc for using PostgreSQL
  Thanks to Marc Schiffbauer for the new/updated doc
- bugfix: property replacer returned invalid parameters under some (unusual)
  conditions. In extreme cases, this could lead to garbled logs and/or
  a system failure.
- bugfix: invalid length returned (often) when using regular expressions
  inside the property replacer
- bugfix: submatch regex in property replacer did not honor "return 0 on
  no match" config case
- bugfix: imuxsock incorrectly stated inputname "imudp"
  Thanks to Ryan Lynch for reporting this.
- (slightly) enhanced support for FreeBSD by setting _PATH_MODDIR to
  the correct value on FreeBSD.
  Thanks to Cristiano for the patch.
- bugfix: -d did not enable display of debug messages
  regression from introduction of "debug on demand" mode
  Thanks to Michael Biebl for reporting this bug
- bugfix: blanks inside file names did not terminate file name parsing.
  This could reslult in the whole rest of a line (including comments)
  to be treated as file name in "write to file" actions.
  Thanks to Jack for reporting this issue.
- bugfix: rsyslog hang when writing to a named pipe which nobody was
  reading. Thanks to Michael Biebl for reporting this bug.
- bugfix: memory leak when sending messages in zip-compressed format
  Thanks to Naoya Nakazawa for analyzing this issue and providing a patch.
- bugfix: potential segfaults during queue shutdown
  (bugs require certain non-standard settings to appear)
  Thanks to varmojfekoj for the patch
---------------------------------------------------------------------------
Version 4.5.7  [v4-beta] (rgerhards), 2009-11-18
- added a so-called "On Demand Debug" mode, in which debug output can
  be generated only after the process has started, but not right from
  the beginning. This is assumed to be useful for hard-to-find bugs.
  Also improved the doc on the debug system.
- bugfix (kind of): check if TCP connection is still alive if using TLS
  Thanks to Jonathan Bond-Caron for the patch.
- bugfix: hostname accidently set to IP address for some message sources,
  for example imudp. Thanks to Anton for reporting this bug.
- bugfix [imported from 4.4.3]: $ActionExecOnlyOnceEveryInterval did
  not work.
---------------------------------------------------------------------------
Version 4.5.6  [v4-beta] (rgerhards), 2009-11-05
- bugfix: named pipes did no longer work (they always got an open error)
  this was a regression from the omfile rewrite in 4.5.0
- bugfix(minor): diag function returned wrong queue memeber count
  for the main queue if an active DA queue existed. This had no relevance
  to real deployments (assuming they are not running the debug/diagnostic
  module...), but sometimes caused grief and false alerts in the 
  testbench.
- included some important fixes from v4-stable:
  * bugfix: invalid handling of zero-sized messages
  * bugfix: zero-sized UDP messages are no longer processed
  * bugfix: random data could be appended to message
  * bugfix: reverse lookup reduction logic in imudp do DNS queries too often
- bugfix(testbench): testcase did not properly wait for rsyslod shutdown
  thus some unpredictable behavior and a false negative test result
  could occur. [BACKPORTED from v5]
- bugfix(testbench): sequence check was not always performed correctly,
  that could result in tests reporting success when they actually failed
---------------------------------------------------------------------------
Version 4.5.5  [v4-beta] (rgerhards), 2009-10-21
- added $InputTCPServerNotifyOnConnectionClose config directive
  see doc for details
- bugfix: debug string larger than 1K were improperly displayed. Max size
  is now 32K
- bugfix: invalid storage class selected for some size config parameters.
  This resulted in wrong values. The most prominent victim was the
  directory creation mode, which was set to zero in some cases. For 
  details, see related blog post:
  http://blog.gerhards.net/2009/10/another-note-on-hard-to-find-bugs.html
---------------------------------------------------------------------------
Version 4.5.4  [v4-beta] (rgerhards), 2009-09-29
- bugfix: potential segfault in stream writer on destruction
  Most severely affected omfile. The problem was that some buffers were
  freed before the asynchronous writer thread was shut down. So the
  writer thread accessed invalid data, which may even already be
  overwritten. Symptoms (with omfile) were segfaults, grabled data
  and files with random names placed around the file system (most
  prominently into the root directory). Special thanks to Aaron for
  helping to track this down.
- bugfix: potential race in object loader (obj.c) during use/release
  of object interface
- bugfixes: potential problems in out file zip writer. Problems could
  lead to abort and/or memory leak. The module is now hardened in a very
  conservative way, which is sub-optimal from a performance point of view.
  This should be improved if it has proven reliable in practice.
---------------------------------------------------------------------------
Version 4.5.3  [v4-beta] (rgerhards), 2009-09-17
- bugfix: repeated messages were incorrectly processed
  this could lead to loss of the repeated message content. As a side-
  effect, it could probably also be possible that some segfault occurs
  (quite unlikely). The root cause was that some counters introduced
  during the malloc optimizations were not properly duplicated in
  MsgDup(). Note that repeated message processing is not enabled
  by default.
- bugfix: message sanitation had some issues:
  - control character DEL was not properly escaped
  - NUL and LF characters were not properly stripped if no control
    character replacement was to be done
  - NUL characters in the message body were silently dropped (this was
    a regeression introduced by some of the recent optimizations)
- bugfix: strings improperly reused, resulting in some message properties
  be populated with strings from previous messages. This was caused by
  an improper predicate check. [backported from v5]
- fixed some minor portability issues
- bugfix: reverse lookup reduction logic in imudp do DNS queries too often
  [imported from 4.4.2]
---------------------------------------------------------------------------
Version 4.5.2  [v4-beta] (rgerhards), 2009-08-21
- legacy syslog parser changed so that it now accepts date stamps in
  wrong case. Some devices seem to create them and I do not see any harm
  in supporting that.
- added $InputTCPMaxListeners directive - permits to specify how many 
  TCP servers shall be possible (default is 20).
- bugfix: memory leak with some input modules. Those inputs that
  use parseAndSubmitMsg() leak two small memory blocks with every message.
  Typically, those process only relatively few messages, so the issue 
  does most probably not have any effect in practice.
- bugfix: if tcp listen port could not be created, no error message was
  emitted
- bugfix: potential segfault in output file writer (omfile)
  In async write mode, we use modular arithmetic to index the output
  buffer array. However, the counter variables accidently were signed,
  thus resulting in negative indizes after integer overflow. That in turn
  could lead to segfaults, but was depending on the memory layout of 
  the instance in question (which in turn depended on a number of
  variables, like compile settings but also configuration). The counters
  are now unsigned (as they always should have been) and so the dangling
  mis-indexing does no longer happen. This bug potentially affected all
  installations, even if only some may actually have seen a segfault.
- bugfix: hostnames with dashes in them were incorrectly treated as
  malformed, thus causing them to be treated as TAG (this was a regression
  introduced from the "rfc3164 strict" change in 4.5.0).
---------------------------------------------------------------------------
Version 4.5.1  [DEVEL] (rgerhards), 2009-07-15
- CONFIG CHANGE: $HUPisRestart default is now "off". We are doing this
  to support removal of restart-type HUP in v5.
- bugfix: fromhost-ip was sometimes truncated
- bugfix: potential segfault when zip-compressed syslog records were
  received (double free)
- bugfix: properties inputname, fromhost, fromhost-ip, msg were lost when
  working with disk queues
- performance enhancement: much faster, up to twice as fast (depending
  on configuration)
- bugfix: abort condition when RecvFrom was not set and message reduction
  was on. Happend e.g. with imuxsock.
- added $klogConsoleLogLevel directive which permits to set a new
  console log level while rsyslog is active
- bugfix: message could be truncated after TAG, often when forwarding
  This was a result of an internal processing error if maximum field
  sizes had been specified in the property replacer.
- added ability for the TCP output action to "rebind" its send socket after
  sending n messages (actually, it re-opens the connection, the name is 
  used because this is a concept very similiar to $ActionUDPRebindInterval).
  New config directive $ActionSendTCPRebindInterval added for the purpose.
  By default, rebinding is disabled. This is considered useful for load
  balancers.
- testbench improvements
---------------------------------------------------------------------------
Version 4.5.0  [DEVEL] (rgerhards), 2009-07-02
- activation order of inputs changed, they are now activated only after
  privileges are dropped. Thanks to Michael Terry for the patch.
- greatly improved performance
- greatly reduced memory requirements of msg object
  to around half of the previous demand. This means that more messages can
  be stored in core! Due to fewer cache misses, this also means some
  performance improvement.
- improved config error messages: now contain a copy of the config line
  that (most likely) caused the error
- reduced max value for $DynaFileCacheSize to 1,000 (the former maximum
  of 10,000 really made no sense, even 1,000 is very high, but we like
  to keep the user in control ;)).
- added capability to fsync() queue disk files for enhanced reliability
  (also add's speed, because you do no longer need to run the whole file
  system in sync mode)
- more strict parsing of the hostname in rfc3164 mode, hopefully
  removes false positives (but may cause some trouble with hostname
  parsing). For details, see this bug tracker:
  http://bugzilla.adiscon.com/show_bug.cgi?id=126
- omfile rewrite to natively support zip files (includes large extension
  of the stream class)
- added configuration commands (see doc for explanations)
  * $OMFileZipLevel
  * $OMFileIOBufferSize
  * $OMFileFlushOnTXEnd
  * $MainMsgQueueSyncQueueFiles
  * $ActionQueueSyncQueueFiles
- done some memory accesses explicitely atomic
- bugfix: subtle (and usually irrelevant) issue in timout processing
  timeout could be one second too early if nanoseconds wrapped
- set a more sensible timeout for shutdow, now 1.5 seconds to complete
  processing (this also removes those cases where the shutdown message
  was not written because the termination happened before it)
- internal bugfix: object pointer was only reset to NULL when an object
  was actually destructed. This most likely had no effect to existing code,
  but it may also have caused trouble in remote cases. Similarly, the fix
  may also cause trouble...
- bugfix: missing initialization during timestamp creation
  This could lead to timestamps written in the wrong format, but not to
  an abort
---------------------------------------------------------------------------
Version 4.4.3  [v4-stable] (rgerhards), 2009-10-??
- bugfix: several smaller bugs resolved after flexelint review
  Thanks to varmojfekoj for the patch.
- bugfix: $ActionExecOnlyOnceEveryInterval did not work.
  This was a regression from the time() optimizations done in v4.
  Bug tracker: http://bugzilla.adiscon.com/show_bug.cgi?id=143
  Thanks to Klaus Tachtler for reporting this bug.
- bugfix: potential segfault on queue shutdown
  Thanks to varmojfekoj for the patch.
- bugfix: potential hang condition on queue shutdown
  [imported from v3-stable]
- bugfix: segfault on startup when -q or -Q option was given
  [imported from v3-stable]
---------------------------------------------------------------------------
Version 4.4.2  [v4-stable] (rgerhards), 2009-10-09
- bugfix: invalid handling of zero-sized messages, could lead to mis-
  addressing and potential memory corruption/segfault
- bugfix: zero-sized UDP messages are no longer processed
  until now, they were forwarded to processing, but this makes no sense
  Also, it looks like the system seems to provide a zero return code
  on a UDP recvfrom() from time to time for some internal reasons. These
  "receives" are now silently ignored.
- bugfix: random data could be appended to message, possibly causing
  segfaults
- bugfix: reverse lookup reduction logic in imudp do DNS queries too often
  A comparison was done between the current and the former source address.
  However, this was done on the full sockaddr_storage structure and not
  on the host address only. This has now been changed for IPv4 and IPv6.
  The end result of this bug could be a higher UDP message loss rate than
  necessary (note that UDP message loss can not totally be avoided due
  to the UDP spec)
---------------------------------------------------------------------------
Version 4.4.1  [v4-stable] (rgerhards), 2009-09-02
- features requiring Java are automatically disabled if Java is not
  present (thanks to Michael Biebl for his help!)
- bugfix: invalid double-quoted PRI, among others in outgoing messages
  This causes grief with all receivers.
  Bug tracker: http://bugzilla.adiscon.com/show_bug.cgi?id=147
- bugfix: Java testing tools were required, even if testbench was disabled
  This resulted in build errors if no Java was present on the build system,
  even though none of the selected option actually required Java.
  (I forgot to backport a similar fix to newer releases).
- bugfix (backport): omfwd segfault
  Note that the orginal (higher version) patch states this happens only
  when debugging mode is turned on. That statement is wrong: if debug
  mode is turned off, the message is not being emitted, but the division
  by zero in the actual parameters still happens.
---------------------------------------------------------------------------
Version 4.4.0  [v4-stable] (rgerhards), 2009-08-21
- bugfix: stderr/stdout were not closed to be able to emit error messages,
  but this caused ssh sessions to hang. Now we close them after the 
  initial initialization. See forum thread:
  http://kb.monitorware.com/controlling-terminal-issues-t9875.html
- bugfix: sending syslog messages with zip compression did not work
---------------------------------------------------------------------------
Version 4.3.2  [v4-beta] (rgerhards), 2009-06-24
- removed long-obsoleted property UxTradMsg
- added a generic network stream server (in addition to rather specific
  syslog tcp server)
- added ability for the UDP output action to rebind its send socket after
  sending n messages. New config directive $ActionSendUDPRebindInterval
  added for the purpose. By default, rebinding is disabled. This is 
  considered useful for load balancers.
- bugfix: imdiag/imtcp had a race condition
- improved testbench (now much better code design and reuse)
- added config switch --enable-testbench=no to turn off testbench
---------------------------------------------------------------------------
Version 4.3.1  [DEVEL] (rgerhards), 2009-05-25
- added capability to run multiple tcp listeners (on different ports)
- performance enhancement: imtcp calls parser no longer on input thread
  but rather inside on of the potentially many main msg queue worker
  threads (an enhancement scheduled for all input plugins where this is
  possible)
- added $GenerateConfigGraph configuration command which can be used
  to generate nice-looking (and very informative) rsyslog configuration
  graphs.
- added $ActionName configuration directive (currently only used for
  graph generation, but may find other uses)
- improved doc
  * added (hopefully) easier to grasp queue explanation
- improved testbench
  * added tests for queue disk-only mode (checks disk queue logic)
- bugfix: light and full delay watermarks had invalid values, badly
  affecting performance for delayable inputs
- build system improvements - thanks to Michael Biebl
- added new testing module imdiag, which enables to talk to the 
  rsyslog core at runtime. The current implementation is only a 
  beginning, but can be expanded over time
---------------------------------------------------------------------------
Version 4.3.0  [DEVEL] (rgerhards), 2009-04-17
- new feature: new output plugin omprog, which permits to start program
  and feed it (via its stdin) with syslog messages. If the program
  terminates, it is restarted.
- improved internal handling of RainerScript functions, building the
  necessary plumbing to support more functions with decent runtime
  performance. This is also necessary towards the long-term goal
  of loadable library modules.
- added new RainerScript function "tolower"
- improved testbench
  * added tests for tcp-based reception
  * added tcp-load test (1000 connections, 20,000 messages)
- added $MaxOpenFiles configuration directive
- bugfix: solved potential memory leak in msg processing, could manifest
  itself in imtcp
- bugfix: ompgsql did not detect problems in sql command execution
  this could cause loss of messages. The handling was correct if the
  connection broke, but not if there was a problem with statement
  execution. The most probable case for such a case would be invalid
  sql inside the template, and this is now much easier to diagnose.
---------------------------------------------------------------------------
Version 4.2.0  [v4-stable] (rgerhards), 2009-06-23
- bugfix: light and full delay watermarks had invalid values, badly
  affecting performance for delayable inputs
- imported all patches from 3.22.1 as of today (see below)
- bugfix: compile problems in im3195
---------------------------------------------------------------------------
Version 4.1.7  [BETA] (rgerhards), 2009-04-22
- bugfix: $InputTCPMaxSessions config directive was accepted, but not
  honored. This resulted in a fixed upper limit of 200 connections.
- bugfix: the default for $DirCreateMode was 0644, and as such wrong.
  It has now been changed to 0700. For some background, please see
  http://lists.adiscon.net/pipermail/rsyslog/2009-April/001986.html
- bugfix: ompgsql did not detect problems in sql command execution
  this could cause loss of messages. The handling was correct if the
  connection broke, but not if there was a problem with statement
  execution. The most probable case for such a case would be invalid
  sql inside the template, and this is now much easier to diagnose.
---------------------------------------------------------------------------
Version 4.1.6  [DEVEL] (rgerhards), 2009-04-07
- added new "csv" property replacer options to enable simple creation
  of CSV-formatted outputs (format from RFC4180 is used)
- implemented function support in RainerScript. That means the engine
  parses and compile functions, as well as executes a few build-in
  ones. Dynamic loading and registration of functions is not yet
  supported - but we now have a good foundation to do that later on.
- implemented the strlen() RainerScript function
- added a template output module
- added -T rsyslogd command line option, enables to specify a directory
  where to chroot() into on startup. This is NOT a security feature but
  introduced to support testing. Thus, -T does not make sure chroot()
  is used in a secure way. (may be removed later)
- added omstdout module for testing purposes. Spits out all messages to
  stdout - no config option, no other features
- added a parser testing suite (still needs to be extended, but a good
  start)
- modified $ModLoad statement so that for modules whom's name starts with
  a dot, no path is prepended (this enables relative-pathes and should
  not break any valid current config)
- fixed a bug that caused action retries not to work correctly
  situation was only cleared by a restart
- bugfix: closed dynafile was potentially never written until another
  dynafile name was generated - potential loss of messages
- improved omfile so that it properly suspends itself if there is an
  i/o or file name generation error. This enables it to be used with
  the full high availability features of rsyslog's engine
- bugfix: fixed some segaults on Solaris, where vsprintf() does not
  check for NULL pointers
- improved performance of regexp-based filters
  Thanks to Arnaud Cornet for providing the idea and initial patch.
- added a new way how output plugins may be passed parameters. This is
  more effcient for some outputs. They new can receive fields not only
  as a single string but rather in an array where each string is seperated.
- added (some) developer documentation for output plugin interface
- bugfix: potential abort with DA queue after high watermark is reached
  There exists a race condition that can lead to a segfault. Thanks
  go to vbernetr, who performed the analysis and provided patch, which
  I only tweaked a very little bit.
- bugfix: imtcp did incorrectly parse hostname/tag
  Thanks to Luis Fernando Muñoz Mejías for the patch.
---------------------------------------------------------------------------
Version 4.1.5  [DEVEL] (rgerhards), 2009-03-11
- bugfix: parser did not correctly parse fields in UDP-received messages
- added ERE support in filter conditions
  new comparison operation "ereregex"
- added new config directive $RepeatedMsgContainsOriginalMsg so that the
  "last message repeated n times" messages, if generated, may
  have an alternate format that contains the message that is being repeated
---------------------------------------------------------------------------
Version 4.1.4  [DEVEL] (rgerhards), 2009-01-29
- bugfix: inconsistent use of mutex/atomic operations could cause segfault
  details are too many, for full analysis see blog post at:
  http://blog.gerhards.net/2009/01/rsyslog-data-race-analysis.html
- bugfix: unitialized mutex was used in msg.c:getPRI
  This was subtle, because getPRI is called as part of the debugging code
  (always executed) in syslogd.c:logmsg.
- bufgix: $PreserveFQDN was not properly handled for locally emitted
  messages
---------------------------------------------------------------------------
Version 4.1.3  [DEVEL] (rgerhards), 2008-12-17
- added $InputTCPServerAddtlFrameDelimiter config directive, which
  enables to specify an additional, non-standard message delimiter
  for processing plain tcp syslog. This is primarily a fix for the invalid
  framing used in Juniper's NetScreen products. Credit to forum user
  Arv for suggesting this solution.
- added $InputTCPServerInputName property, which enables a name to be
  specified that will be available during message processing in the
  inputname property. This is considered useful for logic that treats
  messages differently depending on which input received them.
- added $PreserveFQDN config file directive
  Enables to use FQDNs in sender names where the legacy default
  would have stripped the domain part.
  Thanks to BlinkMind, Inc. http://www.blinkmind.com for sponsoring this
  development.
- bugfix: imudp went into an endless loop under some circumstances
  (but could also leave it under some other circumstances...)
  Thanks to David Lang and speedfox for reporting this issue.
---------------------------------------------------------------------------
Version 4.1.2  [DEVEL] (rgerhards), 2008-12-04
- bugfix: code did not compile without zlib
- security bugfix: $AllowedSender was not honored, all senders were
  permitted instead (see http://www.rsyslog.com/Article322.phtml)
- security fix: imudp emitted a message when a non-permitted sender
  tried to send a message to it. This behaviour is operator-configurable.
  If enabled, a message was emitted each time. That way an attacker could
  effectively fill the disk via this facility. The message is now
  emitted only once in a minute (this currently is a hard-coded limit,
  if someone comes up with a good reason to make it configurable, we
  will probably do that).
- doc bugfix: typo in v3 compatibility document directive syntax
  thanks to Andrej for reporting
- imported other changes from 3.21.8 and 3.20.1 (see there)
---------------------------------------------------------------------------
Version 4.1.1  [DEVEL] (rgerhards), 2008-11-26
- added $PrivDropToGroup, $PrivDropToUser, $PrivDropToGroupID,
  $PrivDropToUserID config directives to enable dropping privileges.
  This is an effort to provide a security enhancement. For the limits of this
  approach, see http://wiki.rsyslog.com/index.php/Security
- re-enabled imklog to compile on FreeBSD (brought in from beta)
---------------------------------------------------------------------------
Version 4.1.0  [DEVEL] (rgerhards), 2008-11-18

********************************* WARNING *********************************
This version has a slightly different on-disk format for message entries.
As a consequence, old queue files being read by this version may have
an invalid output timestamp, which could result to some malfunction inside
the output driver. It is recommended to drain queues with the previous
version before switching to this one.
********************************* WARNING *********************************

- greatly enhanced performance when compared to v3.
- added configuration directive "HUPisRestart" which enables to configure
  HUP to be either a full restart or "just" a leightweight way to
  close open files.
- enhanced legacy syslog parser to detect year if part of the timestamp
  the format is based on what Cisco devices seem to emit.
- added a setting "$OptimizeForUniprocessor" to enable users to turn off
  pthread_yield calls which are counter-productive on multiprocessor 
  machines (but have been shown to be useful on uniprocessors)
- reordered imudp processing. Message parsing is now done as part of main
  message queue worker processing (was part of the input thread)
  This should also improve performance, as potentially more work is
  done in parallel.
- bugfix: compressed syslog messages could be slightly mis-uncompressed
  if the last byte of the compressed record was a NUL
- added $UDPServerTimeRequery option which enables to work with
  less acurate timestamps in favor of performance. This enables querying
  of the time only every n-th time if imudp is running in the tight
  receive loop (aka receiving messsages at a high rate)
- doc bugfix: queue doc had wrong parameter name for setting controlling
  worker thread shutdown period
- restructured rsyslog.conf documentation
- bugfix: memory leak in ompgsql
  Thanks to Ken for providing the patch
---------------------------------------------------------------------------
Version 3.22.2 [v3-stable] (rgerhards), 2009-07-??
- bugfix: comment char ('#') in literal terminated script parsing
  and thus could not be used.
  but tracker: http://bugzilla.adiscon.com/show_bug.cgi?id=119
- enhance: imrelp now also provides remote peer's IP address 
  [if librelp != 1.0.0 is used]
- bugfix: sending syslog messages with zip compression did not work
- bugfix: potential hang condition on queue shutdown
- bugfix: segfault on startup when -q or -Q option was given
  bug tracker: http://bugzilla.adiscon.com/show_bug.cgi?id=157
  Thanks to Jonas Nogueira for reporting this bug.
- clarified use of $ActionsSendStreamDriver[AuthMode/PermittedPeers]
  in doc set (require TLS drivers)
- bugfix: $CreateDirs variable not properly initialized, default thus
  was random (but most often "on")
- bugfix: potential segfault when -p command line option was used
  thanks to varmojfekoj for pointing me at this bug
---------------------------------------------------------------------------
Version 3.22.1 [v3-stable] (rgerhards), 2009-07-02
- bugfix: invalid error message issued if $inlcudeConfig was on an empty
  set of files (e.g. *.conf, where none such files existed)
  thanks to Michael Biebl for reporting this bug
- bugfix: when run in foreground (but not in debug mode), a 
  debug message ("DoDie called") was emitted at shutdown. Removed.
  thanks to Michael Biebl for reporting this bug
- bugfix: some garbagge was emitted to stderr on shutdown. This
  garbage consisted of file names, which were written during 
  startup (key point: not a pointer error)
  thanks to Michael Biebl for reporting this bug
- bugfix: startup and shutdown message were emitted to stdout
  thanks to Michael Biebl for reporting this bug
- bugfix: error messages were not emitted to stderr in forked mode
  (stderr and stdo are now kept open across forks)
- bugfix: internal messages were emitted to whatever file had fd2 when
  rsyslogd ran in forked mode (as usual!)
  Thanks to varmojfekoj for the patch
- small enhancement: config validation run now exits with code 1 if an
  error is detected. This change is considered important but small enough
  to apply it directly to the stable version. [But it is a border case,
  the change requires more code than I had hoped. Thus I have NOT tried
  to actually catch all cases, this is left for the current devel
  releases, if necessary]
- bugfix: light and full delay watermarks had invalid values, badly
  affecting performance for delayable inputs
- bugfix: potential segfault issue when multiple $UDPServerRun directives
  are specified. Thanks to Michael Biebl for helping to debug this one.
- relaxed GnuTLS version requirement to 1.4.0 after confirmation from the
  field that this version is sufficient
- bugfix: parser did not properly handle empty structured data
- bugfix: invalid mutex release in msg.c (detected under thread debugger,
  seems not to have any impact on actual deployments)
---------------------------------------------------------------------------
Version 3.22.0 [v3-stable] (rgerhards), 2009-04-21
This is the first stable release that includes the full functionality
of the 3.21.x version tree.
- bugfix: $InputTCPMaxSessions config directive was accepted, but not
  honored. This resulted in a fixed upper limit of 200 connections.
- bugfix: the default for $DirCreateMode was 0644, and as such wrong.
  It has now been changed to 0700. For some background, please see
  http://lists.adiscon.net/pipermail/rsyslog/2009-April/001986.html
- bugfix: ompgsql did not detect problems in sql command execution
  this could cause loss of messages. The handling was correct if the
  connection broke, but not if there was a problem with statement
  execution. The most probable case for such a case would be invalid
  sql inside the template, and this is now much easier to diagnose.
---------------------------------------------------------------------------
Version 3.21.11 [BETA] (rgerhards), 2009-04-03
- build system improvements contributed by Michael Biebl - thx!
- all patches from 3.20.5 incorporated (see it's ChangeLog entry)
---------------------------------------------------------------------------
Version 3.21.10 [BETA] (rgerhards), 2009-02-02
- bugfix: inconsistent use of mutex/atomic operations could cause segfault
  details are too many, for full analysis see blog post at:
  http://blog.gerhards.net/2009/01/rsyslog-data-race-analysis.html
- the string "Do Die" was accidently emited upon exit in non-debug mode
  This has now been corrected. Thanks to varmojfekoj for the patch.
- some legacy options were not correctly processed.
  Thanks to varmojfekoj for the patch.
- doc bugfix: v3-compatiblity document had typo in config directive
  thanks to Andrej for reporting this
---------------------------------------------------------------------------
Version 3.21.9 [BETA] (rgerhards), 2008-12-04
- re-release of 3.21.8 with an additional fix, that could also lead
  to DoS; 3.21.8 has been removed from the official download archives
- security fix: imudp emitted a message when a non-permitted sender
  tried to send a message to it. This behaviour is operator-configurable.
  If enabled, a message was emitted each time. That way an attacker could
  effectively fill the disk via this facility. The message is now
  emitted only once in a minute (this currently is a hard-coded limit,
  if someone comes up with a good reason to make it configurable, we
  will probably do that).
---------------------------------------------------------------------------
Version 3.21.8  [BETA] (rgerhards), 2008-12-04
- bugfix: imklog did not compile on FreeBSD
- security bugfix: $AllowedSender was not honored, all senders were
  permitted instead (see http://www.rsyslog.com/Article322.phtml)
- merged in all other changes from 3.20.1 (see there)
---------------------------------------------------------------------------
Version 3.21.7  [BETA] (rgerhards), 2008-11-11
- this is the new beta branch, based on the former 3.21.6 devel
- new functionality: ZERO property replacer nomatch option (from v3-stable)
---------------------------------------------------------------------------
Version 3.21.6  [DEVEL] (rgerhards), 2008-10-22
- consolidated time calls during msg object creation, improves performance
  and consistency
- bugfix: solved a segfault condition
- bugfix: subsecond time properties generated by imfile, imklog and
  internal messages could be slightly inconsistent
- bugfix: (potentially big) memory leak on HUP if queues could not be
  drained before timeout - thanks to David Lang for pointing this out
- added capability to support multiple module search pathes. Thank
  to Marius Tomaschewski for providing the patch.
- bugfix: im3195 did no longer compile
- improved "make distcheck" by ensuring everything relevant is recompiled
---------------------------------------------------------------------------
Version 3.21.5  [DEVEL] (rgerhards), 2008-09-30
- performance optimization: unnecessary time() calls during message
  parsing removed - thanks to David Lang for his excellent performance
  analysis
- added new capability to property replacer: multiple immediately
  successive field delimiters are treated as a single one.
  Thanks to Zhuang Yuyao for the patch.
- added message property "inputname", which contains the name of the
  input (module) that generated it. Presence is depending on suport in
  each input module (else it is blank).
- added system property "$myhostname", which contains the name of the
  local host as it knows itself.
- imported a number of fixes and enhancements from the stable and
  devel branches, including a fix to a potential segfault on HUP
  when using UDP listners
- re-enabled gcc builtin atomic operations and added a proper
  ./configure check
- bugfix: potential race condition when adding messages to queue
  There was a wrong order of mutex lock operations. It is hard to
  believe that really caused problems, but in theory it could and with
  threading we often see that theory becomes practice if something is only
  used long enough on a fast enough machine with enough CPUs ;)
- cleaned up internal debug system code and made it behave better
  in regard to multi-threading
---------------------------------------------------------------------------
Version 3.21.4  [DEVEL] (rgerhards), 2008-09-04
- removed compile time fixed message size limit (was 2K), limit can now
  be set via $MaxMessageSize global config directive (finally gotten rid
  of MAXLINE ;))
- enhanced doc for $ActionExecOnlyEveryNthTimeTimeout
- integrated a number of patches from 3.18.4, namely
  - bugfix: order-of magnitude issue with base-10 size definitions
    in config file parser. Could lead to invalid sizes, constraints
    etc for e.g. queue files and any other object whose size was specified
    in base-10 entities. Did not apply to binary entities. Thanks to
    RB for finding this bug and providing a patch.
  - bugfix: action was not called when system time was set backwards
    (until the previous time was reached again). There are still some
    side-effects when time is rolled back (A time rollback is really a bad
    thing to do, ideally the OS should issue pseudo time (like NetWare did)
    when the user tries to roll back time). Thanks to varmojfekoj for this
    patch.
  - doc bugfix: rsyslog.conf man page improved and minor nit fixed
    thanks to Lukas Kuklinek for the patch.
---------------------------------------------------------------------------
Version 3.21.3  [DEVEL] (rgerhards), 2008-08-13
- added ability to specify flow control mode for imuxsock
- added ability to execute actions only after the n-th call of the action
  This also lead to the addition of two new config directives:
  $ActionExecOnlyEveryNthTime and $ActionExecOnlyEveryNthTimeTimeout
  This feature is useful, for example, for alerting: it permits you to
  send an alert only after at least n occurences of a specific message
  have been seen by rsyslogd. This protectes against false positives
  due to waiting for additional confirmation.
- bugfix: IPv6 addresses could not be specified in forwarding actions
  New syntax @[addr]:port introduced to enable that. Root problem was IPv6
  addresses contain colons.
- somewhat enhanced debugging messages
- imported from 3.18.3:
  - enhanced ommysql to support custom port to connect to server
    Port can be set via new $ActionOmmysqlServerPort config directive
    Note: this was a very minor change and thus deemed appropriate to be
    done in the stable release.
  - bugfix: misspelled config directive, previously was
    $MainMsgQueueWorkeTimeoutrThreadShutdown, is now
    $MainMsgQueueWorkerTimeoutThreadShutdown. Note that the misspelled
    directive is not preserved - if the misspelled directive was used
    (which I consider highly unlikely), the config file must be changed.
    Thanks to lperr for reporting the bug.
---------------------------------------------------------------------------
Version 3.21.2  [DEVEL] (rgerhards), 2008-08-04
- added $InputUnixListenSocketHostName config directive, which permits to
  override the hostname being used on a local unix socket. This is useful
  for differentiating "hosts" running in several jails. Feature was
  suggested by David Darville, thanks for the suggestion.
- enhanced ommail to support multiple email recipients. This is done by
  specifying $ActionMailTo multiple times. Note that this introduces a
  small incompatibility to previous config file syntax: the recipient
  list is now reset for each action (we honestly believe that will
  not cause any problem - apologies if it does).
- enhanced troubleshooting documentation
---------------------------------------------------------------------------
Version 3.21.1  [DEVEL] (rgerhards), 2008-07-30
- bugfix: no error was reported if the target of a $IncludeConfig
  could not be accessed.
- added testbed for common config errors
- added doc for -u option to rsyslogd man page
- enhanced config file checking - no active actions are detected
- added -N rsyslogd command line option for a config validation run
  (which does not execute actual syslogd code and does not interfere
  with a running instance)
- somewhat improved emergency configuration. It is now also selected
  if the config contains no active actions
- rsyslogd error messages are now reported to stderr by default. can be
  turned off by the new "$ErrorMessagesToStderr off" directive
 Thanks to HKS for suggesting the new features.
---------------------------------------------------------------------------
Version 3.21.0  [DEVEL] (rgerhards), 2008-07-18
- starts a new devel branch
- added a generic test driver for RainerScript plus some test cases
  to the testbench
- added a small diagnostic tool to obtain result of gethostname() API
- imported all changes from 3.18.1 until today (some quite important,
  see below)
---------------------------------------------------------------------------
Version 3.20.6 [v3-stable] (rgerhards), 2009-04-16
- this is the last v3-stable for the 3.20.x series
- bugfix: $InputTCPMaxSessions config directive was accepted, but not
  honored. This resulted in a fixed upper limit of 200 connections.
- bugfix: the default for $DirCreateMode was 0644, and as such wrong.
  It has now been changed to 0700. For some background, please see
  http://lists.adiscon.net/pipermail/rsyslog/2009-April/001986.html
---------------------------------------------------------------------------
Version 3.20.5 [v3-stable] (rgerhards), 2009-04-02
- bugfix: potential abort with DA queue after high watermark is reached
  There exists a race condition that can lead to a segfault. Thanks
  go to vbernetr, who performed the analysis and provided patch, which
  I only tweaked a very little bit.
- fixed bugs in RainerScript:
  o when converting a number and a string to a common type, both were 
    actually converted to the other variable's type.
  o the value of rsCStrConvertToNumber() was miscalculated.
  Thanks to varmojfekoj for the patch
- fixed a bug in configure.ac which resulted in problems with
  environment detection - thanks to Michael Biebl for the patch
- fixed a potential segfault problem in gssapi code
  thanks to varmojfekoj for the patch
- doc enhance: provide standard template for MySQL module and instructions
  on how to modify schema
---------------------------------------------------------------------------
Version 3.20.4 [v3-stable] (rgerhards), 2009-02-09
- bugfix: inconsistent use of mutex/atomic operations could cause segfault
  details are too many, for full analysis see blog post at:
  http://blog.gerhards.net/2009/01/rsyslog-data-race-analysis.html
- bugfix: invalid ./configure settings for RFC3195
  thanks to Michael Biebl for the patch
- bugfix: invalid mutex access in msg.c
- doc bugfix: dist tarball missed 2 files, had one extra file that no
  longer belongs into it. Thanks to Michael Biebl for pointing this out.
---------------------------------------------------------------------------
Version 3.20.3 [v3-stable] (rgerhards), 2009-01-19
- doc bugfix: v3-compatiblity document had typo in config directive
  thanks to Andrej for reporting this
- fixed a potential segfault condition with $AllowedSender directive
  On HUP, the root pointers were not properly cleaned up. Thanks to
  Michael Biebel, olgoat, and Juha Koho for reporting and analyzing
  the bug.
---------------------------------------------------------------------------
Version 3.20.2 [v3-stable] (rgerhards), 2008-12-04
- re-release of 3.20.1 with an additional fix, that could also lead
  to DoS; 3.20.1 has been removed from the official download archives
- security fix: imudp emitted a message when a non-permitted sender
  tried to send a message to it. This behaviour is operator-configurable.
  If enabled, a message was emitted each time. That way an attacker could
  effectively fill the disk via this facility. The message is now
  emitted only once in a minute (this currently is a hard-coded limit,
  if someone comes up with a good reason to make it configurable, we
  will probably do that).
---------------------------------------------------------------------------
Version 3.20.1 [v3-stable] (rgerhards), 2008-12-04
- security bugfix: $AllowedSender was not honored, all senders were
  permitted instead
- enhance: regex nomatch option "ZERO" has been added
  This allows to return the string 0 if a regular expression is
  not found. This is probably useful for storing numerical values into
  database columns.
- bugfix: memory leak in gtls netstream driver fixed
  memory was lost each time a TLS session was torn down. This could 
  result in a considerable memory leak if it happened quite frequently
  (potential system crash condition)
- doc update: documented how to specify multiple property replacer
  options + link to new online regex generator tool added
- minor bufgfix: very small memory leak in gtls netstream driver
  around a handful of bytes (< 20) for each HUP
- improved debug output for regular expressions inside property replacer
  RE's seem to be a big trouble spot and I would like to have more
  information inside the debug log. So I decided to add some additional
  debug strings permanently.
---------------------------------------------------------------------------
Version 3.20.0 [v3-stable] (rgerhards), 2008-11-05
- this is the inital release of the 3.19.x branch as a stable release
- bugfix: double-free in pctp netstream driver. Thank to varmojfeko
  for the patch
---------------------------------------------------------------------------
Version 3.19.12 [BETA] (rgerhards), 2008-10-16
- bugfix: subseconds where not correctly extracted from a timestamp
  if that timestamp did not contain any subsecond information (the
  resulting string was garbagge but should have been "0", what it
  now is).
- increased maximum size of a configuration statement to 4K (was 1K)
- imported all fixes from the stable branch (quite a lot)
- bugfix: (potentially big) memory leak on HUP if queues could not be
  drained before timeout - thanks to David Lang for pointing this out
---------------------------------------------------------------------------
Version 3.19.11 [BETA] (rgerhards), 2008-08-25
This is a refresh of the beta. No beta-specific fixes have been added.
- included fixes from v3-stable (most importantly 3.18.3)
---------------------------------------------------------------------------
Version 3.19.10 [BETA] (rgerhards), 2008-07-15
- start of a new beta branch based on former 3.19 devel branch
- bugfix: bad memory leak in disk-based queue modes
- bugfix: UDP syslog forwarding did not work on all platforms
  the ai_socktype was incorrectly set to 1. On some platforms, this
  lead to failing name resolution (e.g. FreeBSD 7). Thanks to HKS for
  reporting the bug.
- bugfix: priority was incorrectly calculated on FreeBSD 7,
  because the LOG_MAKEPRI() C macro has a different meaning there (it
  is just a simple addition of faciltity and severity). I have changed
  this to use own, consistent, code for PRI calculation. Thank to HKS
  for reporting this bug.
- bugfix (cosmetical): authorization was not checked when gtls handshake
  completed immediately. While this sounds scary, the situation can not
  happen in practice. We use non-blocking IO only for server-based gtls
  session setup. As TLS requires the exchange of multiple frames before
  the handshake completes, it simply is impossible to do this in one
  step. However, it is useful to have the code path correct even for 
  this case - otherwise, we may run into problems if the code is changed
  some time later (e.g. to use blocking sockets). Thanks to varmojfekoj
  for providing the patch.
- important queue bugfix from 3.18.1 imported (see below)
- cleanup of some debug messages
---------------------------------------------------------------------------
Version 3.19.9 (rgerhards), 2008-07-07
- added tutorial for creating a TLS-secured syslog infrastructure
- rewritten omusrmsg to no longer fork() a new process for sending messages
  this caused some problems with the threading model, e.g. zombies. Also,
  it was far less optimal than it is now.
- bugfix: machine certificate was required for client even in TLS anon mode
  Reference: http://bugzilla.adiscon.com/show_bug.cgi?id=85
  The fix also slightly improves performance by not storing certificates in
  client sessions when there is no need to do so.
- bugfix: RainerScript syntax error was not always detected
---------------------------------------------------------------------------
Version 3.19.8 (rgerhards), 2008-07-01
- bugfix: gtls module did not correctly handle EGAIN (and similar) recv()
  states. This has been fixed by introducing a new abstraction layer inside
  gtls.
- added (internal) error codes to error messages; added redirector to
  web description of error codes
  closes bug http://bugzilla.adiscon.com/show_bug.cgi?id=20
- disabled compile warnings caused by third-party libraries
- reduced number of compile warnings in gcc's -pedantic mode
- some minor documentation improvements
- included all fixes from beta 3.17.5
---------------------------------------------------------------------------
Version 3.19.7 (rgerhards), 2008-06-11
- added new property replacer option "date-subseconds" that enables
  to query just the subsecond part of a high-precision timestamp
- somewhat improved plain tcp syslog reliability by doing a connection
  check before sending. Credits to Martin Schuette for providing the
  idea. Details are available at
  http://blog.gerhards.net/2008/06/reliable-plain-tcp-syslog-once-again.html
- made rsyslog tickless in the (usual and default) case that repeated
  message reduction is turned off. More info:
  http://blog.gerhards.net/2008/06/coding-to-save-environment.html
- some build system cleanup, thanks to Michael Biebl
- bugfix: compile under (Free)BSD failed due to some invalid library
  definitions - this is fixed now. Thanks to Michael Biebl for the patch.
---------------------------------------------------------------------------
Version 3.19.6 (rgerhards), 2008-06-06
- enhanced property replacer to support multiple regex matches
- bugfix: part of permittedPeer structure was not correctly initialized
  thanks to varmojfekoj for spotting this
- bugfix: off-by-one bug during certificate check
- bugfix: removed some memory leaks in TLS code
---------------------------------------------------------------------------
Version 3.19.5 (rgerhards), 2008-05-30
- enabled Posix ERE expressions inside the property replacer
  (previously BRE was permitted only)
- provided ability to specify that a regular expression submatch shall
  be used inside the property replacer
- implemented in property replacer: if a regular expression does not match,
  it can now either return "**NO MATCH** (default, as before), a blank
  property or the full original property text
- enhanced property replacer to support multiple regex matches
---------------------------------------------------------------------------
Version 3.19.4 (rgerhards), 2008-05-27
- implemented x509/certvalid gtls auth mode
- implemented x509/name gtls auth mode (including wildcards)
- changed fingerprint gtls auth mode to new format fingerprint
- protected gtls error string function by a mutex. Without it, we
  could have a race condition in extreme cases. This was very remote,
  but now can no longer happen.
- changed config directive name to reflect different use
  $ActionSendStreamDriverCertFingerprint is now
  $ActionSendStreamDriverPermittedPeer and can be used both for
  fingerprint and name authentication (similar to the input side)
- bugfix: sender information (fromhost et al) was missing in imudp
  thanks to sandiso for reporting this bug
- this release fully inplements IETF's syslog-transport-tls-12 plus
  the latest text changes Joe Salowey provided via email. Not included
  is ipAddress subjectAltName authentication, which I think will be
  dropped from the draft. I don't think there is any real need for it.
This release also includes all bug fix up to today from the beta
and stable branches. Most importantly, this means the bugfix for
100% CPU utilization by imklog.
---------------------------------------------------------------------------
Version 3.19.3 (rgerhards), 2008-05-21
- added ability to authenticate the server against its certificate
  fingerprint
- added ability for client to provide its fingerprint
- added ability for server to obtain client cert's fingerprint
- bugfix: small mem leak in omfwd on exit (strmdriver name was not freed)
- bugfix: $ActionSendStreamDriver had no effect
- bugfix: default syslog port was no longer used if none was
  configured. Thanks to varmojfekoj for the patch
- bugfix: missing linker options caused build to fail on some
  systems. Thanks to Tiziano Mueller for the patch.
---------------------------------------------------------------------------
Version 3.19.2 (rgerhards), 2008-05-16
- bugfix: TCP input modules did incorrectly set fromhost property
  (always blank)
- bugfix: imklog did not set fromhost property
- added "fromhost-ip" property
  Note that adding this property changes the on-disk format for messages.
  However, that should not have any bad effect on existing spool files.
  But you will run into trouble if you create a spool file with this
  version and then try to process it with an older one (after a downgrade).
  Don't do that ;)
- added "RSYSLOG_DebugFormat" canned template
- bugfix: hostname and fromhost were swapped when a persisted message
  (in queued mode) was read in
- bugfix: lmtcpclt, lmtcpsrv and lmgssutil did all link to the static
  runtime library, resulting in a large size increase (and potential
  "interesting" effects). Thanks to Michael Biebel for reporting the size
  issue.
- bugfix: TLS server went into an endless loop in some situations.
  Thanks to Michael Biebl for reporting the problem.
- fixed potential segfault due to invalid call to cfsysline
  thanks to varmojfekoj for the patch
---------------------------------------------------------------------------
Version 3.19.1 (rgerhards), 2008-05-07
- configure help for --enable-gnutls wrong - said default is "yes" but
  default actually is "no" - thanks to darix for pointing this out
- file dirty.h was missing - thanks to darix for pointing this out
- bugfix: man files were not properly distributed - thanks to
  darix for reporting and to Michael Biebl for help with the fix
- some minor cleanup
---------------------------------------------------------------------------
Version 3.19.0 (rgerhards), 2008-05-06
- begins new devel branch version
- implemented TLS for plain tcp syslog (this is also the world's first
  implementation of IETF's upcoming syslog-transport-tls draft)
- partly rewritten and improved omfwd among others, now loads TCP
  code only if this is actually necessary
- split of a "runtime library" for rsyslog - this is not yet a clean
  model, because some modularization is still outstanding. In theory,
  this shall enable other utilities but rsyslogd to use the same
  runtime
- implemented im3195, the RFC3195 input as a plugin
- changed directory structure, files are now better organized
- a lot of cleanup in regard to modularization
- -c option no longer must be the first option - thanks to varmjofekoj
  for the patch
---------------------------------------------------------------------------
Version 3.18.7 (rgerhards), 2008-12-??
- bugfix: the default for $DirCreateMode was 0644, and as such wrong.
  It has now been changed to 0700. For some background, please see
  http://lists.adiscon.net/pipermail/rsyslog/2009-April/001986.html
- fixed a potential segfault condition with $AllowedSender directive
  On HUP, the root pointers were not properly cleaned up. Thanks to
  Michael Biebel, olgoat, and Juha Koho for reporting and analyzing
  the bug.
- some legacy options were not correctly processed.
  Thanks to varmojfekoj for the patch.
- doc bugfix: some spelling errors in man pages corrected. Thanks to
  Geoff Simmons for the patch.
---------------------------------------------------------------------------
Version 3.18.6 (rgerhards), 2008-12-08
- security bugfix: $AllowedSender was not honored, all senders were
  permitted instead (see http://www.rsyslog.com/Article322.phtml)
  (backport from v3-stable, v3.20.9)
- minor bugfix: dual close() call on tcp session closure
---------------------------------------------------------------------------
Version 3.18.5 (rgerhards), 2008-10-09
- bugfix: imudp input module could cause segfault on HUP
  It did not properly de-init a variable acting as a linked list head.
  That resulted in trying to access freed memory blocks after the HUP.
- bugfix:  rsyslogd could hang on HUP
  because getnameinfo() is not cancel-safe, but was not guarded against
  being cancelled. pthread_cancel() is routinely being called during
  HUP processing.
- bugfix[minor]: if queue size reached light_delay mark, enqueuing
  could potentially be blocked for a longer period of time, which
  was not the behaviour desired.
- doc bugfix: $ActionExecOnlyWhenPreviousIsSuspended was still misspelled
  as $...OnlyIfPrev... in some parts of the documentation. Thanks to 
  Lorenzo M. Catucci for reporting this bug.
- added doc on malformed messages, cause and how to work-around, to the
  doc set
- added doc on how to build from source repository
---------------------------------------------------------------------------
Version 3.18.4 (rgerhards), 2008-09-18
- bugfix: order-of magnitude issue with base-10 size definitions
  in config file parser. Could lead to invalid sizes, constraints
  etc for e.g. queue files and any other object whose size was specified
  in base-10 entities. Did not apply to binary entities. Thanks to
  RB for finding this bug and providing a patch.
- bugfix: action was not called when system time was set backwards
  (until the previous time was reached again). There are still some
  side-effects when time is rolled back (A time rollback is really a bad
  thing to do, ideally the OS should issue pseudo time (like NetWare did)
  when the user tries to roll back time). Thanks to varmojfekoj for this
  patch.
- doc bugfix: rsyslog.conf man page improved and minor nit fixed
  thanks to Lukas Kuklinek for the patch.
- bugfix: error code -2025 was used for two different errors. queue full
  is now -2074 and -2025 is unique again. (did cause no real problem
  except for troubleshooting)
- bugfix: default discard severity was incorrectly set to 4, which lead
  to discard-on-queue-full to be enabled by default. That could cause
  message loss where non was expected.  The default has now been changed
  to the correct value of 8, which disables the functionality. This
  problem applied both to the main message queue and the action queues.
  Thanks to Raoul Bhatia for pointing out this problem.
- bugfix: option value for legacy -a option could not be specified,
  resulting in strange operations. Thanks to Marius Tomaschewski
  for the patch.
- bugfix: colon after date should be ignored, but was not. This has
  now been corrected. Required change to the internal ParseTIMESTAMP3164()
  interface.
---------------------------------------------------------------------------
Version 3.18.3 (rgerhards), 2008-08-18
- bugfix: imfile could cause a segfault upon rsyslogd HUP and termination
  Thanks to lperr for an excellent bug report that helped detect this
  problem.
- enhanced ommysql to support custom port to connect to server
  Port can be set via new $ActionOmmysqlServerPort config directive
  Note: this was a very minor change and thus deemed appropriate to be
  done in the stable release.
- bugfix: misspelled config directive, previously was
  $MainMsgQueueWorkeTimeoutrThreadShutdown, is now
  $MainMsgQueueWorkerTimeoutThreadShutdown. Note that the misspelled
  directive is not preserved - if the misspelled directive was used
  (which I consider highly unlikely), the config file must be changed.
  Thanks to lperr for reporting the bug.
- disabled flow control for imuxsock, as it could cause system hangs
  under some circumstances. The devel (3.21.3 and above) will
  re-enable it and provide enhanced configurability to overcome the
  problems if they occur.
---------------------------------------------------------------------------
Version 3.18.2 (rgerhards), 2008-08-08
- merged in IPv6 forwarding address bugfix from v2-stable
---------------------------------------------------------------------------
Version 3.18.1 (rgerhards), 2008-07-21
- bugfix: potential segfault in creating message mutex in non-direct queue
  mode. rsyslogd segfaults on freeeBSD 7.0 (an potentially other platforms)
  if an action queue is running in any other mode than non-direct. The
  same problem can potentially be triggered by some main message queue
  settings. In any case, it will manifest during rsylog's startup. It is
  unlikely to happen after a successful startup (the only window of
  exposure may be a relatively seldom executed action running in queued
  mode). This has been corrected. Thank to HKS for point out the problem.
- bugfix: priority was incorrectly calculated on FreeBSD 7,
  because the LOG_MAKEPRI() C macro has a different meaning there (it
  is just a simple addition of faciltity and severity). I have changed
  this to use own, consistent, code for PRI calculation. [Backport from
  3.19.10]
- bugfix: remove PRI part from kernel message if it is present
  Thanks to Michael Biebl for reporting this bug
- bugfix: mark messages were not correctly written to text log files
  the markmessageinterval was not correctly propagated to all places
  where it was needed. This resulted in rsyslog using the default
  (20 minutes) in some code pathes, what looked to the user like mark
  messages were never written.
- added a new property replacer option "sp-if-no-1st-sp" to cover
  a problem with RFC 3164 based interpreation of tag separation. While
  it is a generic approach, it fixes a format problem introduced in
  3.18.0, where kernel messages no longer had a space after the tag.
  This is done by a modifcation of the default templates.
  Please note that this may affect some messages where there intentionally
  is no space between the tag and the first character of the message
  content. If so, this needs to be worked around via a specific
  template. However, we consider this scenario to be quite remote and,
  even if it exists, it is not expected that it will actually cause
  problems with log parsers (instead, we assume the new default template
  behaviour may fix previous problems with log parsers due to the 
  missing space).
- bugfix: imklog module was not correctly compiled for GNU/kFreeBSD.
  Thanks to Petr Salinger for the patch
- doc bugfix: property replacer options secpath-replace and
  secpath-drop were not documented
- doc bugfix: fixed some typos in rsyslog.conf man page
- fixed typo in source comment  - thanks to Rio Fujita
- some general cleanup (thanks to Michael Biebl)
---------------------------------------------------------------------------
Version 3.18.0 (rgerhards), 2008-07-11
- begun a new v3-stable based on former 3.17.4 beta plus patches to
  previous v3-stable
- bugfix in RainerScript: syntax error was not always detected
---------------------------------------------------------------------------
Version 3.17.5 (rgerhards), 2008-06-27
- added doc: howto set up a reliable connection to remote server via
  queued mode (and plain tcp protocol)
- bugfix: comments after actions were not properly treated. For some
  actions (e.g. forwarding), this could also lead to invalid configuration
---------------------------------------------------------------------------
Version 3.17.4 (rgerhards), 2008-06-16
- changed default for $KlogSymbolLookup to "off". The directive is
  also scheduled for removal in a later version. This was necessary
  because on kernels >= 2.6, the kernel does the symbol lookup itself. The
  imklog lookup logic then breaks the log message and makes it unusable.
---------------------------------------------------------------------------
Version 3.17.3 (rgerhards), 2008-05-28
- bugfix: imklog went into an endless loop if a PRI value was inside
  a kernel log message (unusual case under Linux, frequent under BSD)
---------------------------------------------------------------------------
Version 3.17.2 (rgerhards), 2008-05-04
- this version is the new beta, based on 3.17.1 devel feature set
- merged in imklog bug fix from v3-stable (3.16.1)
---------------------------------------------------------------------------
Version 3.17.1 (rgerhards), 2008-04-15
- removed dependency on MAXHOSTNAMELEN as much as it made sense.
  GNU/Hurd does not define it (because it has no limit), and we have taken
  care for cases where it is undefined now. However, some very few places
  remain where IMHO it currently is not worth fixing the code. If it is
  not defined, we have used a generous value of 1K, which is above IETF
  RFC's on hostname length at all. The memory consumption is no issue, as
  there are only a handful of this buffers allocated *per run* -- that's
  also the main reason why we consider it not worth to be fixed any further.
- enhanced legacy syslog parser to handle slightly malformed messages
  (with a space in front of the timestamp) - at least HP procurve is
  known to do that and I won't outrule that others also do it. The 
  change looks quite unintrusive and so we added it to the parser.
- implemented klogd functionality for BSD
- implemented high precision timestamps for the kernel log. Thanks to
  Michael Biebl for pointing out that the kernel log did not have them.
- provided ability to discard non-kernel messages if they are present
  in the kernel log (seems to happen on BSD)
- implemented $KLogInternalMsgFacility config directive
- implemented $KLogPermitNonKernelFacility config directive
Plus a number of bugfixes that were applied to v3-stable and beta
branches (not mentioned here in detail).
---------------------------------------------------------------------------
Version 3.17.0 (rgerhards), 2008-04-08
- added native ability to send mail messages
- removed no longer needed file relptuil.c/.h
- added $ActionExecOnlyOnceEveryInterval config directive
- bugfix: memory leaks in script engine
- bugfix: zero-length strings were not supported in object
  deserializer
- properties are now case-insensitive everywhere (script, filters,
  templates)
- added the capability to specify a processing (actually dequeue)
  timeframe with queues - so things can be configured to be done
  at off-peak hours
- We have removed the 32 character size limit (from RFC3164) on the
  tag. This had bad effects on existing envrionments, as sysklogd didn't
  obey it either (probably another bug in RFC3164...). We now receive
  the full size, but will modify the outputs so that only 32 characters
  max are used by default. If you need large tags in the output, you need
  to provide custom templates.
- changed command line processing. -v, -M, -c options are now parsed
  and processed before all other options. Inter-option dependencies
  have been relieved. Among others, permits to specify intial module
  load path via -M only (not the environment) which makes it much
  easier to work with non-standard module library locations. Thanks
  to varmojfekoj for suggesting this change. Matches bugzilla bug 55.
- bugfix: some messages were emited without hostname
Plus a number of bugfixes that were applied to v3-stable and beta
branches (not mentioned here in detail).
---------------------------------------------------------------------------
Version 3.16.3 (rgerhards), 2008-07-11
- updated information on rsyslog packages
- bugfix: memory leak in disk-based queue modes
---------------------------------------------------------------------------
Version 3.16.2 (rgerhards), 2008-06-25
- fixed potential segfault due to invalid call to cfsysline
  thanks to varmojfekoj for the patch
- bugfix: some whitespaces where incorrectly not ignored when parsing
  the config file. This is now corrected. Thanks to Michael Biebl for
  pointing out the problem.
---------------------------------------------------------------------------
Version 3.16.1 (rgerhards), 2008-05-02
- fixed a bug in imklog which lead to startup problems (including
  segfault) on some platforms under some circumsances. Thanks to
  Vieri for reporting this bug and helping to troubleshoot it.
---------------------------------------------------------------------------
Version 3.16.0 (rgerhards), 2008-04-24
- new v3-stable (3.16.x) based on beta 3.15.x (RELP support)
- bugfix: omsnmp had a too-small sized buffer for hostname+port. This
  could not lead to a segfault, as snprintf() was used, but could cause
  some trouble with extensively long hostnames.
- applied patch from Tiziano Müller to remove some compiler warnings
- added gssapi overview/howto thanks to Peter Vrabec
- changed some files to grant LGPLv3 extended persmissions on top of GPLv3
  this also is the first sign of something that will evolve into a
  well-defined "rsyslog runtime library"
---------------------------------------------------------------------------
Version 3.15.1 (rgerhards), 2008-04-11
- bugfix: some messages were emited without hostname
- disabled atomic operations for the time being because they introduce some
  cross-platform trouble - need to see how to fix this in the best 
  possible way
- bugfix: zero-length strings were not supported in object
  deserializer
- added librelp check via PKG_CHECK thanks to Michael Biebl's patch
- file relputil.c deleted, is not actually needed
- added more meaningful error messages to rsyslogd (when some errors
  happens during startup)
- bugfix: memory leaks in script engine
- bugfix: $hostname and $fromhost in RainerScript did not work
This release also includes all changes applied to the stable versions
up to today.
---------------------------------------------------------------------------
Version 3.15.0 (rgerhards), 2008-04-01
- major new feature: imrelp/omrelp support reliable delivery of syslog
  messages via the RELP protocol and librelp (http://www.librelp.com).
  Plain tcp syslog, so far the best reliability solution, can lose
  messages when something goes wrong or a peer goes down. With RELP,
  this can no longer happen. See imrelp.html for more details.
- bugfix: rsyslogd was no longer build by default; man pages are 
  only installed if corresponding option is selected. Thanks to
  Michael Biebl for pointing these problems out.
---------------------------------------------------------------------------
Version 3.14.2 (rgerhards), 2008-04-09
- bugfix: segfault with expression-based filters
- bugfix: omsnmp did not deref errmsg object on exit (no bad effects caused)
- some cleanup
- bugfix: imklog did not work well with kernel 2.6+. Thanks to Peter
  Vrabec for patching it based on the development in sysklogd - and thanks
  to the sysklogd project for upgrading klogd to support the new
  functionality
- some cleanup in imklog
- bugfix: potential segfault in imklog when kernel is compiled without
  /proc/kallsyms and the file System.map is missing. Thanks to
  Andrea Morandi for pointing it out and suggesting a fix.
- bugfixes, credits to varmojfekoj:
  * reset errno before printing a warning message
  * misspelled directive name in code processing legacy options
- bugfix: some legacy options not correctly interpreted - thanks to
  varmojfekoj for the patch
- improved detection of modules being loaded more than once
  thanks to varmojfekoj for the patch
---------------------------------------------------------------------------
Version 3.14.1 (rgerhards), 2008-04-04
- bugfix: some messages were emited without hostname
- bugfix: rsyslogd was no longer build by default; man pages are 
  only installed if corresponding option is selected. Thanks to
  Michael Biebl for pointing these problems out.
- bugfix: zero-length strings were not supported in object
  deserializer
- disabled atomic operations for this stable build as it caused
  platform problems
- bugfix: memory leaks in script engine
- bugfix: $hostname and $fromhost in RainerScript did not work
- bugfix: some memory leak when queue is runing in disk mode
- man pages improved thanks to varmofekoj and Peter Vrabec
- We have removed the 32 character size limit (from RFC3164) on the
  tag. This had bad effects on existing envrionments, as sysklogd didn't
  obey it either (probably another bug in RFC3164...). We now receive
  the full size, but will modify the outputs so that only 32 characters
  max are used by default. If you need large tags in the output, you need
  to provide custom templates.
- bugfix: some memory leak when queue is runing in disk mode
---------------------------------------------------------------------------
Version 3.14.0 (rgerhards), 2008-04-02
An interim version was accidently released to the web. It was named 3.14.0.
To avoid confusion, we have not assigned this version number to any
official release. If you happen to use 3.14.0, please update to 3.14.1.
---------------------------------------------------------------------------
Version 3.13.0-dev0 (rgerhards), 2008-03-31
- bugfix: accidently set debug option in 3.12.5 reset to production
  This option prevented dlclose() to be called. It had no real bad effects,
  as the modules were otherwise correctly deinitialized and dlopen()
  supports multiple opens of the same module without any memory footprint.
- removed --enable-mudflap, added --enable-valgrind ./configure setting
- bugfix: tcp receiver could segfault due to uninitialized variable
- docfix: queue doc had a wrong directive name that prevented max worker
  threads to be correctly set
- worked a bit on atomic memory operations to support problem-free
  threading (only at non-intrusive places)
- added a --enable/disable-rsyslogd configure option so that
  source-based packaging systems can build plugins without the need
  to compile rsyslogd
- some cleanup
- test of potential new version number scheme
---------------------------------------------------------------------------
Version 3.12.5 (rgerhards), 2008-03-28
- changed default for "last message repeated n times", which is now
  off by default
- implemented backward compatibility commandline option parsing
- automatically generated compatibility config lines are now also
  logged so that a user can diagnose problems with them
- added compatibility mode for -a, -o and -p options
- compatibility mode processing finished
- changed default file output format to include high-precision timestamps
- added a buid-in template for previous syslogd file format
- added new $ActionFileDefaultTemplate directive
- added support for high-precision timestamps when receiving legacy
  syslog messages
- added new $ActionForwardDefaultTemplate directive
- added new $ActionGSSForwardDefaultTemplate directive
- added build-in templates for easier configuration
- bugfix: fixed small memory leak in tcpclt.c
- bugfix: fixed small memory leak in template regular expressions
- bugfix: regular expressions inside property replacer did not work
  properly
- bugfix: QHOUR and HHOUR properties were wrongly calculated
- bugfix: fixed memory leaks in stream class and imfile
- bugfix: $ModDir did invalid bounds checking, potential overlow in
  dbgprintf() - thanks to varmojfekoj for the patch
- bugfix: -t and -g legacy options max number of sessions had a wrong
  and much too high value
---------------------------------------------------------------------------
Version 3.12.4 (rgerhards), 2008-03-25
- Greatly enhanced rsyslogd's file write performance by disabling
  file syncing capability of output modules by default. This
  feature is usually not required, not useful and an extreme performance
  hit (both to rsyslogd as well as the system at large). Unfortunately,
  most users enable it by default, because it was most intuitive to enable
  it in plain old sysklogd syslog.conf format. There is now the
  $ActionFileEnableSync config setting which must be enabled in order to
  support syncing. By default it is off. So even if the old-format config
  lines request syncing, it is not done unless explicitely enabled. I am
  sure this is a very useful change and not a risk at all. I need to think
  if I undo it under compatibility mode, but currently this does not
  happen (I fear a lot of lazy users will run rsyslogd in compatibility
  mode, again bringing up this performance problem...).
- added flow control options to other input sources
- added $HHOUR and $QHOUR system properties - can be used for half- and
  quarter-hour logfile rotation
- changed queue's discard severities default value to 8 (do not discard)
  to prevent unintentional message loss
- removed a no-longer needed callback from the output module 
  interface. Results in reduced code complexity.
- bugfix/doc: removed no longer supported -h option from man page
- bugfix: imklog leaked several hundered KB on each HUP. Thanks to
  varmojfekoj for the patch
- bugfix: potential segfault on module unload. Thanks to varmojfekoj for
  the patch
- bugfix: fixed some minor memory leaks
- bugfix: fixed some slightly invalid memory accesses
- bugfix: internally generated messages had "FROMHOST" property not set
---------------------------------------------------------------------------
Version 3.12.3 (rgerhards), 2008-03-18
- added advanced flow control for congestion cases (mode depending on message
  source and its capablity to be delayed without bad side effects)
- bugfix: $ModDir should not be reset on $ResetConfig - this can cause a lot
  of confusion and there is no real good reason to do so. Also conflicts with
  the new -M option and environment setting.
- bugfix: TCP and GSSAPI framing mode variable was uninitialized, leading to
  wrong framing (caused, among others, interop problems)
- bugfix: TCP (and GSSAPI) octet-counted frame did not work correctly in all
  situations. If the header was split across two packet reads, it was invalidly
  processed, causing loss or modification of messages.
- bugfix: memory leak in imfile
- bugfix: duplicate public symbol in omfwd and omgssapi could lead to
  segfault. thanks to varmojfekoj for the patch.
- bugfix: rsyslogd aborted on sigup - thanks to varmojfekoj for the patch
- some more internal cleanup ;)
- begun relp modules, but these are not functional yet
- Greatly enhanced rsyslogd's file write performance by disabling
  file syncing capability of output modules by default. This
  feature is usually not required, not useful and an extreme performance
  hit (both to rsyslogd as well as the system at large). Unfortunately,
  most users enable it by default, because it was most intuitive to enable
  it in plain old sysklogd syslog.conf format. There is now a new config
  setting which must be enabled in order to support syncing. By default it
  is off. So even if the old-format config lines request syncing, it is
  not done unless explicitely enabled. I am sure this is a very useful
  change and not a risk at all. I need to think if I undo it under
  compatibility mode, but currently this does not happen (I fear a lot of
  lazy users will run rsyslogd in compatibility mode, again bringing up
  this performance problem...).
---------------------------------------------------------------------------
Version 3.12.2 (rgerhards), 2008-03-13
- added RSYSLOGD_MODDIR environment variable
- added -M rsyslogd option (allows to specify module directory location)
- converted net.c into a loadable library plugin
- bugfix: debug module now survives unload of loadable module when
  printing out function call data
- bugfix: not properly initialized data could cause several segfaults if
  there were errors in the config file - thanks to varmojfekoj for the patch
- bugfix: rsyslogd segfaulted when imfile read an empty line - thanks
  to Johnny Tan for an excellent bug report
- implemented dynamic module unload capability (not visible to end user)
- some more internal cleanup
- bugfix: imgssapi segfaulted under some conditions; this fix is actually
  not just a fix but a change in the object model. Thanks to varmojfekoj
  for providing the bug report, an initial fix and lots of good discussion
  that lead to where we finally ended up.
- improved session recovery when outbound tcp connection breaks, reduces
  probability of message loss at the price of a highly unlikely potential
  (single) message duplication
---------------------------------------------------------------------------
Version 3.12.1 (rgerhards), 2008-03-06
- added library plugins, which can be automatically loaded
- bugfix: actions were not correctly retried; caused message loss
- changed module loader to automatically add ".so" suffix if not
  specified (over time, this shall also ease portability of config
  files)
- improved debugging support; debug runtime options can now be set via
  an environment variable
- bugfix: removed debugging code that I forgot to remove before releasing
  3.12.0 (does not cause harm and happened only during startup)
- added support for the MonitorWare syslog MIB to omsnmp
- internal code improvements (more code converted into classes)
- internal code reworking of the imtcp/imgssapi module
- added capability to ignore client-provided timestamp on unix sockets and
  made this mode the default; this was needed, as some programs (e.g. sshd)
  log with inconsistent timezone information, what messes up the local
  logs (which by default don't even contain time zone information). This
  seems to be consistent with what sysklogd did for the past four years.
  Alternate behaviour may be desirable if gateway-like processes send
  messages via the local log slot - in this case, it can be enabled
  via the $InputUnixListenSocketIgnoreMsgTimestamp and
  $SystemLogSocketIgnoreMsgTimestamp config directives
- added ability to compile on HP UX; verified that imudp worked on HP UX;
  however, we are still in need of people trying out rsyslogd on HP UX,
  so it can not yet be assumed it runs there
- improved session recovery when outbound tcp connection breaks, reduces
  probability of message loss at the price of a highly unlikely potential
  (single) message duplication
---------------------------------------------------------------------------
Version 3.12.0 (rgerhards), 2008-02-28
- added full expression support for filters; filters can now contain
  arbitrary complex boolean, string and arithmetic expressions
---------------------------------------------------------------------------
Version 3.11.6 (rgerhards), 2008-02-27
- bugfix: gssapi libraries were still linked to rsyslog core, what should
  no longer be necessary. Applied fix by Michael Biebl to solve this.
- enabled imgssapi to be loaded side-by-side with imtcp
- added InputGSSServerPermitPlainTCP config directive
- split imgssapi source code somewhat from imtcp
- bugfix: queue cancel cleanup handler could be called with
  invalid pointer if dequeue failed
- bugfix: rsyslogd segfaulted on second SIGHUP
  tracker: http://bugzilla.adiscon.com/show_bug.cgi?id=38
- improved stability of queue engine
- bugfix: queue disk file were not properly persisted when 
  immediately after closing an output file rsyslog was stopped
  or huped (the new output file open must NOT have happend at
  that point) - this lead to a sparse and invalid queue file
  which could cause several problems to the engine (unpredictable
  results). This situation should have happened only in very
  rare cases. tracker: http://bugzilla.adiscon.com/show_bug.cgi?id=40
- bugfix: during queue shutdown, an assert invalidly triggered when
  the primary queue's DA worker was terminated while the DA queue's
  regular worker was still executing. This could result in a segfault
  during shutdown.
  tracker: http://bugzilla.adiscon.com/show_bug.cgi?id=41
- bugfix: queue properties sizeOnDisk, bytesRead were persisted to 
  disk with wrong data type (long instead of int64) - could cause
  problems on 32 bit machines
- bugfix: queue aborted when it was shut down, DA-enabled, DA mode
  was just initiated but not fully initialized (a race condition)
- bugfix: imfile could abort under extreme stress conditions
  (when it was terminated before it could open all of its
  to be monitored files)
- applied patch from varmojfekoj to fix an issue with compatibility 
  mode and default module directories (many thanks!):
  I've also noticed a bug in the compatibility code; the problem is that 
  options are parsed before configuration file so options which need a 
  module to be loaded will currently ignore any $moddir directive. This 
  can be fixed by moving legacyOptsHook() after config file parsing. 
  (see the attached patch) This goes against the logical order of 
  processing, but the legacy options are only few and it doesn't seem to 
  be a problem.
- bugfix: object property deserializer did not handle negative numbers
---------------------------------------------------------------------------
Version 3.11.5 (rgerhards), 2008-02-25
- new imgssapi module, changed imtcp module - this enables to load/package
  GSSAPI support separately - thanks to varmojfekoj for the patch
- compatibility mode (the -c option series) is now at least partly
  completed - thanks to varmojfekoj for the patch
- documentation for imgssapi and imtcp added
- duplicate $ModLoad's for the same module are now detected and
  rejected -- thanks to varmojfekoj for the patch
---------------------------------------------------------------------------
Version 3.11.4 (rgerhards), 2008-02-21
- bugfix: debug.html was missing from release tarball - thanks to Michael
  Biebl for bringing this to my attention
- some internal cleanup on the stringbuf object calling interface
- general code cleanup and further modularization
- $MainMessageQueueDiscardSeverity can now also handle textual severities
  (previously only integers)
- bugfix: message object was not properly synchronized when the 
  main queue had a single thread and non-direct action queues were used
- some documentation improvements
---------------------------------------------------------------------------
Version 3.11.3 (rgerhards), 2008-02-18
- fixed a bug in imklog which lead to duplicate message content in
  kernel logs
- added support for better plugin handling in libdbi (we contributed
  a patch to do that, we just now need to wait for the next libdbi
  version)
- bugfix: fixed abort when invalid template was provided to an action
  bug http://bugzilla.adiscon.com/show_bug.cgi?id=4
- re-instantiated SIGUSR1 function; added SIGUSR2 to generate debug
  status output
- added some documentation on runtime-debug settings
- slightly improved man pages for novice users
---------------------------------------------------------------------------
Version 3.11.2 (rgerhards), 2008-02-15
- added the capability to monitor text files and process their content
  as syslog messages (including forwarding)
- added support for libdbi, a database abstraction layer. rsyslog now
  also supports the following databases via dbi drivers:
  * Firebird/Interbase
  * FreeTDS (access to MS SQL Server and Sybase)
  * SQLite/SQLite3
  * Ingres (experimental)
  * mSQL (experimental)
  * Oracle (experimental)
  Additional drivers may be provided by the libdbi-drivers project, which
  can be used by rsyslog as soon as they become available.
- removed some left-over unnecessary dbgprintf's (cluttered screen,
  cosmetic)
- doc bugfix: html documentation for omsnmp was missing
---------------------------------------------------------------------------
Version 3.11.1 (rgerhards), 2008-02-12
- SNMP trap sender added thanks to Andre Lorbach (omsnmp)
- added input-plugin interface specification in form of a (copy) template
  input module
- applied documentation fix by Michael Biebl -- many thanks!
- bugfix: immark did not have MARK flags set...
- added x-info field to rsyslogd startup/shutdown message. Hopefully
  points users to right location for further info (many don't even know
  they run rsyslog ;))
- bugfix: trailing ":" of tag was lost while parsing legacy syslog messages
  without timestamp - thanks to Anders Blomdell for providing a patch!
- fixed a bug in stringbuf.c related to STRINGBUF_TRIM_ALLOCSIZE, which
  wasn't supposed to be used with rsyslog. Put a warning message up that
  tells this feature is not tested and probably not worth the effort.
  Thanks to Anders Blomdell fro bringing this to our attention
- somewhat improved performance of string buffers
- fixed bug that caused invalid treatment of tabs (HT) in rsyslog.conf
- bugfix: setting for $EscapeCopntrolCharactersOnReceive was not 
  properly initialized
- clarified usage of space-cc property replacer option
- improved abort diagnostic handler
- some initial effort for malloc/free runtime debugging support
- bugfix: using dynafile actions caused rsyslogd abort
- fixed minor man errors thanks to Michael Biebl
---------------------------------------------------------------------------
Version 3.11.0 (rgerhards), 2008-01-31
- implemented queued actions
- implemented simple rate limiting for actions
- implemented deliberate discarding of lower priority messages over higher
  priority ones when a queue runs out of space
- implemented disk quotas for disk queues
- implemented the $ActionResumeRetryCount config directive
- added $ActionQueueFilename config directive
- added $ActionQueueSize config directive
- added $ActionQueueHighWaterMark config directive
- added $ActionQueueLowWaterMark config directive
- added $ActionQueueDiscardMark config directive
- added $ActionQueueDiscardSeverity config directive
- added $ActionQueueCheckpointInterval config directive
- added $ActionQueueType config directive
- added $ActionQueueWorkerThreads config directive
- added $ActionQueueTimeoutshutdown config directive
- added $ActionQueueTimeoutActionCompletion config directive
- added $ActionQueueTimeoutenQueue config directive
- added $ActionQueueTimeoutworkerThreadShutdown config directive
- added $ActionQueueWorkerThreadMinimumMessages config directive
- added $ActionQueueMaxFileSize config directive
- added $ActionQueueSaveonShutdown config directive
- addded $ActionQueueDequeueSlowdown config directive
- addded $MainMsgQueueDequeueSlowdown config directive
- bugfix: added forgotten docs to package
- improved debugging support
- fixed a bug that caused $MainMsgQueueCheckpointInterval to work incorrectly
- when a long-running action needs to be cancelled on shutdown, the message
  that was processed by it is now preserved. This finishes support for
  guaranteed delivery of messages (if the output supports it, of course)
- fixed bug in output module interface, see
  http://sourceforge.net/tracker/index.php?func=detail&aid=1881008&group_id=123448&atid=696552
- changed the ommysql output plugin so that the (lengthy) connection
  initialization now takes place in message processing. This works much
  better with the new queued action mode (fast startup)
- fixed a bug that caused a potential hang in file and fwd output module
  varmojfekoj provided the patch - many thanks!
- bugfixed stream class offset handling on 32bit platforms
---------------------------------------------------------------------------
Version 3.10.3 (rgerhards), 2008-01-28
- fixed a bug with standard template definitions (not a big deal) - thanks
  to varmojfekoj for spotting it
- run-time instrumentation added
- implemented disk-assisted queue mode, which enables on-demand disk
  spooling if the queue's in-memory queue is exhausted
- implemented a dynamic worker thread pool for processing incoming
  messages; workers are started and shut down as need arises
- implemented a run-time instrumentation debug package
- implemented the $MainMsgQueueSaveOnShutdown config directive
- implemented the $MainMsgQueueWorkerThreadMinimumMessages config directive
- implemented the $MainMsgQueueTimeoutWorkerThreadShutdown config directive
---------------------------------------------------------------------------
Version 3.10.2 (rgerhards), 2008-01-14
- added the ability to keep stop rsyslogd without the need to drain
  the main message queue. In disk queue mode, rsyslog continues to
  run from the point where it stopped. In case of a system failure, it
  continues to process messages from the last checkpoint.
- fixed a bug that caused a segfault on startup when no $WorkDir directive
  was specified in rsyslog.conf
- provided more fine-grain control over shutdown timeouts and added a
  way to specify the enqueue timeout when the main message queue is full
- implemented $MainMsgQueueCheckpointInterval config directive
- implemented $MainMsgQueueTimeoutActionCompletion config directive
- implemented $MainMsgQueueTimeoutEnqueue config directive
- implemented $MainMsgQueueTimeoutShutdown config directive
---------------------------------------------------------------------------
Version 3.10.1 (rgerhards), 2008-01-10
- implemented the "disk" queue mode. However, it currently is of very
  limited use, because it does not support persistence over rsyslogd
  runs. So when rsyslogd is stopped, the queue is drained just as with
  the in-memory queue modes. Persistent queues will be a feature of
  the next release.
- performance-optimized string class, should bring an overall improvement
- fixed a memory leak in imudp -- thanks to varmojfekoj for the patch
- fixed a race condition that could lead to a rsyslogd hang when during
  HUP or termination
- done some doc updates
- added $WorkDirectory config directive
- added $MainMsgQueueFileName config directive
- added $MainMsgQueueMaxFileSize config directive
---------------------------------------------------------------------------
Version 3.10.0 (rgerhards), 2008-01-07
- implemented input module interface and initial input modules
- enhanced threading for input modules (each on its own thread now)
- ability to bind UDP listeners to specific local interfaces/ports and
  ability to run multiple of them concurrently
- added ability to specify listen IP address for UDP syslog server
- license changed to GPLv3
- mark messages are now provided by loadble module immark
- rklogd is no longer provided. Its functionality has now been taken over
  by imklog, a loadable input module. This offers a much better integration
  into rsyslogd and makes sure that the kernel logger process is brought
  up and down at the appropriate times
- enhanced $IncludeConfig directive to support wildcard characters
  (thanks to Michael Biebl)
- all inputs are now implemented as loadable plugins
- enhanced threading model: each input module now runs on its own thread
- enhanced message queue which now supports different queueing methods
  (among others, this can be used for performance fine-tuning)
- added a large number of new configuration directives for the new
  input modules
- enhanced multi-threading utilizing a worker thread pool for the
  main message queue
- compilation without pthreads is no longer supported
- much cleaner code due to new objects and removal of single-threading
  mode
---------------------------------------------------------------------------
Version 2.0.8 V2-STABLE (rgerhards), 2008-??-??
- bugfix: ompgsql did not detect problems in sql command execution
  this could cause loss of messages. The handling was correct if the
  connection broke, but not if there was a problem with statement
  execution. The most probable case for such a case would be invalid
  sql inside the template, and this is now much easier to diagnose.
- doc bugfix: default for $DirCreateMode incorrectly stated
---------------------------------------------------------------------------
Version 2.0.7 V2-STABLE (rgerhards), 2008-04-14
- bugfix: the default for $DirCreateMode was 0644, and as such wrong.
  It has now been changed to 0700. For some background, please see
  http://lists.adiscon.net/pipermail/rsyslog/2009-April/001986.html
- bugfix: "$CreateDirs off" also disabled file creation
  Thanks to William Tisater for analyzing this bug and providing a patch.
  The actual code change is heavily based on William's patch.
- bugfix: memory leak in ompgsql
  Thanks to Ken for providing the patch
- bugfix: potential memory leak in msg.c
  This one did not surface yet and the issue was actually found due to
  a problem in v4 - but better fix it here, too
---------------------------------------------------------------------------
Version 2.0.6 V2-STABLE (rgerhards), 2008-08-07
- bugfix: memory leaks in rsyslogd, primarily in singlethread mode
  Thanks to Frederico Nunez for providing the fix
- bugfix: copy&paste error lead to dangling if - this caused a very minor
  issue with re-formatting a RFC3164 date when the message was invalidly
  formatted and had a colon immediately after the date. This was in the
  code for some years (even v1 had it) and I think it never had any
  effect at all in practice. Though, it should be fixed - but definitely
  nothing to worry about.
---------------------------------------------------------------------------
Version 2.0.6 V2-STABLE (rgerhards), 2008-08-07
- bugfix: IPv6 addresses could not be specified in forwarding actions
  New syntax @[addr]:port introduced to enable that. Root problem was IPv6
  addresses contain colons. (backport from 3.21.3)
---------------------------------------------------------------------------
Version 2.0.5 STABLE (rgerhards), 2008-05-15
- bugfix: regular expressions inside property replacer did not work
  properly
- adapted to liblogging 0.7.1+
---------------------------------------------------------------------------
Version 2.0.4 STABLE (rgerhards), 2008-03-27
- bugfix: internally generated messages had "FROMHOST" property not set
- bugfix: continue parsing if tag is oversize (discard oversize part) - thanks
  to mclaughlin77@gmail.com for the patch
- added $HHOUR and $QHOUR system properties - can be used for half- and
  quarter-hour logfile rotation
---------------------------------------------------------------------------
Version 2.0.3 STABLE (rgerhards), 2008-03-12
- bugfix: setting for $EscapeCopntrolCharactersOnReceive was not 
  properly initialized
- bugfix: resolved potential segfault condition on HUP (extremely
  unlikely to happen in practice), for details see tracker:
  http://bugzilla.adiscon.com/show_bug.cgi?id=38
- improved the man pages a bit - thanks to Michael Biebl for the patch
- bugfix: not properly initialized data could cause several segfaults if
  there were errors in the config file - thanks to varmojfekoj for the patch
---------------------------------------------------------------------------
Version 2.0.2 STABLE (rgerhards), 2008-02-12
- fixed a bug that could cause invalid string handling via strerror_r
  varmojfekoj provided the patch - many thanks!
- added x-info field to rsyslogd startup/shutdown message. Hopefully
  points users to right location for further info (many don't even know
  they run rsyslog ;))
- bugfix: suspended actions were not always properly resumed
  varmojfekoj provided the patch - many thanks!
- bugfix: errno could be changed during mark processing, leading to
  invalid error messages when processing inputs. Thank to varmojfekoj for
  pointing out this problem.
- bugfix: trailing ":" of tag was lost while parsing legacy syslog messages
  without timestamp - thanks to Anders Blomdell for providing a patch!
- bugfix (doc): misspelled config directive, invalid signal info
- applied some doc fixes from Michel Biebl and cleaned up some no longer
  needed files suggested by him
- cleaned up stringbuf.c to fix an annoyance reported by Anders Blomdell
- fixed bug that caused invalid treatment of tabs (HT) in rsyslog.conf
---------------------------------------------------------------------------
Version 2.0.1 STABLE (rgerhards), 2008-01-24
- fixed a bug in integer conversion - but this function was never called,
  so it is not really a useful bug fix ;)
- fixed a bug with standard template definitions (not a big deal) - thanks
  to varmojfekoj for spotting it
- fixed a bug that caused a potential hang in file and fwd output module
  varmojfekoj provided the patch - many thanks!
---------------------------------------------------------------------------
Version 2.0.0 STABLE (rgerhards), 2008-01-02
- re-release of 1.21.2 as STABLE with no modifications except some
  doc updates
---------------------------------------------------------------------------
Version 1.21.2 (rgerhards), 2007-12-28
- created a gss-api output module. This keeps GSS-API code and
  TCP/UDP code separated. It is also important for forward-
  compatibility with v3. Please note that this change breaks compatibility
  with config files created for 1.21.0 and 1.21.1 - this was considered
  acceptable.
- fixed an error in forwarding retry code (could lead to message corruption
  but surfaced very seldom)
- increased portability for older platforms (AI_NUMERICSERV moved)
- removed socket leak in omfwd.c
- cross-platform patch for GSS-API compile problem on some platforms
  thanks to darix for the patch!
---------------------------------------------------------------------------
Version 1.21.1 (rgerhards), 2007-12-23
- small doc fix for $IncludeConfig
- fixed a bug in llDestroy()
- bugfix: fixing memory leak when message queue is full and during
  parsing. Thanks to varmojfekoj for the patch.
- bugfix: when compiled without network support, unix sockets were
  not properply closed
- bugfix: memory leak in cfsysline.c/doGetWord() fixed
---------------------------------------------------------------------------
Version 1.21.0 (rgerhards), 2007-12-19
- GSS-API support for syslog/TCP connections was added. Thanks to
  varmojfekoj for providing the patch with this functionality
- code cleanup
- enhanced $IncludeConfig directive to support wildcard filenames
- changed some multithreading synchronization
---------------------------------------------------------------------------
Version 1.20.1 (rgerhards), 2007-12-12
- corrected a debug setting that survived release. Caused TCP connections
  to be retried unnecessarily often.
- When a hostname ACL was provided and DNS resolution for that name failed,
  ACL processing was stopped at that point. Thanks to mildew for the patch.
  Fedora Bugzilla: http://bugzilla.redhat.com/show_bug.cgi?id=395911
- fixed a potential race condition, see link for details:
  http://rgerhards.blogspot.com/2007/12/rsyslog-race-condition.html
  Note that the probability of problems from this bug was very remote
- fixed a memory leak that happend when PostgreSQL date formats were
  used
---------------------------------------------------------------------------
Version 1.20.0 (rgerhards), 2007-12-07
- an output module for postgres databases has been added. Thanks to
  sur5r for contributing this code
- unloading dynamic modules has been cleaned up, we now have a
  real implementation and not just a dummy "good enough for the time
  being".
- enhanced platform independence - thanks to Bartosz Kuzma and Michael
  Biebl for their very useful contributions
- some general code cleanup (including warnings on 64 platforms, only)
---------------------------------------------------------------------------
Version 1.19.12 (rgerhards), 2007-12-03
- cleaned up the build system (thanks to Michael Biebl for the patch)
- fixed a bug where ommysql was still not compiled with -pthread option
---------------------------------------------------------------------------
Version 1.19.11 (rgerhards), 2007-11-29
- applied -pthread option to build when building for multi-threading mode
  hopefully solves an issue with segfaulting
---------------------------------------------------------------------------
Version 1.19.10 (rgerhards), 2007-10-19
- introdcued the new ":modulename:" syntax for calling module actions
  in selector lines; modified ommysql to support it. This is primarily
  an aid for further modules and a prequisite to actually allow third
  party modules to be created.
- minor fix in slackware startup script, "-r 0" is now "-r0"
- updated rsyslogd doc set man page; now in html format
- undid creation of a separate thread for the main loop -- this did not
  turn out to be needed or useful, so reduce complexity once again.
- added doc fixes provided by Michael Biebl - thanks
---------------------------------------------------------------------------
Version 1.19.9 (rgerhards), 2007-10-12
- now packaging system which again contains all components in a single
  tarball
- modularized main() a bit more, resulting in less complex code
- experimentally added an additional thread - will see if that affects
  the segfault bug we experience on some platforms. Note that this change
  is scheduled to be removed again later.
---------------------------------------------------------------------------
Version 1.19.8 (rgerhards), 2007-09-27
- improved repeated message processing
- applied patch provided by varmojfekoj to support building ommysql
  in its own way (now also resides in a plugin subdirectory);
  ommysql is now a separate package
- fixed a bug in cvthname() that lead to message loss if part
  of the source hostname would have been dropped
- created some support for distributing ommysql together with the
  main rsyslog package. I need to re-think it in the future, but
  for the time being the current mode is best. I now simply include
  one additional tarball for ommysql inside the main distribution.
  I look forward to user feedback on how this should be done best. In the
  long term, a separate project should be spawend for ommysql, but I'd
  like to do that only after the plugin interface is fully stable (what
  it is not yet).
---------------------------------------------------------------------------
Version 1.19.7 (rgerhards), 2007-09-25
- added code to handle situations where senders send us messages ending with
  a NUL character. It is now simply removed. This also caused trailing LF
  reduction to fail, when it was followed by such a NUL. This is now also
  handled.
- replaced some non-thread-safe function calls by their thread-safe
  counterparts
- fixed a minor memory leak that occured when the %APPNAME% property was
  used (I think nobody used that in practice)
- fixed a bug that caused signal handlers in cvthname() not to be restored when
  a malicious pointer record was detected and processing of the message been
  stopped for that reason (this should be really rare and can not be related
  to the segfault bug we are hunting).
- fixed a bug in cvthname that lead to passing a wrong parameter - in
  practice, this had no impact.
- general code cleanup (e.g. compiler warnings, comments)
---------------------------------------------------------------------------
Version 1.19.6 (rgerhards), 2007-09-11
- applied patch by varmojfekoj to change signal handling to the new
  sigaction API set (replacing the depreciated signal() calls and its
  friends.
- fixed a bug that in --enable-debug mode caused an assertion when the
  discard action was used
- cleaned up compiler warnings
- applied patch by varmojfekoj to FIX a bug that could cause 
  segfaults if empty properties were processed using modifying
  options (e.g. space-cc, drop-cc)
- fixed man bug: rsyslogd supports -l option
---------------------------------------------------------------------------
Version 1.19.5 (rgerhards), 2007-09-07
- changed part of the CStr interface so that better error tracking
  is provided and the calling sequence is more intuitive (there were
  invalid calls based on a too-weired interface)
- (hopefully) fixed some remaining bugs rooted in wrong use of 
  the CStr class. These could lead to program abort.
- applied patch by varmojfekoj two fix two potential segfault situations
- added $ModDir config directive
- modified $ModLoad so that an absolute path may be specified as
  module name (e.g. /rsyslog/ommysql.so)
---------------------------------------------------------------------------
Version 1.19.4 (rgerhards/varmojfekoj), 2007-09-04
- fixed a number of small memory leaks - thanks varmojfekoj for patching
- fixed an issue with CString class that could lead to rsyslog abort
  in tplToString() - thanks varmojfekoj for patching
- added a man-version of the config file documenation - thanks to Michel
  Samia for providing the man file
- fixed bug: a template like this causes an infinite loop:
  $template opts,"%programname:::a,b%"
  thanks varmojfekoj for the patch
- fixed bug: case changing options crash freeing the string pointer
  because they modify it: $template opts2,"%programname::1:lowercase%"
  thanks varmojfekoj for the patch
---------------------------------------------------------------------------
Version 1.19.3 (mmeckelein/varmojfekoj), 2007-08-31
- small mem leak fixed (after calling parseSelectorAct) - Thx varmojkekoj
- documentation section "Regular File" und "Blocks" updated
- solved an issue with dynamic file generation - Once again many thanks
  to varmojfekoj
- the negative selector for program name filter (Blocks) does not work as
  expected - Thanks varmojfekoj for patching
- added forwarding information to sysklogd (requires special template)
  to config doc
---------------------------------------------------------------------------
Version 1.19.2 (mmeckelein/varmojfekoj), 2007-08-28
- a specifically formed message caused a segfault - Many thanks varmojfekoj
  for providing a patch
- a typo and a weird condition are fixed in msg.c - Thanks again
  varmojfekoj 
- on file creation the file was always owned by root:root. This is fixed
  now - Thanks ypsa for solving this issue
---------------------------------------------------------------------------
Version 1.19.1 (mmeckelein), 2007-08-22
- a bug that caused a high load when a TCP/UDP connection was closed is 
  fixed now - Thanks mildew for solving this issue
- fixed a bug which caused a segfault on reinit - Thx varmojfekoj for the
  patch
- changed the hardcoded module path "/lib/rsyslog" to $(pkglibdir) in order
  to avoid trouble e.g. on 64 bit platforms (/lib64) - many thanks Peter
  Vrabec and darix, both provided a patch for solving this issue
- enhanced the unloading of modules - thanks again varmojfekoj
- applied a patch from varmojfekoj which fixes various little things in
  MySQL output module
---------------------------------------------------------------------------
Version 1.19.0 (varmojfekoj/rgerhards), 2007-08-16
- integrated patch from varmojfekoj to make the mysql module a loadable one
  many thanks for the patch, MUCH appreciated
---------------------------------------------------------------------------
Version 1.18.2 (rgerhards), 2007-08-13
- fixed a bug in outchannel code that caused templates to be incorrectly
  parsed
- fixed a bug in ommysql that caused a wrong ";template" missing message
- added some code for unloading modules; not yet fully complete (and we do
  not yet have loadable modules, so this is no problem)
- removed debian subdirectory by request of a debian packager (this is a special
  subdir for debian and there is also no point in maintaining it when there
  is a debian package available - so I gladly did this) in some cases
- improved overall doc quality (some pages were quite old) and linked to
  more of the online resources.
- improved /contrib/delete_mysql script by adding a host option and some
  other minor modifications
---------------------------------------------------------------------------
Version 1.18.1 (rgerhards), 2007-08-08
- applied a patch from varmojfekoj which solved a potential segfault
  of rsyslogd on HUP
- applied patch from Michel Samia to fix compilation when the pthreads
  feature is disabled
- some code cleanup (moved action object to its own file set)
- add config directive $MainMsgQueueSize, which now allows to configure the
  queue size dynamically
- all compile-time settings are now shown in rsyslogd -v, not just the
  active ones
- enhanced performance a little bit more
- added config file directive $ActionResumeInterval
- fixed a bug that prevented compilation under debian sid
- added a contrib directory for user-contributed useful things
---------------------------------------------------------------------------
Version 1.18.0 (rgerhards), 2007-08-03
- rsyslog now supports fallback actions when an action did not work. This
  is a great feature e.g. for backup database servers or backup syslog
  servers
- modified rklogd to only change the console log level if -c is specified
- added feature to use multiple actions inside a single selector
- implemented $ActionExecOnlyWhenPreviousIsSuspended config directive
- error messages during startup are now spit out to the configured log
  destinations
---------------------------------------------------------------------------
Version 1.17.6 (rgerhards), 2007-08-01
- continued to work on output module modularization - basic stage of
  this work is now FINISHED
- fixed bug in OMSRcreate() - always returned SR_RET_OK
- fixed a bug that caused ommysql to always complain about missing
  templates
- fixed a mem leak in OMSRdestruct - freeing the object itself was
  forgotten - thanks to varmojfekoj for the patch
- fixed a memory leak in syslogd/init() that happend when the config
  file could not be read - thanks to varmojfekoj for the patch
- fixed insufficient memory allocation in addAction() and its helpers.
  The initial fix and idea was developed by mildew, I fine-tuned
  it a bit. Thanks a lot for the fix, I'd probably had pulled out my
  hair to find the bug...
- added output of config file line number when a parsing error occured
- fixed bug in objomsr.c that caused program to abort in debug mode with
  an invalid assertion (in some cases)
- fixed a typo that caused the default template for MySQL to be wrong.
  thanks to mildew for catching this.
- added configuration file command $DebugPrintModuleList and
  $DebugPrintCfSysLineHandlerList
- fixed an invalid value for the MARK timer - unfortunately, there was
  a testing aid left in place. This resulted in quite frequent MARK messages
- added $IncludeConfig config directive
- applied a patch from mildew to prevent rsyslogd from freezing under heavy
  load. This could happen when the queue was full. Now, we drop messages
  but rsyslogd remains active.
---------------------------------------------------------------------------
Version 1.17.5 (rgerhards), 2007-07-30
- continued to work on output module modularization
- fixed a missing file bug - thanks to Andrea Montanari for reporting
  this problem
- fixed a problem with shutting down the worker thread and freeing the
  selector_t list - this caused messages to be lost, because the
  message queue was not properly drained before the selectors got
  destroyed.
---------------------------------------------------------------------------
Version 1.17.4 (rgerhards), 2007-07-27
- continued to work on output module modularization
- fixed a situation where rsyslogd could create zombie processes
  thanks to mildew for the patch
- applied patch from Michel Samia to fix compilation when NOT
  compiled for pthreads
---------------------------------------------------------------------------
Version 1.17.3 (rgerhards), 2007-07-25
- continued working on output module modularization
- fixed a bug that caused rsyslogd to segfault on exit (and
  probably also on HUP), when there was an unsent message in a selector
  that required forwarding and the dns lookup failed for that selector
  (yes, it was pretty unlikely to happen;))
  thanks to varmojfekoj <varmojfekoj@gmail.com> for the patch
- fixed a memory leak in config file parsing and die()
  thanks to varmojfekoj <varmojfekoj@gmail.com> for the patch
- rsyslogd now checks on startup if it is capable to performa any work
  at all. If it cant, it complains and terminates
  thanks to Michel Samia for providing the patch!
- fixed a small memory leak when HUPing syslogd. The allowed sender
  list now gets freed. thanks to mildew for the patch.
- changed the way error messages in early startup are logged. They
  now do no longer use the syslogd code directly but are rather
  send to stderr.
---------------------------------------------------------------------------
Version 1.17.2 (rgerhards), 2007-07-23
- made the port part of the -r option optional. Needed for backward
  compatibility with sysklogd
- replaced system() calls with something more reasonable. Please note that
  this might break compatibility with some existing configuration files.
  We accept this in favour of the gained security.
- removed a memory leak that could occur if timegenerated was used in
  RFC 3164 format in templates
- did some preparation in msg.c for advanced multithreading - placed the
  hooks, but not yet any active code
- worked further on modularization
- added $ModLoad MySQL (dummy) config directive
- added DropTrailingLFOnReception config directive
---------------------------------------------------------------------------
Version 1.17.1 (rgerhards), 2007-07-20
- fixed a bug that caused make install to install rsyslogd and rklogd under
  the wrong names
- fixed bug that caused $AllowedSenders to handle IPv6 scopes incorrectly;
  also fixed but that could grabble $AllowedSender wildcards. Thanks to
  mildew@gmail.com for the patch
- minor code cleanup - thanks to Peter Vrabec for the patch
- fixed minimal memory leak on HUP (caused by templates)
  thanks to varmojfekoj <varmojfekoj@gmail.com> for the patch
- fixed another memory leak on HUPing and on exiting rsyslogd
  again thanks to varmojfekoj <varmojfekoj@gmail.com> for the patch
- code cleanup (removed compiler warnings)
- fixed portability bug in configure.ac - thanks to Bartosz Kuźma for patch
- moved msg object into its own file set
- added the capability to continue trying to write log files when the
  file system is full. Functionality based on patch by Martin Schulze
  to sysklogd package.
---------------------------------------------------------------------------
Version 1.17.0 (RGer), 2007-07-17
- added $RepeatedLineReduction config parameter
- added $EscapeControlCharactersOnReceive config parameter
- added $ControlCharacterEscapePrefix config parameter
- added $DirCreateMode config parameter
- added $CreateDirs config parameter
- added $DebugPrintTemplateList config parameter
- added $ResetConfigVariables config parameter
- added $FileOwner config parameter
- added $FileGroup config parameter
- added $DirOwner config parameter
- added $DirGroup config parameter
- added $FailOnChownFailure config parameter
- added regular expression support to the filter engine
  thanks to Michel Samia for providing the patch!
- enhanced $AllowedSender functionality. Credits to mildew@gmail.com for
  the patch doing that
  - added IPv6 support
  - allowed DNS hostnames
  - allowed DNS wildcard names
- added new option $DropMsgsWithMaliciousDnsPTRRecords
- added autoconf so that rfc3195d, rsyslogd and klogd are stored to /sbin
- added capability to auto-create directories with dynaFiles
---------------------------------------------------------------------------
Version 1.16.0 (RGer/Peter Vrabec), 2007-07-13 - The Friday, 13th Release ;)
- build system switched to autotools
- removed SYSV preprocessor macro use, replaced with autotools equivalents
- fixed a bug that caused rsyslogd to segfault when TCP listening was
  disabled and it terminated
- added new properties "syslogfacility-text" and "syslogseverity-text"
  thanks to varmojfekoj <varmojfekoj@gmail.com> for the patch
- added the -x option to disable hostname dns reslution
  thanks to varmojfekoj <varmojfekoj@gmail.com> for the patch
- begun to better modularize syslogd.c - this is an ongoing project; moved
  type definitions to a separate file
- removed some now-unused fields from struct filed
- move file size limit fields in struct field to the "right spot" (the file
  writing part of the union - f_un.f_file)
- subdirectories linux and solaris are no longer part of the distribution
  package. This is not because we cease support for them, but there are no
  longer any files in them after the move to autotools
---------------------------------------------------------------------------
Version 1.15.1 (RGer), 2007-07-10
- fixed a bug that caused a dynaFile selector to stall when there was
  an open error with one file 
- improved template processing for dynaFiles; templates are now only
  looked up during initialization - speeds up processing
- optimized memory layout in struct filed when compiled with MySQL
  support
- fixed a bug that caused compilation without SYSLOG_INET to fail
- re-enabled the "last message repeated n times" feature. This
  feature was not taken care of while rsyslogd evolved from sysklogd
  and it was more or less defunct. Now it is fully functional again.
- added system properties: $NOW, $YEAR, $MONTH, $DAY, $HOUR, $MINUTE
- fixed a bug in iovAsString() that caused a memory leak under stress
  conditions (most probably memory shortage). This was unlikely to
  ever happen, but it doesn't hurt doing it right
- cosmetic: defined type "uchar", change all unsigned chars to uchar
---------------------------------------------------------------------------
Version 1.15.0 (RGer), 2007-07-05
- added ability to dynamically generate file names based on templates
  and thus properties. This was a much-requested feature. It makes
  life easy when it e.g. comes to splitting files based on the sender
  address.
- added $umask and $FileCreateMode config file directives
- applied a patch from Bartosz Kuzma to compile cleanly under NetBSD
- checks for extra (unexpected) characters in system config file lines
  have been added
- added IPv6 documentation - was accidently missing from CVS
- begun to change char to unsigned char
---------------------------------------------------------------------------
Version 1.14.2 (RGer), 2007-07-03
** this release fixes all known nits with IPv6 **
- restored capability to do /etc/service lookup for "syslog"
  service when -r 0 was given
- documented IPv6 handling of syslog messages
- integrate patch from Bartosz Kuźma to make rsyslog compile under
  Solaris again (the patch replaced a strndup() call, which is not
  available under Solaris
- improved debug logging when waiting on select
- updated rsyslogd man page with new options (-46A)
---------------------------------------------------------------------------
Version 1.14.1 (RGer/Peter Vrabec), 2007-06-29
- added Peter Vrabec's patch for IPv6 TCP
- prefixed all messages send to stderr in rsyslogd with "rsyslogd: "
---------------------------------------------------------------------------
Version 1.14.0 (RGer/Peter Vrabec), 2007-06-28
- Peter Vrabec provided IPv6 for rsyslog, so we are now IPv6 enabled
  IPv6 Support is currently for UDP only, TCP is to come soon.
  AllowedSender configuration does not yet work for IPv6.
- fixed code in iovCreate() that broke C's strict aliasing rules 
- fixed some char/unsigned char differences that forced the compiler
  to spit out warning messages
- updated the Red Hat init script to fix a known issue (thanks to
  Peter Vrabec)
---------------------------------------------------------------------------
Version 1.13.5 (RGer), 2007-06-22
- made the TCP session limit configurable via command line switch
  now -t <port>,<max sessions>
- added man page for rklogd(8) (basically a copy from klogd, but now
  there is one...)
- fixed a bug that caused internal messages (e.g. rsyslogd startup) to
  appear without a tag.
- removed a minor memory leak that occurred when TAG processing requalified
  a HOSTNAME to be a TAG (and a TAG already was set).
- removed potential small memory leaks in MsgSet***() functions. There
  would be a leak if a property was re-set, something that happened
  extremely seldom.
---------------------------------------------------------------------------
Version 1.13.4 (RGer), 2007-06-18
- added a new property "PRI-text", which holds the PRI field in
  textual form (e.g. "syslog.info")
- added alias "syslogseverity" for "syslogpriority", which is a
  misleading property name that needs to stay for historical
  reasons (and backward-compatility)
- added doc on how to record PRI value in log file
- enhanced signal handling in klogd, including removal of an unsafe
  call to the logging system during signal handling
---------------------------------------------------------------------------
Version 1.13.3 (RGer), 2007-06-15
- create a version of syslog.c from scratch. This is now
  - highly optimized for rsyslog
  - removes an incompatible license problem as the original
    version had a BSD license with advertising clause
  - fixed in the regard that rklogd will continue to work when
    rsysogd has been restarted (the original version, as well
    as sysklogd, will remain silent then)
  - solved an issue with an extra NUL char at message end that the
    original version had
- applied some changes to klogd to care for the new interface
- fixed a bug in syslogd.c which prevented compiling under debian
---------------------------------------------------------------------------
Version 1.13.2 (RGer), 2007-06-13
- lib order in makefile patched to facilitate static linking - thanks
  to Bennett Todd for providing the patch
- Integrated a patch from Peter Vrabec (pvrabec@redheat.com):
  - added klogd under the name of rklogd (remove dependency on
    original sysklogd package
  - createDB.sql now in UTF
  - added additional config files for use on Red Hat
---------------------------------------------------------------------------
Version 1.13.1 (RGer), 2007-02-05
- changed the listen backlog limit to a more reasonable value based on
  the maximum number of TCP connections configurd (10% + 5) - thanks to Guy
  Standen for the hint (actually, the limit was 5 and that was a 
  left-over from early testing).
- fixed a bug in makefile which caused DB-support to be disabled when
  NETZIP support was enabled
- added the -e option to allow transmission of every message to remote
  hosts (effectively turns off duplicate message suppression)
- (somewhat) improved memory consumption when compiled with MySQL support
- looks like we fixed an incompatibility with MySQL 5.x and above software
  At least in one case, the remote server name was destroyed, leading to 
  a connection failure. The new, improved code does not have this issue and
  so we see this as solved (the new code is generally somewhat better, so
  there is a good chance we fixed this incompatibility).
---------------------------------------------------------------------------
Version 1.13.0 (RGer), 2006-12-19
- added '$' as ToPos proptery replacer specifier - means "up to the
  end of the string"
- property replacer option "escape-cc", "drop-cc" and "space-cc"  added
- changed the handling of \0 characters inside syslog messages. We now
  consistently escape them to "#000". This is somewhat recommended in
  the draft-ietf-syslog-protocol-19 draft. While the real recomendation
  is to not escape any characters at all, we can not do this without
  considerable modification of the code. So we escape it to "#000", which
  is consistent with a sample found in the Internet-draft.
- removed message glue logic (see printchopped() comment for details)
  Also caused removal of parts table and thus some improvements in
  memory usage.
- changed the default MAXLINE to 2048 to take care of recent syslog
  standardization efforts (can easily be changed in syslogd.c)
- added support for byte-counted TCP syslog messages (much like
  syslog-transport-tls-05 Internet Draft). This was necessary to
  support compression over TCP.
- added support for receiving compressed syslog messages
- added support for sending compressed syslog messages
- fixed a bug where the last message in a syslog/tcp stream was
  lost if it was not properly terminated by a LF character
---------------------------------------------------------------------------
Version 1.12.3 (RGer), 2006-10-04
- implemented some changes to support Solaris (but support is not
  yet complete)
- commented out (via #if 0) some methods that are currently not being use
  but should be kept for further us
- added (interim) -u 1 option to turn off hostname and tag parsing
- done some modifications to better support Fedora
- made the field delimiter inside property replace configurable via
  template
- fixed a bug in property replacer: if fields were used, the delimitor
  became part of the field. Up until now, this was barely noticable as 
  the delimiter as TAB only and thus invisible to a human. With other
  delimiters available now, it quickly showed up. This bug fix might cause
  some grief to existing installations if they used the extra TAB for
  whatever reasons - sorry folks... Anyhow, a solution is easy: just add
  a TAB character contstant into your template. Thus, there has no attempt
  been made to do this in a backwards-compatible way.
---------------------------------------------------------------------------
Version 1.12.2 (RGer), 2006-02-15
- fixed a bug in the RFC 3339 date formatter. An extra space was added
  after the actual timestamp
- added support for providing high-precision RFC3339 timestamps for
  (rsyslogd-)internally-generated messages
- very (!) experimental support for syslog-protocol internet draft
  added (the draft is experimental, the code is solid ;))
- added support for field-extracting in the property replacer
- enhanced the legacy-syslog parser so that it can interpret messages
  that do not contain a TIMESTAMP
- fixed a bug that caused the default socket (usually /dev/log) to be
  opened even when -o command line option was given
- fixed a bug in the Debian sample startup script - it caused rsyslogd
  to listen to remote requests, which it shouldn't by default
---------------------------------------------------------------------------
Version 1.12.1 (RGer), 2005-11-23
- made multithreading work with BSD. Some signal-handling needed to be
  restructured. Also, there might be a slight delay of up to 10 seconds
  when huping and terminating rsyslogd under BSD
- fixed a bug where a NULL-pointer was passed to printf() in logmsg().
- fixed a bug during "make install" where rc3195d was not installed
  Thanks to Bennett Todd for spotting this.
- fixed a bug where rsyslogd dumped core when no TAG was found in the
  received message
- enhanced message parser so that it can deal with missing hostnames
  in many cases (may not be totally fail-safe)
- fixed a bug where internally-generated messages did not have the correct
  TAG
---------------------------------------------------------------------------
Version 1.12.0 (RGer), 2005-10-26
- moved to a multi-threaded design. single-threading is still optionally
  available. Multi-threading is experimental!
- fixed a potential race condition. In the original code, marking was done
  by an alarm handler, which could lead to all sorts of bad things. This
  has been changed now. See comments in syslogd.c/domark() for details.
- improved debug output for property-based filters
- not a code change, but: I have checked all exit()s to make sure that
  none occurs once rsyslogd has started up. Even in unusual conditions
  (like low-memory conditions) rsyslogd somehow remains active. Of course,
  it might loose a message or two, but at least it does not abort and it
  can also recover when the condition no longer persists.
- fixed a bug that could cause loss of the last message received
  immediately before rsyslogd was terminated.
- added comments on thread-safety of global variables in syslogd.c
- fixed a small bug: spurios printf() when TCP syslog was used
- fixed a bug that causes rsyslogd to dump core on termination when one
  of the selector lines did not receive a message during the run (very
  unlikely)
- fixed an one-too-low memory allocation in the TCP sender. Could result
  in rsyslogd dumping core.
- fixed a bug with regular expression support (thanks to Andres Riancho)
- a little bit of code restructuring (especially main(), which was
  horribly large)
---------------------------------------------------------------------------
Version 1.11.1 (RGer), 2005-10-19
- support for BSD-style program name and host blocks
- added a new property "programname" that can be used in templates
- added ability to specify listen port for rfc3195d
- fixed a bug that rendered the "startswith" comparison operation
  unusable.
- changed more functions to "static" storage class to help compiler
  optimize (should have been static in the first place...)
- fixed a potential memory leak in the string buffer class destructor.
  As the destructur was previously never called, the leak did not actually
  appear.
- some internal restructuring in anticipation/preparation of minimal
  multi-threading support
- rsyslogd still shares some code with the sysklogd project. Some patches
  for this shared code have been brought over from the sysklogd CVS.
---------------------------------------------------------------------------
Version 1.11.0 (RGer), 2005-10-12
- support for receiving messages via RFC 3195; added rfc3195d for that
  purpose
- added an additional guard to prevent rsyslogd from aborting when the
  2gb file size limit is hit. While a user can configure rsyslogd to
  handle such situations, it would abort if that was not done AND large
  file support was not enabled (ok, this is hopefully an unlikely scenario)
- fixed a bug that caused additional Unix domain sockets to be incorrectly
  processed - could lead to message loss in extreme cases
---------------------------------------------------------------------------
Version 1.10.2 (RGer), 2005-09-27
- added comparison operations in property-based filters:
  * isequal
  * startswith
- added ability to negate all property-based filter comparison operations
  by adding a !-sign right in front of the operation name
- added the ability to specify remote senders for UDP and TCP
  received messages. Allows to block all but well-known hosts
- changed the $-config line directives to be case-INsensitive
- new command line option -w added: "do not display warnings if messages
  from disallowed senders are received"
- fixed a bug that caused rsyslogd to dump core when the compare value
  was not quoted in property-based filters
- fixed a bug in the new CStr compare function which lead to invalid
  results (fortunately, this function was not yet used widely)
- added better support for "debugging" rsyslog.conf property filters
  (only if -d switch is given)
- changed some function definitions to static, which eventually enables
  some compiler optimizations
- fixed a bug in MySQL code; when a SQL error occured, rsyslogd could
  run in a tight loop. This was due to invalid sequence of error reporting
  and is now fixed.
---------------------------------------------------------------------------
Version 1.10.1 (RGer), 2005-09-23
- added the ability to execute a shell script as an action.
  Thanks to Bjoern Kalkbrenner for providing the code!
- fixed a bug in the MySQL code; due to the bug the automatic one-time
  retry after an error did not happen - this lead to error message in
  cases where none should be seen (e.g. after a MySQL restart)
- fixed a security issue with SQL-escaping in conjunction with
  non-(SQL-)standard MySQL features.
---------------------------------------------------------------------------
Version 1.10.0 (RGer), 2005-09-20
  REMINDER: 1.10 is the first unstable version if the 1.x series!
- added the capability to filter on any property in selector lines
  (not just facility and priority)
- changed stringbuf into a new counted string class
- added support for a "discard" action. If a selector line with
  discard (~ character) is found, no selector lines *after* that
  line will be processed.
- thanks to Andres Riancho, regular expression support has been
  added to the template engine
- added the FROMHOST property in the template processor, which could
  previously not be obtained. Thanks to Cristian Testa for pointing
  this out and even providing a fix.
- added display of compile-time options to -v output
- performance improvement for production build - made some checks
  to happen only during debug mode
- fixed a problem with compiling on SUSE and - while doing so - removed
  the socket call to set SO_BSDCOMPAT in cases where it is obsolete.
---------------------------------------------------------------------------
Version 1.0.4 (RGer), 2006-02-01
- a small but important fix: the tcp receiver had two forgotten printf's
  in it that caused a lot of unnecessary output to stdout. This was
  important enough to justify a new release
---------------------------------------------------------------------------
Version 1.0.3 (RGer), 2005-11-14
- added an additional guard to prevent rsyslogd from aborting when the
  2gb file size limit is hit. While a user can configure rsyslogd to
  handle such situations, it would abort if that was not done AND large
  file support was not enabled (ok, this is hopefully an unlikely scenario)
- fixed a bug that caused additional Unix domain sockets to be incorrectly
  processed - could lead to message loss in extreme cases
- applied some patches available from the sysklogd project to code
  shared from there
- fixed a bug that causes rsyslogd to dump core on termination when one
  of the selector lines did not receive a message during the run (very
  unlikely)
- fixed an one-too-low memory allocation in the TCP sender. Could result
  in rsyslogd dumping core.
- fixed a bug in the TCP sender that caused the retry logic to fail
  after an error or receiver overrun
- fixed a bug in init() that could lead to dumping core
- fixed a bug that could lead to dumping core when no HOSTNAME or no TAG
  was present in the syslog message
---------------------------------------------------------------------------
Version 1.0.2 (RGer), 2005-10-05
- fixed an issue with MySQL error reporting. When an error occured,
  the MySQL driver went into an endless loop (at least in most cases).
---------------------------------------------------------------------------
Version 1.0.1 (RGer), 2005-09-23
- fixed a security issue with SQL-escaping in conjunction with
  non-(SQL-)standard MySQL features.
---------------------------------------------------------------------------
Version 1.0.0 (RGer), 2005-09-12
- changed install doc to cover daily cron scripts - a trouble source
- added rc script for slackware (provided by Chris Elvidge - thanks!) 
- fixed a really minor bug in usage() - the -r option was still
  reported as without the port parameter
---------------------------------------------------------------------------
Version 0.9.8 (RGer), 2005-09-05
- made startup and shutdown message more consistent and included the
  pid, so that they can be easier correlated. Used syslog-protocol
  structured data format for this purpose.
- improved config info in startup message, now tells not only
  if it is listening remote on udp, but also for tcp. Also includes
  the port numbers. The previous startup message was misleading, because
  it did not say "remote reception" if rsyslogd was only listening via
  tcp (but not via udp).
- added a "how can you help" document to the doc set
---------------------------------------------------------------------------
Version 0.9.7 (RGer), 2005-08-15
- some of the previous doc files (like INSTALL) did not properly
  reflect the changes to the build process and the new doc. Fixed
  that.
- changed syslogd.c so that when compiled without database support,
  an error message is displayed when a database action is detected
  in the config file (previously this was used as an user rule ;))
- fixed a bug in the os-specific Makefiles which caused MySQL
  support to not be compiled, even if selected
---------------------------------------------------------------------------
Version 0.9.6 (RGer), 2005-08-09
- greatly enhanced documentation. Now available in html format in
  the "doc" folder and FreeBSD. Finally includes an install howto.
- improved MySQL error messages a little - they now show up as log
  messages, too (formerly only in debug mode)
- added the ability to specify the listen port for udp syslog.
  WARNING: This introduces an incompatibility. Formerly, udp
  syslog was enabled by the -r command line option. Now, it is
  "-r [port]", which is consistent with the tcp listener. However,
  just -r will now return an error message.
- added sample startup scripts for Debian and FreeBSD
- added support for easy feature selection in the makefile. Un-
  fortunately, this also means I needed to spilt the make file
  for different OS and distros. There are some really bad syntax
  differences between FreeBSD and Linux make.
---------------------------------------------------------------------------
Version 0.9.5 (RGer), 2005-08-01
- the "semicolon bug" was actually not (fully) solved in 0.9.4. One
  part of the bug was solved, but another still existed. This one
  is fixed now, too.
- the "semicolon bug" actually turned out to be a more generic bug.
  It appeared whenever an invalid template name was given. With some
  selector actions, rsyslogd dumped core, with other it "just" had
  a small ressource leak with others all worked well. These anomalies
  are now fixed. Note that they only appeared during system initaliziation
  once the system was running, nothing bad happened.
- improved error reporting for template errors on startup. They are now
  shown on the console and the start-up tty. Formerly, they were only
  visible in debug mode.
- support for multiple instances of rsyslogd on a single machine added
- added new option "-o" --> omit local unix domain socket. This option
  enables rsyslogd NOT to listen to the local socket. This is most
  helpful when multiple instances of rsyslogd (or rsyslogd and another
  syslogd) shall run on a single system.
- added new option "-i <pidfile>" which allows to specify the pidfile.
  This is needed when multiple instances of rsyslogd are to be run.
- the new project home page is now online at www.rsyslog.com
---------------------------------------------------------------------------
Version 0.9.4 (RGer), 2005-07-25
- finally added the TCP sender. It now supports non-blocking mode, no
  longer disabling message reception during connect. As it is now, it
  is usable in production. The code could be more sophisticated, but
  I've kept it short in anticipation of the move to liblogging, which
  will lead to the removal of the code just written ;)
- the "exiting on signal..." message still had the "syslogd" name in 
  it. Changed this to "rsyslogd", as we do not have a large user base
  yet, this should pose no problem.
- fixed "the semiconlon" bug. rsyslogd dumped core if a write-db action
  was specified but no semicolon was given after the password (an empty
  template was ok, but the semicolon needed to be present).
- changed a default for traditional output format. During testing, it
  was seen that the timestamp written to file in default format was
  the time of message reception, not the time specified in the TIMESTAMP
  field of the message itself. Traditionally, the message TIMESTAMP is
  used and this has been changed now.
---------------------------------------------------------------------------
Version 0.9.3 (RGer), 2005-07-19
- fixed a bug in the message parser. In June, the RFC 3164 timestamp
  was not correctly parsed (yes, only in June and some other months,
  see the code comment to learn why...)
- added the ability to specify the destination port when forwarding
  syslog messages (both for TCP and UDP)
- added an very experimental TCP sender (activated by
  @@machine:port in config). This is not yet for production use. If
  the receiver is not alive, rsyslogd will wait quite some time until
  the connection request times out, which most probably leads to
  loss of incoming messages.

---------------------------------------------------------------------------
Version 0.9.2 (RGer), around 2005-07-06
- I intended to change the maxsupported message size to 32k to
  support IHE - but given the memory inefficiency in the usual use
  cases, I have not done this. I have, however, included very
  specific instructions on how to do this in the source code. I have
  also done some testing with 32k messages, so you can change the
  max size without taking too much risk.
- added a syslog/tcp receiver; we now can receive messages via
  plain tcp, but we can still send only via UDP. The syslog/tcp
  receiver is the primary enhancement of this release.
- slightly changed some error messages that contained a spurios \n at
  the end of the line (which gives empty lines in your log...)

---------------------------------------------------------------------------
Version 0.9.1 (RGer)
- fixed code so that it compiles without errors under FreeBSD
- removed now unused function "allocate_log()" from syslogd.c
- changed the make file so that it contains more defines for
  different environments (in the long term, we need a better
  system for disabling/enabling features...)
- changed some printf's printing off_t types to %lld and
  explicit (long long) casts. I tried to figure out the exact type,
  but did not succeed in this. In the worst case, ultra-large peta-
  byte files will now display funny informational messages on rollover,
  something I think we can live with for the neersion 3.11.2 (rgerhards), 2008-02-??
---------------------------------------------------------------------------
Version 3.11.1 (rgerhards), 2008-02-12
- SNMP trap sender added thanks to Andre Lorbach (omsnmp)
- added input-plugin interface specification in form of a (copy) template
  input module
- applied documentation fix by Michael Biebl -- many thanks!
- bugfix: immark did not have MARK flags set...
- added x-info field to rsyslogd startup/shutdown message. Hopefully
  points users to right location for further info (many don't even know
  they run rsyslog ;))
- bugfix: trailing ":" of tag was lost while parsing legacy syslog messages
  without timestamp - thanks to Anders Blomdell for providing a patch!
- fixed a bug in stringbuf.c related to STRINGBUF_TRIM_ALLOCSIZE, which
  wasn't supposed to be used with rsyslog. Put a warning message up that
  tells this feature is not tested and probably not worth the effort.
  Thanks to Anders Blomdell fro bringing this to our attention
- somewhat improved performance of string buffers
- fixed bug that caused invalid treatment of tabs (HT) in rsyslog.conf
- bugfix: setting for $EscapeCopntrolCharactersOnReceive was not 
  properly initialized
- clarified usage of space-cc property replacer option
- improved abort diagnostic handler
- some initial effort for malloc/free runtime debugging support
- bugfix: using dynafile actions caused rsyslogd abort
- fixed minor man errors thanks to Michael Biebl
---------------------------------------------------------------------------
Version 3.11.0 (rgerhards), 2008-01-31
- implemented queued actions
- implemented simple rate limiting for actions
- implemented deliberate discarding of lower priority messages over higher
  priority ones when a queue runs out of space
- implemented disk quotas for disk queues
- implemented the $ActionResumeRetryCount config directive
- added $ActionQueueFilename config directive
- added $ActionQueueSize config directive
- added $ActionQueueHighWaterMark config directive
- added $ActionQueueLowWaterMark config directive
- added $ActionQueueDiscardMark config directive
- added $ActionQueueDiscardSeverity config directive
- added $ActionQueueCheckpointInterval config directive
- added $ActionQueueType config directive
- added $ActionQueueWorkerThreads config directive
- added $ActionQueueTimeoutshutdown config directive
- added $ActionQueueTimeoutActionCompletion config directive
- added $ActionQueueTimeoutenQueue config directive
- added $ActionQueueTimeoutworkerThreadShutdown config directive
- added $ActionQueueWorkerThreadMinimumMessages config directive
- added $ActionQueueMaxFileSize config directive
- added $ActionQueueSaveonShutdown config directive
- addded $ActionQueueDequeueSlowdown config directive
- addded $MainMsgQueueDequeueSlowdown config directive
- bugfix: added forgotten docs to package
- improved debugging support
- fixed a bug that caused $MainMsgQueueCheckpointInterval to work incorrectly
- when a long-running action needs to be cancelled on shutdown, the message
  that was processed by it is now preserved. This finishes support for
  guaranteed delivery of messages (if the output supports it, of course)
- fixed bug in output module interface, see
  http://sourceforge.net/tracker/index.php?func=detail&aid=1881008&group_id=123448&atid=696552
- changed the ommysql output plugin so that the (lengthy) connection
  initialization now takes place in message processing. This works much
  better with the new queued action mode (fast startup)
- fixed a bug that caused a potential hang in file and fwd output module
  varmojfekoj provided the patch - many thanks!
- bugfixed stream class offset handling on 32bit platforms
---------------------------------------------------------------------------
Version 3.10.3 (rgerhards), 2008-01-28
- fixed a bug with standard template definitions (not a big deal) - thanks
  to varmojfekoj for spotting it
- run-time instrumentation added
- implemented disk-assisted queue mode, which enables on-demand disk
  spooling if the queue's in-memory queue is exhausted
- implemented a dynamic worker thread pool for processing incoming
  messages; workers are started and shut down as need arises
- implemented a run-time instrumentation debug package
- implemented the $MainMsgQueueSaveOnShutdown config directive
- implemented the $MainMsgQueueWorkerThreadMinimumMessages config directive
- implemented the $MainMsgQueueTimeoutWorkerThreadShutdown config directive
---------------------------------------------------------------------------
Version 3.10.2 (rgerhards), 2008-01-14
- added the ability to keep stop rsyslogd without the need to drain
  the main message queue. In disk queue mode, rsyslog continues to
  run from the point where it stopped. In case of a system failure, it
  continues to process messages from the last checkpoint.
- fixed a bug that caused a segfault on startup when no $WorkDir directive
  was specified in rsyslog.conf
- provided more fine-grain control over shutdown timeouts and added a
  way to specify the enqueue timeout when the main message queue is full
- implemented $MainMsgQueueCheckpointInterval config directive
- implemented $MainMsgQueueTimeoutActionCompletion config directive
- implemented $MainMsgQueueTimeoutEnqueue config directive
- implemented $MainMsgQueueTimeoutShutdown config directive
---------------------------------------------------------------------------
Version 3.10.1 (rgerhards), 2008-01-10
- implemented the "disk" queue mode. However, it currently is of very
  limited use, because it does not support persistence over rsyslogd
  runs. So when rsyslogd is stopped, the queue is drained just as with
  the in-memory queue modes. Persistent queues will be a feature of
  the next release.
- performance-optimized string class, should bring an overall improvement
- fixed a memory leak in imudp -- thanks to varmojfekoj for the patch
- fixed a race condition that could lead to a rsyslogd hang when during
  HUP or termination
- done some doc updates
- added $WorkDirectory config directive
- added $MainMsgQueueFileName config directive
- added $MainMsgQueueMaxFileSize config directive
---------------------------------------------------------------------------
Version 3.10.0 (rgerhards), 2008-01-07
- implemented input module interface and initial input modules
- enhanced threading for input modules (each on its own thread now)
- ability to bind UDP listeners to specific local interfaces/ports and
  ability to run multiple of them concurrently
- added ability to specify listen IP address for UDP syslog server
- license changed to GPLv3
- mark messages are now provided by loadble module immark
- rklogd is no longer provided. Its functionality has now been taken over
  by imklog, a loadable input module. This offers a much better integration
  into rsyslogd and makes sure that the kernel logger process is brought
  up and down at the appropriate times
- enhanced $IncludeConfig directive to support wildcard characters
  (thanks to Michael Biebl)
- all inputs are now implemented as loadable plugins
- enhanced threading model: each input module now runs on its own thread
- enhanced message queue which now supports different queueing methods
  (among others, this can be used for performance fine-tuning)
- added a large number of new configuration directives for the new
  input modules
- enhanced multi-threading utilizing a worker thread pool for the
  main message queue
- compilation without pthreads is no longer supported
- much cleaner code due to new objects and removal of single-threading
  mode
---------------------------------------------------------------------------
Version 2.0.1 STABLE (rgerhards), 2008-01-24
- fixed a bug in integer conversion - but this function was never called,
  so it is not really a useful bug fix ;)
- fixed a bug with standard template definitions (not a big deal) - thanks
  to varmojfekoj for spotting it
- fixed a bug that caused a potential hang in file and fwd output module
  varmojfekoj provided the patch - many thanks!
---------------------------------------------------------------------------
Version 2.0.0 STABLE (rgerhards), 2008-01-02
- re-release of 1.21.2 as STABLE with no modifications except some
  doc updates
---------------------------------------------------------------------------
Version 1.21.2 (rgerhards), 2007-12-28
- created a gss-api output module. This keeps GSS-API code and
  TCP/UDP code separated. It is also important for forward-
  compatibility with v3. Please note that this change breaks compatibility
  with config files created for 1.21.0 and 1.21.1 - this was considered
  acceptable.
- fixed an error in forwarding retry code (could lead to message corruption
  but surfaced very seldom)
- increased portability for older platforms (AI_NUMERICSERV moved)
- removed socket leak in omfwd.c
- cross-platform patch for GSS-API compile problem on some platforms
  thanks to darix for the patch!
---------------------------------------------------------------------------
Version 1.21.1 (rgerhards), 2007-12-23
- small doc fix for $IncludeConfig
- fixed a bug in llDestroy()
- bugfix: fixing memory leak when message queue is full and during
  parsing. Thanks to varmojfekoj for the patch.
- bugfix: when compiled without network support, unix sockets were
  not properply closed
- bugfix: memory leak in cfsysline.c/doGetWord() fixed
---------------------------------------------------------------------------
Version 1.21.0 (rgerhards), 2007-12-19
- GSS-API support for syslog/TCP connections was added. Thanks to
  varmojfekoj for providing the patch with this functionality
- code cleanup
- enhanced $IncludeConfig directive to support wildcard filenames
- changed some multithreading synchronization
---------------------------------------------------------------------------
Version 1.20.1 (rgerhards), 2007-12-12
- corrected a debug setting that survived release. Caused TCP connections
  to be retried unnecessarily often.
- When a hostname ACL was provided and DNS resolution for that name failed,
  ACL processing was stopped at that point. Thanks to mildew for the patch.
  Fedora Bugzilla: http://bugzilla.redhat.com/show_bug.cgi?id=395911
- fixed a potential race condition, see link for details:
  http://rgerhards.blogspot.com/2007/12/rsyslog-race-condition.html
  Note that the probability of problems from this bug was very remote
- fixed a memory leak that happend when PostgreSQL date formats were
  used
---------------------------------------------------------------------------
Version 1.20.0 (rgerhards), 2007-12-07
- an output module for postgres databases has been added. Thanks to
  sur5r for contributing this code
- unloading dynamic modules has been cleaned up, we now have a
  real implementation and not just a dummy "good enough for the time
  being".
- enhanced platform independence - thanks to Bartosz Kuzma and Michael
  Biebl for their very useful contributions
- some general code cleanup (including warnings on 64 platforms, only)
---------------------------------------------------------------------------
Version 1.19.12 (rgerhards), 2007-12-03
- cleaned up the build system (thanks to Michael Biebl for the patch)
- fixed a bug where ommysql was still not compiled with -pthread option
---------------------------------------------------------------------------
Version 1.19.11 (rgerhards), 2007-11-29
- applied -pthread option to build when building for multi-threading mode
  hopefully solves an issue with segfaulting
---------------------------------------------------------------------------
Version 1.19.10 (rgerhards), 2007-10-19
- introdcued the new ":modulename:" syntax for calling module actions
  in selector lines; modified ommysql to support it. This is primarily
  an aid for further modules and a prequisite to actually allow third
  party modules to be created.
- minor fix in slackware startup script, "-r 0" is now "-r0"
- updated rsyslogd doc set man page; now in html format
- undid creation of a separate thread for the main loop -- this did not
  turn out to be needed or useful, so reduce complexity once again.
- added doc fixes provided by Michael Biebl - thanks
---------------------------------------------------------------------------
Version 1.19.9 (rgerhards), 2007-10-12
- now packaging system which again contains all components in a single
  tarball
- modularized main() a bit more, resulting in less complex code
- experimentally added an additional thread - will see if that affects
  the segfault bug we experience on some platforms. Note that this change
  is scheduled to be removed again later.
---------------------------------------------------------------------------
Version 1.19.8 (rgerhards), 2007-09-27
- improved repeated message processing
- applied patch provided by varmojfekoj to support building ommysql
  in its own way (now also resides in a plugin subdirectory);
  ommysql is now a separate package
- fixed a bug in cvthname() that lead to message loss if part
  of the source hostname would have been dropped
- created some support for distributing ommysql together with the
  main rsyslog package. I need to re-think it in the future, but
  for the time being the current mode is best. I now simply include
  one additional tarball for ommysql inside the main distribution.
  I look forward to user feedback on how this should be done best. In the
  long term, a separate project should be spawend for ommysql, but I'd
  like to do that only after the plugin interface is fully stable (what
  it is not yet).
---------------------------------------------------------------------------
Version 1.19.7 (rgerhards), 2007-09-25
- added code to handle situations where senders send us messages ending with
  a NUL character. It is now simply removed. This also caused trailing LF
  reduction to fail, when it was followed by such a NUL. This is now also
  handled.
- replaced some non-thread-safe function calls by their thread-safe
  counterparts
- fixed a minor memory leak that occured when the %APPNAME% property was
  used (I think nobody used that in practice)
- fixed a bug that caused signal handlers in cvthname() not to be restored when
  a malicious pointer record was detected and processing of the message been
  stopped for that reason (this should be really rare and can not be related
  to the segfault bug we are hunting).
- fixed a bug in cvthname that lead to passing a wrong parameter - in
  practice, this had no impact.
- general code cleanup (e.g. compiler warnings, comments)
---------------------------------------------------------------------------
Version 1.19.6 (rgerhards), 2007-09-11
- applied patch by varmojfekoj to change signal handling to the new
  sigaction API set (replacing the depreciated signal() calls and its
  friends.
- fixed a bug that in --enable-debug mode caused an assertion when the
  discard action was used
- cleaned up compiler warnings
- applied patch by varmojfekoj to FIX a bug that could cause 
  segfaults if empty properties were processed using modifying
  options (e.g. space-cc, drop-cc)
- fixed man bug: rsyslogd supports -l option
---------------------------------------------------------------------------
Version 1.19.5 (rgerhards), 2007-09-07
- changed part of the CStr interface so that better error tracking
  is provided and the calling sequence is more intuitive (there were
  invalid calls based on a too-weired interface)
- (hopefully) fixed some remaining bugs rooted in wrong use of 
  the CStr class. These could lead to program abort.
- applied patch by varmojfekoj two fix two potential segfault situations
- added $ModDir config directive
- modified $ModLoad so that an absolute path may be specified as
  module name (e.g. /rsyslog/ommysql.so)
---------------------------------------------------------------------------
Version 1.19.4 (rgerhards/varmojfekoj), 2007-09-04
- fixed a number of small memory leaks - thanks varmojfekoj for patching
- fixed an issue with CString class that could lead to rsyslog abort
  in tplToString() - thanks varmojfekoj for patching
- added a man-version of the config file documenation - thanks to Michel
  Samia for providing the man file
- fixed bug: a template like this causes an infinite loop:
  $template opts,"%programname:::a,b%"
  thanks varmojfekoj for the patch
- fixed bug: case changing options crash freeing the string pointer
  because they modify it: $template opts2,"%programname::1:lowercase%"
  thanks varmojfekoj for the patch
---------------------------------------------------------------------------
Version 1.19.3 (mmeckelein/varmojfekoj), 2007-08-31
- small mem leak fixed (after calling parseSelectorAct) - Thx varmojkekoj
- documentation section "Regular File" und "Blocks" updated
- solved an issue with dynamic file generation - Once again many thanks
  to varmojfekoj
- the negative selector for program name filter (Blocks) does not work as
  expected - Thanks varmojfekoj for patching
- added forwarding information to sysklogd (requires special template)
  to config doc
---------------------------------------------------------------------------
Version 1.19.2 (mmeckelein/varmojfekoj), 2007-08-28
- a specifically formed message caused a segfault - Many thanks varmojfekoj
  for providing a patch
- a typo and a weird condition are fixed in msg.c - Thanks again
  varmojfekoj 
- on file creation the file was always owned by root:root. This is fixed
  now - Thanks ypsa for solving this issue
---------------------------------------------------------------------------
Version 1.19.1 (mmeckelein), 2007-08-22
- a bug that caused a high load when a TCP/UDP connection was closed is 
  fixed now - Thanks mildew for solving this issue
- fixed a bug which caused a segfault on reinit - Thx varmojfekoj for the
  patch
- changed the hardcoded module path "/lib/rsyslog" to $(pkglibdir) in order
  to avoid trouble e.g. on 64 bit platforms (/lib64) - many thanks Peter
  Vrabec and darix, both provided a patch for solving this issue
- enhanced the unloading of modules - thanks again varmojfekoj
- applied a patch from varmojfekoj which fixes various little things in
  MySQL output module
---------------------------------------------------------------------------
Version 1.19.0 (varmojfekoj/rgerhards), 2007-08-16
- integrated patch from varmojfekoj to make the mysql module a loadable one
  many thanks for the patch, MUCH appreciated
---------------------------------------------------------------------------
Version 1.18.2 (rgerhards), 2007-08-13
- fixed a bug in outchannel code that caused templates to be incorrectly
  parsed
- fixed a bug in ommysql that caused a wrong ";template" missing message
- added some code for unloading modules; not yet fully complete (and we do
  not yet have loadable modules, so this is no problem)
- removed debian subdirectory by request of a debian packager (this is a special
  subdir for debian and there is also no point in maintaining it when there
  is a debian package available - so I gladly did this) in some cases
- improved overall doc quality (some pages were quite old) and linked to
  more of the online resources.
- improved /contrib/delete_mysql script by adding a host option and some
  other minor modifications
---------------------------------------------------------------------------
Version 1.18.1 (rgerhards), 2007-08-08
- applied a patch from varmojfekoj which solved a potential segfault
  of rsyslogd on HUP
- applied patch from Michel Samia to fix compilation when the pthreads
  feature is disabled
- some code cleanup (moved action object to its own file set)
- add config directive $MainMsgQueueSize, which now allows to configure the
  queue size dynamically
- all compile-time settings are now shown in rsyslogd -v, not just the
  active ones
- enhanced performance a little bit more
- added config file directive $ActionResumeInterval
- fixed a bug that prevented compilation under debian sid
- added a contrib directory for user-contributed useful things
---------------------------------------------------------------------------
Version 1.18.0 (rgerhards), 2007-08-03
- rsyslog now supports fallback actions when an action did not work. This
  is a great feature e.g. for backup database servers or backup syslog
  servers
- modified rklogd to only change the console log level if -c is specified
- added feature to use multiple actions inside a single selector
- implemented $ActionExecOnlyWhenPreviousIsSuspended config directive
- error messages during startup are now spit out to the configured log
  destinations
---------------------------------------------------------------------------
Version 1.17.6 (rgerhards), 2007-08-01
- continued to work on output module modularization - basic stage of
  this work is now FINISHED
- fixed bug in OMSRcreate() - always returned SR_RET_OK
- fixed a bug that caused ommysql to always complain about missing
  templates
- fixed a mem leak in OMSRdestruct - freeing the object itself was
  forgotten - thanks to varmojfekoj for the patch
- fixed a memory leak in syslogd/init() that happend when the config
  file could not be read - thanks to varmojfekoj for the patch
- fixed insufficient memory allocation in addAction() and its helpers.
  The initial fix and idea was developed by mildew, I fine-tuned
  it a bit. Thanks a lot for the fix, I'd probably had pulled out my
  hair to find the bug...
- added output of config file line number when a parsing error occured
- fixed bug in objomsr.c that caused program to abort in debug mode with
  an invalid assertion (in some cases)
- fixed a typo that caused the default template for MySQL to be wrong.
  thanks to mildew for catching this.
- added configuration file command $DebugPrintModuleList and
  $DebugPrintCfSysLineHandlerList
- fixed an invalid value for the MARK timer - unfortunately, there was
  a testing aid left in place. This resulted in quite frequent MARK messages
- added $IncludeConfig config directive
- applied a patch from mildew to prevent rsyslogd from freezing under heavy
  load. This could happen when the queue was full. Now, we drop messages
  but rsyslogd remains active.
---------------------------------------------------------------------------
Version 1.17.5 (rgerhards), 2007-07-30
- continued to work on output module modularization
- fixed a missing file bug - thanks to Andrea Montanari for reporting
  this problem
- fixed a problem with shutting down the worker thread and freeing the
  selector_t list - this caused messages to be lost, because the
  message queue was not properly drained before the selectors got
  destroyed.
---------------------------------------------------------------------------
Version 1.17.4 (rgerhards), 2007-07-27
- continued to work on output module modularization
- fixed a situation where rsyslogd could create zombie processes
  thanks to mildew for the patch
- applied patch from Michel Samia to fix compilation when NOT
  compiled for pthreads
---------------------------------------------------------------------------
Version 1.17.3 (rgerhards), 2007-07-25
- continued working on output module modularization
- fixed a bug that caused rsyslogd to segfault on exit (and
  probably also on HUP), when there was an unsent message in a selector
  that required forwarding and the dns lookup failed for that selector
  (yes, it was pretty unlikely to happen;))
  thanks to varmojfekoj <varmojfekoj@gmail.com> for the patch
- fixed a memory leak in config file parsing and die()
  thanks to varmojfekoj <varmojfekoj@gmail.com> for the patch
- rsyslogd now checks on startup if it is capable to performa any work
  at all. If it cant, it complains and terminates
  thanks to Michel Samia for providing the patch!
- fixed a small memory leak when HUPing syslogd. The allowed sender
  list now gets freed. thanks to mildew for the patch.
- changed the way error messages in early startup are logged. They
  now do no longer use the syslogd code directly but are rather
  send to stderr.
---------------------------------------------------------------------------
Version 1.17.2 (rgerhards), 2007-07-23
- made the port part of the -r option optional. Needed for backward
  compatibility with sysklogd
- replaced system() calls with something more reasonable. Please note that
  this might break compatibility with some existing configuration files.
  We accept this in favour of the gained security.
- removed a memory leak that could occur if timegenerated was used in
  RFC 3164 format in templates
- did some preparation in msg.c for advanced multithreading - placed the
  hooks, but not yet any active code
- worked further on modularization
- added $ModLoad MySQL (dummy) config directive
- added DropTrailingLFOnReception config directive
---------------------------------------------------------------------------
Version 1.17.1 (rgerhards), 2007-07-20
- fixed a bug that caused make install to install rsyslogd and rklogd under
  the wrong names
- fixed bug that caused $AllowedSenders to handle IPv6 scopes incorrectly;
  also fixed but that could grabble $AllowedSender wildcards. Thanks to
  mildew@gmail.com for the patch
- minor code cleanup - thanks to Peter Vrabec for the patch
- fixed minimal memory leak on HUP (caused by templates)
  thanks to varmojfekoj <varmojfekoj@gmail.com> for the patch
- fixed another memory leak on HUPing and on exiting rsyslogd
  again thanks to varmojfekoj <varmojfekoj@gmail.com> for the patch
- code cleanup (removed compiler warnings)
- fixed portability bug in configure.ac - thanks to Bartosz Kuźma for patch
- moved msg object into its own file set
- added the capability to continue trying to write log files when the
  file system is full. Functionality based on patch by Martin Schulze
  to sysklogd package.
---------------------------------------------------------------------------
Version 1.17.0 (RGer), 2007-07-17
- added $RepeatedLineReduction config parameter
- added $EscapeControlCharactersOnReceive config parameter
- added $ControlCharacterEscapePrefix config parameter
- added $DirCreateMode config parameter
- added $CreateDirs config parameter
- added $DebugPrintTemplateList config parameter
- added $ResetConfigVariables config parameter
- added $FileOwner config parameter
- added $FileGroup config parameter
- added $DirOwner config parameter
- added $DirGroup config parameter
- added $FailOnChownFailure config parameter
- added regular expression support to the filter engine
  thanks to Michel Samia for providing the patch!
- enhanced $AllowedSender functionality. Credits to mildew@gmail.com for
  the patch doing that
  - added IPv6 support
  - allowed DNS hostnames
  - allowed DNS wildcard names
- added new option $DropMsgsWithMaliciousDnsPTRRecords
- added autoconf so that rfc3195d, rsyslogd and klogd are stored to /sbin
- added capability to auto-create directories with dynaFiles
---------------------------------------------------------------------------
Version 1.16.0 (RGer/Peter Vrabec), 2007-07-13 - The Friday, 13th Release ;)
- build system switched to autotools
- removed SYSV preprocessor macro use, replaced with autotools equivalents
- fixed a bug that caused rsyslogd to segfault when TCP listening was
  disabled and it terminated
- added new properties "syslogfacility-text" and "syslogseverity-text"
  thanks to varmojfekoj <varmojfekoj@gmail.com> for the patch
- added the -x option to disable hostname dns reslution
  thanks to varmojfekoj <varmojfekoj@gmail.com> for the patch
- begun to better modularize syslogd.c - this is an ongoing project; moved
  type definitions to a separate file
- removed some now-unused fields from struct filed
- move file size limit fields in struct field to the "right spot" (the file
  writing part of the union - f_un.f_file)
- subdirectories linux and solaris are no longer part of the distribution
  package. This is not because we cease support for them, but there are no
  longer any files in them after the move to autotools
---------------------------------------------------------------------------
Version 1.15.1 (RGer), 2007-07-10
- fixed a bug that caused a dynaFile selector to stall when there was
  an open error with one file 
- improved template processing for dynaFiles; templates are now only
  looked up during initialization - speeds up processing
- optimized memory layout in struct filed when compiled with MySQL
  support
- fixed a bug that caused compilation without SYSLOG_INET to fail
- re-enabled the "last message repeated n times" feature. This
  feature was not taken care of while rsyslogd evolved from sysklogd
  and it was more or less defunct. Now it is fully functional again.
- added system properties: $NOW, $YEAR, $MONTH, $DAY, $HOUR, $MINUTE
- fixed a bug in iovAsString() that caused a memory leak under stress
  conditions (most probably memory shortage). This was unlikely to
  ever happen, but it doesn't hurt doing it right
- cosmetic: defined type "uchar", change all unsigned chars to uchar
---------------------------------------------------------------------------
Version 1.15.0 (RGer), 2007-07-05
- added ability to dynamically generate file names based on templates
  and thus properties. This was a much-requested feature. It makes
  life easy when it e.g. comes to splitting files based on the sender
  address.
- added $umask and $FileCreateMode config file directives
- applied a patch from Bartosz Kuzma to compile cleanly under NetBSD
- checks for extra (unexpected) characters in system config file lines
  have been added
- added IPv6 documentation - was accidently missing from CVS
- begun to change char to unsigned char
---------------------------------------------------------------------------
Version 1.14.2 (RGer), 2007-07-03
** this release fixes all known nits with IPv6 **
- restored capability to do /etc/service lookup for "syslog"
  service when -r 0 was given
- documented IPv6 handling of syslog messages
- integrate patch from Bartosz Kuźma to make rsyslog compile under
  Solaris again (the patch replaced a strndup() call, which is not
  available under Solaris
- improved debug logging when waiting on select
- updated rsyslogd man page with new options (-46A)
---------------------------------------------------------------------------
Version 1.14.1 (RGer/Peter Vrabec), 2007-06-29
- added Peter Vrabec's patch for IPv6 TCP
- prefixed all messages send to stderr in rsyslogd with "rsyslogd: "
---------------------------------------------------------------------------
Version 1.14.0 (RGer/Peter Vrabec), 2007-06-28
- Peter Vrabec provided IPv6 for rsyslog, so we are now IPv6 enabled
  IPv6 Support is currently for UDP only, TCP is to come soon.
  AllowedSender configuration does not yet work for IPv6.
- fixed code in iovCreate() that broke C's strict aliasing rules 
- fixed some char/unsigned char differences that forced the compiler
  to spit out warning messages
- updated the Red Hat init script to fix a known issue (thanks to
  Peter Vrabec)
---------------------------------------------------------------------------
Version 1.13.5 (RGer), 2007-06-22
- made the TCP session limit configurable via command line switch
  now -t <port>,<max sessions>
- added man page for rklogd(8) (basically a copy from klogd, but now
  there is one...)
- fixed a bug that caused internal messages (e.g. rsyslogd startup) to
  appear without a tag.
- removed a minor memory leak that occurred when TAG processing requalified
  a HOSTNAME to be a TAG (and a TAG already was set).
- removed potential small memory leaks in MsgSet***() functions. There
  would be a leak if a property was re-set, something that happened
  extremely seldom.
---------------------------------------------------------------------------
Version 1.13.4 (RGer), 2007-06-18
- added a new property "PRI-text", which holds the PRI field in
  textual form (e.g. "syslog.info")
- added alias "syslogseverity" for "syslogpriority", which is a
  misleading property name that needs to stay for historical
  reasons (and backward-compatility)
- added doc on how to record PRI value in log file
- enhanced signal handling in klogd, including removal of an unsafe
  call to the logging system during signal handling
---------------------------------------------------------------------------
Version 1.13.3 (RGer), 2007-06-15
- create a version of syslog.c from scratch. This is now
  - highly optimized for rsyslog
  - removes an incompatible license problem as the original
    version had a BSD license with advertising clause
  - fixed in the regard that rklogd will continue to work when
    rsysogd has been restarted (the original version, as well
    as sysklogd, will remain silent then)
  - solved an issue with an extra NUL char at message end that the
    original version had
- applied some changes to klogd to care for the new interface
- fixed a bug in syslogd.c which prevented compiling under debian
---------------------------------------------------------------------------
Version 1.13.2 (RGer), 2007-06-13
- lib order in makefile patched to facilitate static linking - thanks
  to Bennett Todd for providing the patch
- Integrated a patch from Peter Vrabec (pvrabec@redheat.com):
  - added klogd under the name of rklogd (remove dependency on
    original sysklogd package
  - createDB.sql now in UTF
  - added additional config files for use on Red Hat
---------------------------------------------------------------------------
Version 1.13.1 (RGer), 2007-02-05
- changed the listen backlog limit to a more reasonable value based on
  the maximum number of TCP connections configurd (10% + 5) - thanks to Guy
  Standen for the hint (actually, the limit was 5 and that was a 
  left-over from early testing).
- fixed a bug in makefile which caused DB-support to be disabled when
  NETZIP support was enabled
- added the -e option to allow transmission of every message to remote
  hosts (effectively turns off duplicate message suppression)
- (somewhat) improved memory consumption when compiled with MySQL support
- looks like we fixed an incompatibility with MySQL 5.x and above software
  At least in one case, the remote server name was destroyed, leading to 
  a connection failure. The new, improved code does not have this issue and
  so we see this as solved (the new code is generally somewhat better, so
  there is a good chance we fixed this incompatibility).
---------------------------------------------------------------------------
Version 1.13.0 (RGer), 2006-12-19
- added '$' as ToPos proptery replacer specifier - means "up to the
  end of the string"
- property replacer option "escape-cc", "drop-cc" and "space-cc"  added
- changed the handling of \0 characters inside syslog messages. We now
  consistently escape them to "#000". This is somewhat recommended in
  the draft-ietf-syslog-protocol-19 draft. While the real recomendation
  is to not escape any characters at all, we can not do this without
  considerable modification of the code. So we escape it to "#000", which
  is consistent with a sample found in the Internet-draft.
- removed message glue logic (see printchopped() comment for details)
  Also caused removal of parts table and thus some improvements in
  memory usage.
- changed the default MAXLINE to 2048 to take care of recent syslog
  standardization efforts (can easily be changed in syslogd.c)
- added support for byte-counted TCP syslog messages (much like
  syslog-transport-tls-05 Internet Draft). This was necessary to
  support compression over TCP.
- added support for receiving compressed syslog messages
- added support for sending compressed syslog messages
- fixed a bug where the last message in a syslog/tcp stream was
  lost if it was not properly terminated by a LF character
---------------------------------------------------------------------------
Version 1.12.3 (RGer), 2006-10-04
- implemented some changes to support Solaris (but support is not
  yet complete)
- commented out (via #if 0) some methods that are currently not being use
  but should be kept for further us
- added (interim) -u 1 option to turn off hostname and tag parsing
- done some modifications to better support Fedora
- made the field delimiter inside property replace configurable via
  template
- fixed a bug in property replacer: if fields were used, the delimitor
  became part of the field. Up until now, this was barely noticable as 
  the delimiter as TAB only and thus invisible to a human. With other
  delimiters available now, it quickly showed up. This bug fix might cause
  some grief to existing installations if they used the extra TAB for
  whatever reasons - sorry folks... Anyhow, a solution is easy: just add
  a TAB character contstant into your template. Thus, there has no attempt
  been made to do this in a backwards-compatible way.
---------------------------------------------------------------------------
Version 1.12.2 (RGer), 2006-02-15
- fixed a bug in the RFC 3339 date formatter. An extra space was added
  after the actual timestamp
- added support for providing high-precision RFC3339 timestamps for
  (rsyslogd-)internally-generated messages
- very (!) experimental support for syslog-protocol internet draft
  added (the draft is experimental, the code is solid ;))
- added support for field-extracting in the property replacer
- enhanced the legacy-syslog parser so that it can interpret messages
  that do not contain a TIMESTAMP
- fixed a bug that caused the default socket (usually /dev/log) to be
  opened even when -o command line option was given
- fixed a bug in the Debian sample startup script - it caused rsyslogd
  to listen to remote requests, which it shouldn't by default
---------------------------------------------------------------------------
Version 1.12.1 (RGer), 2005-11-23
- made multithreading work with BSD. Some signal-handling needed to be
  restructured. Also, there might be a slight delay of up to 10 seconds
  when huping and terminating rsyslogd under BSD
- fixed a bug where a NULL-pointer was passed to printf() in logmsg().
- fixed a bug during "make install" where rc3195d was not installed
  Thanks to Bennett Todd for spotting this.
- fixed a bug where rsyslogd dumped core when no TAG was found in the
  received message
- enhanced message parser so that it can deal with missing hostnames
  in many cases (may not be totally fail-safe)
- fixed a bug where internally-generated messages did not have the correct
  TAG
---------------------------------------------------------------------------
Version 1.12.0 (RGer), 2005-10-26
- moved to a multi-threaded design. single-threading is still optionally
  available. Multi-threading is experimental!
- fixed a potential race condition. In the original code, marking was done
  by an alarm handler, which could lead to all sorts of bad things. This
  has been changed now. See comments in syslogd.c/domark() for details.
- improved debug output for property-based filters
- not a code change, but: I have checked all exit()s to make sure that
  none occurs once rsyslogd has started up. Even in unusual conditions
  (like low-memory conditions) rsyslogd somehow remains active. Of course,
  it might loose a message or two, but at least it does not abort and it
  can also recover when the condition no longer persists.
- fixed a bug that could cause loss of the last message received
  immediately before rsyslogd was terminated.
- added comments on thread-safety of global variables in syslogd.c
- fixed a small bug: spurios printf() when TCP syslog was used
- fixed a bug that causes rsyslogd to dump core on termination when one
  of the selector lines did not receive a message during the run (very
  unlikely)
- fixed an one-too-low memory allocation in the TCP sender. Could result
  in rsyslogd dumping core.
- fixed a bug with regular expression support (thanks to Andres Riancho)
- a little bit of code restructuring (especially main(), which was
  horribly large)
---------------------------------------------------------------------------
Version 1.11.1 (RGer), 2005-10-19
- support for BSD-style program name and host blocks
- added a new property "programname" that can be used in templates
- added ability to specify listen port for rfc3195d
- fixed a bug that rendered the "startswith" comparison operation
  unusable.
- changed more functions to "static" storage class to help compiler
  optimize (should have been static in the first place...)
- fixed a potential memory leak in the string buffer class destructor.
  As the destructur was previously never called, the leak did not actually
  appear.
- some internal restructuring in anticipation/preparation of minimal
  multi-threading support
- rsyslogd still shares some code with the sysklogd project. Some patches
  for this shared code have been brought over from the sysklogd CVS.
---------------------------------------------------------------------------
Version 1.11.0 (RGer), 2005-10-12
- support for receiving messages via RFC 3195; added rfc3195d for that
  purpose
- added an additional guard to prevent rsyslogd from aborting when the
  2gb file size limit is hit. While a user can configure rsyslogd to
  handle such situations, it would abort if that was not done AND large
  file support was not enabled (ok, this is hopefully an unlikely scenario)
- fixed a bug that caused additional Unix domain sockets to be incorrectly
  processed - could lead to message loss in extreme cases
---------------------------------------------------------------------------
Version 1.10.2 (RGer), 2005-09-27
- added comparison operations in property-based filters:
  * isequal
  * startswith
- added ability to negate all property-based filter comparison operations
  by adding a !-sign right in front of the operation name
- added the ability to specify remote senders for UDP and TCP
  received messages. Allows to block all but well-known hosts
- changed the $-config line directives to be case-INsensitive
- new command line option -w added: "do not display warnings if messages
  from disallowed senders are received"
- fixed a bug that caused rsyslogd to dump core when the compare value
  was not quoted in property-based filters
- fixed a bug in the new CStr compare function which lead to invalid
  results (fortunately, this function was not yet used widely)
- added better support for "debugging" rsyslog.conf property filters
  (only if -d switch is given)
- changed some function definitions to static, which eventually enables
  some compiler optimizations
- fixed a bug in MySQL code; when a SQL error occured, rsyslogd could
  run in a tight loop. This was due to invalid sequence of error reporting
  and is now fixed.
---------------------------------------------------------------------------
Version 1.10.1 (RGer), 2005-09-23
- added the ability to execute a shell script as an action.
  Thanks to Bjoern Kalkbrenner for providing the code!
- fixed a bug in the MySQL code; due to the bug the automatic one-time
  retry after an error did not happen - this lead to error message in
  cases where none should be seen (e.g. after a MySQL restart)
- fixed a security issue with SQL-escaping in conjunction with
  non-(SQL-)standard MySQL features.
---------------------------------------------------------------------------
Version 1.10.0 (RGer), 2005-09-20
  REMINDER: 1.10 is the first unstable version if the 1.x series!
- added the capability to filter on any property in selector lines
  (not just facility and priority)
- changed stringbuf into a new counted string class
- added support for a "discard" action. If a selector line with
  discard (~ character) is found, no selector lines *after* that
  line will be processed.
- thanks to Andres Riancho, regular expression support has been
  added to the template engine
- added the FROMHOST property in the template processor, which could
  previously not be obtained. Thanks to Cristian Testa for pointing
  this out and even providing a fix.
- added display of compile-time options to -v output
- performance improvement for production build - made some checks
  to happen only during debug mode
- fixed a problem with compiling on SUSE and - while doing so - removed
  the socket call to set SO_BSDCOMPAT in cases where it is obsolete.
---------------------------------------------------------------------------
Version 1.0.4 (RGer), 2006-02-01
- a small but important fix: the tcp receiver had two forgotten printf's
  in it that caused a lot of unnecessary output to stdout. This was
  important enough to justify a new release
---------------------------------------------------------------------------
Version 1.0.3 (RGer), 2005-11-14
- added an additional guard to prevent rsyslogd from aborting when the
  2gb file size limit is hit. While a user can configure rsyslogd to
  handle such situations, it would abort if that was not done AND large
  file support was not enabled (ok, this is hopefully an unlikely scenario)
- fixed a bug that caused additional Unix domain sockets to be incorrectly
  processed - could lead to message loss in extreme cases
- applied some patches available from the sysklogd project to code
  shared from there
- fixed a bug that causes rsyslogd to dump core on termination when one
  of the selector lines did not receive a message during the run (very
  unlikely)
- fixed an one-too-low memory allocation in the TCP sender. Could result
  in rsyslogd dumping core.
- fixed a bug in the TCP sender that caused the retry logic to fail
  after an error or receiver overrun
- fixed a bug in init() that could lead to dumping core
- fixed a bug that could lead to dumping core when no HOSTNAME or no TAG
  was present in the syslog message
---------------------------------------------------------------------------
Version 1.0.2 (RGer), 2005-10-05
- fixed an issue with MySQL error reporting. When an error occured,
  the MySQL driver went into an endless loop (at least in most cases).
---------------------------------------------------------------------------
Version 1.0.1 (RGer), 2005-09-23
- fixed a security issue with SQL-escaping in conjunction with
  non-(SQL-)standard MySQL features.
---------------------------------------------------------------------------
Version 1.0.0 (RGer), 2005-09-12
- changed install doc to cover daily cron scripts - a trouble source
- added rc script for slackware (provided by Chris Elvidge - thanks!) 
- fixed a really minor bug in usage() - the -r option was still
  reported as without the port parameter
---------------------------------------------------------------------------
Version 0.9.8 (RGer), 2005-09-05
- made startup and shutdown message more consistent and included the
  pid, so that they can be easier correlated. Used syslog-protocol
  structured data format for this purpose.
- improved config info in startup message, now tells not only
  if it is listening remote on udp, but also for tcp. Also includes
  the port numbers. The previous startup message was misleading, because
  it did not say "remote reception" if rsyslogd was only listening via
  tcp (but not via udp).
- added a "how can you help" document to the doc set
---------------------------------------------------------------------------
Version 0.9.7 (RGer), 2005-08-15
- some of the previous doc files (like INSTALL) did not properly
  reflect the changes to the build process and the new doc. Fixed
  that.
- changed syslogd.c so that when compiled without database support,
  an error message is displayed when a database action is detected
  in the config file (previously this was used as an user rule ;))
- fixed a bug in the os-specific Makefiles which caused MySQL
  support to not be compiled, even if selected
---------------------------------------------------------------------------
Version 0.9.6 (RGer), 2005-08-09
- greatly enhanced documentation. Now available in html format in
  the "doc" folder and FreeBSD. Finally includes an install howto.
- improved MySQL error messages a little - they now show up as log
  messages, too (formerly only in debug mode)
- added the ability to specify the listen port for udp syslog.
  WARNING: This introduces an incompatibility. Formerly, udp
  syslog was enabled by the -r command line option. Now, it is
  "-r [port]", which is consistent with the tcp listener. However,
  just -r will now return an error message.
- added sample startup scripts for Debian and FreeBSD
- added support for easy feature selection in the makefile. Un-
  fortunately, this also means I needed to spilt the make file
  for different OS and distros. There are some really bad syntax
  differences between FreeBSD and Linux make.
---------------------------------------------------------------------------
Version 0.9.5 (RGer), 2005-08-01
- the "semicolon bug" was actually not (fully) solved in 0.9.4. One
  part of the bug was solved, but another still existed. This one
  is fixed now, too.
- the "semicolon bug" actually turned out to be a more generic bug.
  It appeared whenever an invalid template name was given. With some
  selector actions, rsyslogd dumped core, with other it "just" had
  a small ressource leak with others all worked well. These anomalies
  are now fixed. Note that they only appeared during system initaliziation
  once the system was running, nothing bad happened.
- improved error reporting for template errors on startup. They are now
  shown on the console and the start-up tty. Formerly, they were only
  visible in debug mode.
- support for multiple instances of rsyslogd on a single machine added
- added new option "-o" --> omit local unix domain socket. This option
  enables rsyslogd NOT to listen to the local socket. This is most
  helpful when multiple instances of rsyslogd (or rsyslogd and another
  syslogd) shall run on a single system.
- added new option "-i <pidfile>" which allows to specify the pidfile.
  This is needed when multiple instances of rsyslogd are to be run.
- the new project home page is now online at www.rsyslog.com
---------------------------------------------------------------------------
Version 0.9.4 (RGer), 2005-07-25
- finally added the TCP sender. It now supports non-blocking mode, no
  longer disabling message reception during connect. As it is now, it
  is usable in production. The code could be more sophisticated, but
  I've kept it short in anticipation of the move to liblogging, which
  will lead to the removal of the code just written ;)
- the "exiting on signal..." message still had the "syslogd" name in 
  it. Changed this to "rsyslogd", as we do not have a large user base
  yet, this should pose no problem.
- fixed "the semiconlon" bug. rsyslogd dumped core if a write-db action
  was specified but no semicolon was given after the password (an empty
  template was ok, but the semicolon needed to be present).
- changed a default for traditional output format. During testing, it
  was seen that the timestamp written to file in default format was
  the time of message reception, not the time specified in the TIMESTAMP
  field of the message itself. Traditionally, the message TIMESTAMP is
  used and this has been changed now.
---------------------------------------------------------------------------
Version 0.9.3 (RGer), 2005-07-19
- fixed a bug in the message parser. In June, the RFC 3164 timestamp
  was not correctly parsed (yes, only in June and some other months,
  see the code comment to learn why...)
- added the ability to specify the destination port when forwarding
  syslog messages (both for TCP and UDP)
- added an very experimental TCP sender (activated by
  @@machine:port in config). This is not yet for production use. If
  the receiver is not alive, rsyslogd will wait quite some time until
  the connection request times out, which most probably leads to
  loss of incoming messages.

---------------------------------------------------------------------------
Version 0.9.2 (RGer), around 2005-07-06
- I intended to change the maxsupported message size to 32k to
  support IHE - but given the memory inefficiency in the usual use
  cases, I have not done this. I have, however, included very
  specific instructions on how to do this in the source code. I have
  also done some testing with 32k messages, so you can change the
  max size without taking too much risk.
- added a syslog/tcp receiver; we now can receive messages via
  plain tcp, but we can still send only via UDP. The syslog/tcp
  receiver is the primary enhancement of this release.
- slightly changed some error messages that contained a spurios \n at
  the end of the line (which gives empty lines in your log...)

---------------------------------------------------------------------------
Version 0.9.1 (RGer)
- fixed code so that it compiles without errors under FreeBSD
- removed now unused function "allocate_log()" from syslogd.c
- changed the make file so that it contains more defines for
  different environments (in the long term, we need a better
  system for disabling/enabling features...)
- changed some printf's printing off_t types to %lld and
  explicit (long long) casts. I tried to figure out the exact type,
  but did not succeed in this. In the worst case, ultra-large peta-
  byte files will now display funny informational messages on rollover,
  something I think we can live with for the neersion 3.11.2 (rgerhards), 2008-02-??
---------------------------------------------------------------------------
Version 3.11.1 (rgerhards), 2008-02-12
- SNMP trap sender added thanks to Andre Lorbach (omsnmp)
- added input-plugin interface specification in form of a (copy) template
  input module
- applied documentation fix by Michael Biebl -- many thanks!
- bugfix: immark did not have MARK flags set...
- added x-info field to rsyslogd startup/shutdown message. Hopefully
  points users to right location for further info (many don't even know
  they run rsyslog ;))
- bugfix: trailing ":" of tag was lost while parsing legacy syslog messages
  without timestamp - thanks to Anders Blomdell for providing a patch!
- fixed a bug in stringbuf.c related to STRINGBUF_TRIM_ALLOCSIZE, which
  wasn't supposed to be used with rsyslog. Put a warning message up that
  tells this feature is not tested and probably not worth the effort.
  Thanks to Anders Blomdell fro bringing this to our attention
- somewhat improved performance of string buffers
- fixed bug that caused invalid treatment of tabs (HT) in rsyslog.conf
- bugfix: setting for $EscapeCopntrolCharactersOnReceive was not 
  properly initialized
- clarified usage of space-cc property replacer option
- improved abort diagnostic handler
- some initial effort for malloc/free runtime debugging support
- bugfix: using dynafile actions caused rsyslogd abort
- fixed minor man errors thanks to Michael Biebl
---------------------------------------------------------------------------
Version 3.11.0 (rgerhards), 2008-01-31
- implemented queued actions
- implemented simple rate limiting for actions
- implemented deliberate discarding of lower priority messages over higher
  priority ones when a queue runs out of space
- implemented disk quotas for disk queues
- implemented the $ActionResumeRetryCount config directive
- added $ActionQueueFilename config directive
- added $ActionQueueSize config directive
- added $ActionQueueHighWaterMark config directive
- added $ActionQueueLowWaterMark config directive
- added $ActionQueueDiscardMark config directive
- added $ActionQueueDiscardSeverity config directive
- added $ActionQueueCheckpointInterval config directive
- added $ActionQueueType config directive
- added $ActionQueueWorkerThreads config directive
- added $ActionQueueTimeoutshutdown config directive
- added $ActionQueueTimeoutActionCompletion config directive
- added $ActionQueueTimeoutenQueue config directive
- added $ActionQueueTimeoutworkerThreadShutdown config directive
- added $ActionQueueWorkerThreadMinimumMessages config directive
- added $ActionQueueMaxFileSize config directive
- added $ActionQueueSaveonShutdown config directive
- addded $ActionQueueDequeueSlowdown config directive
- addded $MainMsgQueueDequeueSlowdown config directive
- bugfix: added forgotten docs to package
- improved debugging support
- fixed a bug that caused $MainMsgQueueCheckpointInterval to work incorrectly
- when a long-running action needs to be cancelled on shutdown, the message
  that was processed by it is now preserved. This finishes support for
  guaranteed delivery of messages (if the output supports it, of course)
- fixed bug in output module interface, see
  http://sourceforge.net/tracker/index.php?func=detail&aid=1881008&group_id=123448&atid=696552
- changed the ommysql output plugin so that the (lengthy) connection
  initialization now takes place in message processing. This works much
  better with the new queued action mode (fast startup)
- fixed a bug that caused a potential hang in file and fwd output module
  varmojfekoj provided the patch - many thanks!
- bugfixed stream class offset handling on 32bit platforms
---------------------------------------------------------------------------
Version 3.10.3 (rgerhards), 2008-01-28
- fixed a bug with standard template definitions (not a big deal) - thanks
  to varmojfekoj for spotting it
- run-time instrumentation added
- implemented disk-assisted queue mode, which enables on-demand disk
  spooling if the queue's in-memory queue is exhausted
- implemented a dynamic worker thread pool for processing incoming
  messages; workers are started and shut down as need arises
- implemented a run-time instrumentation debug package
- implemented the $MainMsgQueueSaveOnShutdown config directive
- implemented the $MainMsgQueueWorkerThreadMinimumMessages config directive
- implemented the $MainMsgQueueTimeoutWorkerThreadShutdown config directive
---------------------------------------------------------------------------
Version 3.10.2 (rgerhards), 2008-01-14
- added the ability to keep stop rsyslogd without the need to drain
  the main message queue. In disk queue mode, rsyslog continues to
  run from the point where it stopped. In case of a system failure, it
  continues to process messages from the last checkpoint.
- fixed a bug that caused a segfault on startup when no $WorkDir directive
  was specified in rsyslog.conf
- provided more fine-grain control over shutdown timeouts and added a
  way to specify the enqueue timeout when the main message queue is full
- implemented $MainMsgQueueCheckpointInterval config directive
- implemented $MainMsgQueueTimeoutActionCompletion config directive
- implemented $MainMsgQueueTimeoutEnqueue config directive
- implemented $MainMsgQueueTimeoutShutdown config directive
---------------------------------------------------------------------------
Version 3.10.1 (rgerhards), 2008-01-10
- implemented the "disk" queue mode. However, it currently is of very
  limited use, because it does not support persistence over rsyslogd
  runs. So when rsyslogd is stopped, the queue is drained just as with
  the in-memory queue modes. Persistent queues will be a feature of
  the next release.
- performance-optimized string class, should bring an overall improvement
- fixed a memory leak in imudp -- thanks to varmojfekoj for the patch
- fixed a race condition that could lead to a rsyslogd hang when during
  HUP or termination
- done some doc updates
- added $WorkDirectory config directive
- added $MainMsgQueueFileName config directive
- added $MainMsgQueueMaxFileSize config directive
---------------------------------------------------------------------------
Version 3.10.0 (rgerhards), 2008-01-07
- implemented input module interface and initial input modules
- enhanced threading for input modules (each on its own thread now)
- ability to bind UDP listeners to specific local interfaces/ports and
  ability to run multiple of them concurrently
- added ability to specify listen IP address for UDP syslog server
- license changed to GPLv3
- mark messages are now provided by loadble module immark
- rklogd is no longer provided. Its functionality has now been taken over
  by imklog, a loadable input module. This offers a much better integration
  into rsyslogd and makes sure that the kernel logger process is brought
  up and down at the appropriate times
- enhanced $IncludeConfig directive to support wildcard characters
  (thanks to Michael Biebl)
- all inputs are now implemented as loadable plugins
- enhanced threading model: each input module now runs on its own thread
- enhanced message queue which now supports different queueing methods
  (among others, this can be used for performance fine-tuning)
- added a large number of new configuration directives for the new
  input modules
- enhanced multi-threading utilizing a worker thread pool for the
  main message queue
- compilation without pthreads is no longer supported
- much cleaner code due to new objects and removal of single-threading
  mode
---------------------------------------------------------------------------
Version 2.0.1 STABLE (rgerhards), 2008-01-24
- fixed a bug in integer conversion - but this function was never called,
  so it is not really a useful bug fix ;)
- fixed a bug with standard template definitions (not a big deal) - thanks
  to varmojfekoj for spotting it
- fixed a bug that caused a potential hang in file and fwd output module
  varmojfekoj provided the patch - many thanks!
---------------------------------------------------------------------------
Version 2.0.0 STABLE (rgerhards), 2008-01-02
- re-release of 1.21.2 as STABLE with no modifications except some
  doc updates
---------------------------------------------------------------------------
Version 1.21.2 (rgerhards), 2007-12-28
- created a gss-api output module. This keeps GSS-API code and
  TCP/UDP code separated. It is also important for forward-
  compatibility with v3. Please note that this change breaks compatibility
  with config files created for 1.21.0 and 1.21.1 - this was considered
  acceptable.
- fixed an error in forwarding retry code (could lead to message corruption
  but surfaced very seldom)
- increased portability for older platforms (AI_NUMERICSERV moved)
- removed socket leak in omfwd.c
- cross-platform patch for GSS-API compile problem on some platforms
  thanks to darix for the patch!
---------------------------------------------------------------------------
Version 1.21.1 (rgerhards), 2007-12-23
- small doc fix for $IncludeConfig
- fixed a bug in llDestroy()
- bugfix: fixing memory leak when message queue is full and during
  parsing. Thanks to varmojfekoj for the patch.
- bugfix: when compiled without network support, unix sockets were
  not properply closed
- bugfix: memory leak in cfsysline.c/doGetWord() fixed
---------------------------------------------------------------------------
Version 1.21.0 (rgerhards), 2007-12-19
- GSS-API support for syslog/TCP connections was added. Thanks to
  varmojfekoj for providing the patch with this functionality
- code cleanup
- enhanced $IncludeConfig directive to support wildcard filenames
- changed some multithreading synchronization
---------------------------------------------------------------------------
Version 1.20.1 (rgerhards), 2007-12-12
- corrected a debug setting that survived release. Caused TCP connections
  to be retried unnecessarily often.
- When a hostname ACL was provided and DNS resolution for that name failed,
  ACL processing was stopped at that point. Thanks to mildew for the patch.
  Fedora Bugzilla: http://bugzilla.redhat.com/show_bug.cgi?id=395911
- fixed a potential race condition, see link for details:
  http://rgerhards.blogspot.com/2007/12/rsyslog-race-condition.html
  Note that the probability of problems from this bug was very remote
- fixed a memory leak that happend when PostgreSQL date formats were
  used
---------------------------------------------------------------------------
Version 1.20.0 (rgerhards), 2007-12-07
- an output module for postgres databases has been added. Thanks to
  sur5r for contributing this code
- unloading dynamic modules has been cleaned up, we now have a
  real implementation and not just a dummy "good enough for the time
  being".
- enhanced platform independence - thanks to Bartosz Kuzma and Michael
  Biebl for their very useful contributions
- some general code cleanup (including warnings on 64 platforms, only)
---------------------------------------------------------------------------
Version 1.19.12 (rgerhards), 2007-12-03
- cleaned up the build system (thanks to Michael Biebl for the patch)
- fixed a bug where ommysql was still not compiled with -pthread option
---------------------------------------------------------------------------
Version 1.19.11 (rgerhards), 2007-11-29
- applied -pthread option to build when building for multi-threading mode
  hopefully solves an issue with segfaulting
---------------------------------------------------------------------------
Version 1.19.10 (rgerhards), 2007-10-19
- introdcued the new ":modulename:" syntax for calling module actions
  in selector lines; modified ommysql to support it. This is primarily
  an aid for further modules and a prequisite to actually allow third
  party modules to be created.
- minor fix in slackware startup script, "-r 0" is now "-r0"
- updated rsyslogd doc set man page; now in html format
- undid creation of a separate thread for the main loop -- this did not
  turn out to be needed or useful, so reduce complexity once again.
- added doc fixes provided by Michael Biebl - thanks
---------------------------------------------------------------------------
Version 1.19.9 (rgerhards), 2007-10-12
- now packaging system which again contains all components in a single
  tarball
- modularized main() a bit more, resulting in less complex code
- experimentally added an additional thread - will see if that affects
  the segfault bug we experience on some platforms. Note that this change
  is scheduled to be removed again later.
---------------------------------------------------------------------------
Version 1.19.8 (rgerhards), 2007-09-27
- improved repeated message processing
- applied patch provided by varmojfekoj to support building ommysql
  in its own way (now also resides in a plugin subdirectory);
  ommysql is now a separate package
- fixed a bug in cvthname() that lead to message loss if part
  of the source hostname would have been dropped
- created some support for distributing ommysql together with the
  main rsyslog package. I need to re-think it in the future, but
  for the time being the current mode is best. I now simply include
  one additional tarball for ommysql inside the main distribution.
  I look forward to user feedback on how this should be done best. In the
  long term, a separate project should be spawend for ommysql, but I'd
  like to do that only after the plugin interface is fully stable (what
  it is not yet).
---------------------------------------------------------------------------
Version 1.19.7 (rgerhards), 2007-09-25
- added code to handle situations where senders send us messages ending with
  a NUL character. It is now simply removed. This also caused trailing LF
  reduction to fail, when it was followed by such a NUL. This is now also
  handled.
- replaced some non-thread-safe function calls by their thread-safe
  counterparts
- fixed a minor memory leak that occured when the %APPNAME% property was
  used (I think nobody used that in practice)
- fixed a bug that caused signal handlers in cvthname() not to be restored when
  a malicious pointer record was detected and processing of the message been
  stopped for that reason (this should be really rare and can not be related
  to the segfault bug we are hunting).
- fixed a bug in cvthname that lead to passing a wrong parameter - in
  practice, this had no impact.
- general code cleanup (e.g. compiler warnings, comments)
---------------------------------------------------------------------------
Version 1.19.6 (rgerhards), 2007-09-11
- applied patch by varmojfekoj to change signal handling to the new
  sigaction API set (replacing the depreciated signal() calls and its
  friends.
- fixed a bug that in --enable-debug mode caused an assertion when the
  discard action was used
- cleaned up compiler warnings
- applied patch by varmojfekoj to FIX a bug that could cause 
  segfaults if empty properties were processed using modifying
  options (e.g. space-cc, drop-cc)
- fixed man bug: rsyslogd supports -l option
---------------------------------------------------------------------------
Version 1.19.5 (rgerhards), 2007-09-07
- changed part of the CStr interface so that better error tracking
  is provided and the calling sequence is more intuitive (there were
  invalid calls based on a too-weired interface)
- (hopefully) fixed some remaining bugs rooted in wrong use of 
  the CStr class. These could lead to program abort.
- applied patch by varmojfekoj two fix two potential segfault situations
- added $ModDir config directive
- modified $ModLoad so that an absolute path may be specified as
  module name (e.g. /rsyslog/ommysql.so)
---------------------------------------------------------------------------
Version 1.19.4 (rgerhards/varmojfekoj), 2007-09-04
- fixed a number of small memory leaks - thanks varmojfekoj for patching
- fixed an issue with CString class that could lead to rsyslog abort
  in tplToString() - thanks varmojfekoj for patching
- added a man-version of the config file documenation - thanks to Michel
  Samia for providing the man file
- fixed bug: a template like this causes an infinite loop:
  $template opts,"%programname:::a,b%"
  thanks varmojfekoj for the patch
- fixed bug: case changing options crash freeing the string pointer
  because they modify it: $template opts2,"%programname::1:lowercase%"
  thanks varmojfekoj for the patch
---------------------------------------------------------------------------
Version 1.19.3 (mmeckelein/varmojfekoj), 2007-08-31
- small mem leak fixed (after calling parseSelectorAct) - Thx varmojkekoj
- documentation section "Regular File" und "Blocks" updated
- solved an issue with dynamic file generation - Once again many thanks
  to varmojfekoj
- the negative selector for program name filter (Blocks) does not work as
  expected - Thanks varmojfekoj for patching
- added forwarding information to sysklogd (requires special template)
  to config doc
---------------------------------------------------------------------------
Version 1.19.2 (mmeckelein/varmojfekoj), 2007-08-28
- a specifically formed message caused a segfault - Many thanks varmojfekoj
  for providing a patch
- a typo and a weird condition are fixed in msg.c - Thanks again
  varmojfekoj 
- on file creation the file was always owned by root:root. This is fixed
  now - Thanks ypsa for solving this issue
---------------------------------------------------------------------------
Version 1.19.1 (mmeckelein), 2007-08-22
- a bug that caused a high load when a TCP/UDP connection was closed is 
  fixed now - Thanks mildew for solving this issue
- fixed a bug which caused a segfault on reinit - Thx varmojfekoj for the
  patch
- changed the hardcoded module path "/lib/rsyslog" to $(pkglibdir) in order
  to avoid trouble e.g. on 64 bit platforms (/lib64) - many thanks Peter
  Vrabec and darix, both provided a patch for solving this issue
- enhanced the unloading of modules - thanks again varmojfekoj
- applied a patch from varmojfekoj which fixes various little things in
  MySQL output module
---------------------------------------------------------------------------
Version 1.19.0 (varmojfekoj/rgerhards), 2007-08-16
- integrated patch from varmojfekoj to make the mysql module a loadable one
  many thanks for the patch, MUCH appreciated
---------------------------------------------------------------------------
Version 1.18.2 (rgerhards), 2007-08-13
- fixed a bug in outchannel code that caused templates to be incorrectly
  parsed
- fixed a bug in ommysql that caused a wrong ";template" missing message
- added some code for unloading modules; not yet fully complete (and we do
  not yet have loadable modules, so this is no problem)
- removed debian subdirectory by request of a debian packager (this is a special
  subdir for debian and there is also no point in maintaining it when there
  is a debian package available - so I gladly did this) in some cases
- improved overall doc quality (some pages were quite old) and linked to
  more of the online resources.
- improved /contrib/delete_mysql script by adding a host option and some
  other minor modifications
---------------------------------------------------------------------------
Version 1.18.1 (rgerhards), 2007-08-08
- applied a patch from varmojfekoj which solved a potential segfault
  of rsyslogd on HUP
- applied patch from Michel Samia to fix compilation when the pthreads
  feature is disabled
- some code cleanup (moved action object to its own file set)
- add config directive $MainMsgQueueSize, which now allows to configure the
  queue size dynamically
- all compile-time settings are now shown in rsyslogd -v, not just the
  active ones
- enhanced performance a little bit more
- added config file directive $ActionResumeInterval
- fixed a bug that prevented compilation under debian sid
- added a contrib directory for user-contributed useful things
---------------------------------------------------------------------------
Version 1.18.0 (rgerhards), 2007-08-03
- rsyslog now supports fallback actions when an action did not work. This
  is a great feature e.g. for backup database servers or backup syslog
  servers
- modified rklogd to only change the console log level if -c is specified
- added feature to use multiple actions inside a single selector
- implemented $ActionExecOnlyWhenPreviousIsSuspended config directive
- error messages during startup are now spit out to the configured log
  destinations
---------------------------------------------------------------------------
Version 1.17.6 (rgerhards), 2007-08-01
- continued to work on output module modularization - basic stage of
  this work is now FINISHED
- fixed bug in OMSRcreate() - always returned SR_RET_OK
- fixed a bug that caused ommysql to always complain about missing
  templates
- fixed a mem leak in OMSRdestruct - freeing the object itself was
  forgotten - thanks to varmojfekoj for the patch
- fixed a memory leak in syslogd/init() that happend when the config
  file could not be read - thanks to varmojfekoj for the patch
- fixed insufficient memory allocation in addAction() and its helpers.
  The initial fix and idea was developed by mildew, I fine-tuned
  it a bit. Thanks a lot for the fix, I'd probably had pulled out my
  hair to find the bug...
- added output of config file line number when a parsing error occured
- fixed bug in objomsr.c that caused program to abort in debug mode with
  an invalid assertion (in some cases)
- fixed a typo that caused the default template for MySQL to be wrong.
  thanks to mildew for catching this.
- added configuration file command $DebugPrintModuleList and
  $DebugPrintCfSysLineHandlerList
- fixed an invalid value for the MARK timer - unfortunately, there was
  a testing aid left in place. This resulted in quite frequent MARK messages
- added $IncludeConfig config directive
- applied a patch from mildew to prevent rsyslogd from freezing under heavy
  load. This could happen when the queue was full. Now, we drop messages
  but rsyslogd remains active.
---------------------------------------------------------------------------
Version 1.17.5 (rgerhards), 2007-07-30
- continued to work on output module modularization
- fixed a missing file bug - thanks to Andrea Montanari for reporting
  this problem
- fixed a problem with shutting down the worker thread and freeing the
  selector_t list - this caused messages to be lost, because the
  message queue was not properly drained before the selectors got
  destroyed.
---------------------------------------------------------------------------
Version 1.17.4 (rgerhards), 2007-07-27
- continued to work on output module modularization
- fixed a situation where rsyslogd could create zombie processes
  thanks to mildew for the patch
- applied patch from Michel Samia to fix compilation when NOT
  compiled for pthreads
---------------------------------------------------------------------------
Version 1.17.3 (rgerhards), 2007-07-25
- continued working on output module modularization
- fixed a bug that caused rsyslogd to segfault on exit (and
  probably also on HUP), when there was an unsent message in a selector
  that required forwarding and the dns lookup failed for that selector
  (yes, it was pretty unlikely to happen;))
  thanks to varmojfekoj <varmojfekoj@gmail.com> for the patch
- fixed a memory leak in config file parsing and die()
  thanks to varmojfekoj <varmojfekoj@gmail.com> for the patch
- rsyslogd now checks on startup if it is capable to performa any work
  at all. If it cant, it complains and terminates
  thanks to Michel Samia for providing the patch!
- fixed a small memory leak when HUPing syslogd. The allowed sender
  list now gets freed. thanks to mildew for the patch.
- changed the way error messages in early startup are logged. They
  now do no longer use the syslogd code directly but are rather
  send to stderr.
---------------------------------------------------------------------------
Version 1.17.2 (rgerhards), 2007-07-23
- made the port part of the -r option optional. Needed for backward
  compatibility with sysklogd
- replaced system() calls with something more reasonable. Please note that
  this might break compatibility with some existing configuration files.
  We accept this in favour of the gained security.
- removed a memory leak that could occur if timegenerated was used in
  RFC 3164 format in templates
- did some preparation in msg.c for advanced multithreading - placed the
  hooks, but not yet any active code
- worked further on modularization
- added $ModLoad MySQL (dummy) config directive
- added DropTrailingLFOnReception config directive
---------------------------------------------------------------------------
Version 1.17.1 (rgerhards), 2007-07-20
- fixed a bug that caused make install to install rsyslogd and rklogd under
  the wrong names
- fixed bug that caused $AllowedSenders to handle IPv6 scopes incorrectly;
  also fixed but that could grabble $AllowedSender wildcards. Thanks to
  mildew@gmail.com for the patch
- minor code cleanup - thanks to Peter Vrabec for the patch
- fixed minimal memory leak on HUP (caused by templates)
  thanks to varmojfekoj <varmojfekoj@gmail.com> for the patch
- fixed another memory leak on HUPing and on exiting rsyslogd
  again thanks to varmojfekoj <varmojfekoj@gmail.com> for the patch
- code cleanup (removed compiler warnings)
- fixed portability bug in configure.ac - thanks to Bartosz Kuźma for patch
- moved msg object into its own file set
- added the capability to continue trying to write log files when the
  file system is full. Functionality based on patch by Martin Schulze
  to sysklogd package.
---------------------------------------------------------------------------
Version 1.17.0 (RGer), 2007-07-17
- added $RepeatedLineReduction config parameter
- added $EscapeControlCharactersOnReceive config parameter
- added $ControlCharacterEscapePrefix config parameter
- added $DirCreateMode config parameter
- added $CreateDirs config parameter
- added $DebugPrintTemplateList config parameter
- added $ResetConfigVariables config parameter
- added $FileOwner config parameter
- added $FileGroup config parameter
- added $DirOwner config parameter
- added $DirGroup config parameter
- added $FailOnChownFailure config parameter
- added regular expression support to the filter engine
  thanks to Michel Samia for providing the patch!
- enhanced $AllowedSender functionality. Credits to mildew@gmail.com for
  the patch doing that
  - added IPv6 support
  - allowed DNS hostnames
  - allowed DNS wildcard names
- added new option $DropMsgsWithMaliciousDnsPTRRecords
- added autoconf so that rfc3195d, rsyslogd and klogd are stored to /sbin
- added capability to auto-create directories with dynaFiles
---------------------------------------------------------------------------
Version 1.16.0 (RGer/Peter Vrabec), 2007-07-13 - The Friday, 13th Release ;)
- build system switched to autotools
- removed SYSV preprocessor macro use, replaced with autotools equivalents
- fixed a bug that caused rsyslogd to segfault when TCP listening was
  disabled and it terminated
- added new properties "syslogfacility-text" and "syslogseverity-text"
  thanks to varmojfekoj <varmojfekoj@gmail.com> for the patch
- added the -x option to disable hostname dns reslution
  thanks to varmojfekoj <varmojfekoj@gmail.com> for the patch
- begun to better modularize syslogd.c - this is an ongoing project; moved
  type definitions to a separate file
- removed some now-unused fields from struct filed
- move file size limit fields in struct field to the "right spot" (the file
  writing part of the union - f_un.f_file)
- subdirectories linux and solaris are no longer part of the distribution
  package. This is not because we cease support for them, but there are no
  longer any files in them after the move to autotools
---------------------------------------------------------------------------
Version 1.15.1 (RGer), 2007-07-10
- fixed a bug that caused a dynaFile selector to stall when there was
  an open error with one file 
- improved template processing for dynaFiles; templates are now only
  looked up during initialization - speeds up processing
- optimized memory layout in struct filed when compiled with MySQL
  support
- fixed a bug that caused compilation without SYSLOG_INET to fail
- re-enabled the "last message repeated n times" feature. This
  feature was not taken care of while rsyslogd evolved from sysklogd
  and it was more or less defunct. Now it is fully functional again.
- added system properties: $NOW, $YEAR, $MONTH, $DAY, $HOUR, $MINUTE
- fixed a bug in iovAsString() that caused a memory leak under stress
  conditions (most probably memory shortage). This was unlikely to
  ever happen, but it doesn't hurt doing it right
- cosmetic: defined type "uchar", change all unsigned chars to uchar
---------------------------------------------------------------------------
Version 1.15.0 (RGer), 2007-07-05
- added ability to dynamically generate file names based on templates
  and thus properties. This was a much-requested feature. It makes
  life easy when it e.g. comes to splitting files based on the sender
  address.
- added $umask and $FileCreateMode config file directives
- applied a patch from Bartosz Kuzma to compile cleanly under NetBSD
- checks for extra (unexpected) characters in system config file lines
  have been added
- added IPv6 documentation - was accidently missing from CVS
- begun to change char to unsigned char
---------------------------------------------------------------------------
Version 1.14.2 (RGer), 2007-07-03
** this release fixes all known nits with IPv6 **
- restored capability to do /etc/service lookup for "syslog"
  service when -r 0 was given
- documented IPv6 handling of syslog messages
- integrate patch from Bartosz Kuźma to make rsyslog compile under
  Solaris again (the patch replaced a strndup() call, which is not
  available under Solaris
- improved debug logging when waiting on select
- updated rsyslogd man page with new options (-46A)
---------------------------------------------------------------------------
Version 1.14.1 (RGer/Peter Vrabec), 2007-06-29
- added Peter Vrabec's patch for IPv6 TCP
- prefixed all messages send to stderr in rsyslogd with "rsyslogd: "
---------------------------------------------------------------------------
Version 1.14.0 (RGer/Peter Vrabec), 2007-06-28
- Peter Vrabec provided IPv6 for rsyslog, so we are now IPv6 enabled
  IPv6 Support is currently for UDP only, TCP is to come soon.
  AllowedSender configuration does not yet work for IPv6.
- fixed code in iovCreate() that broke C's strict aliasing rules 
- fixed some char/unsigned char differences that forced the compiler
  to spit out warning messages
- updated the Red Hat init script to fix a known issue (thanks to
  Peter Vrabec)
---------------------------------------------------------------------------
Version 1.13.5 (RGer), 2007-06-22
- made the TCP session limit configurable via command line switch
  now -t <port>,<max sessions>
- added man page for rklogd(8) (basically a copy from klogd, but now
  there is one...)
- fixed a bug that caused internal messages (e.g. rsyslogd startup) to
  appear without a tag.
- removed a minor memory leak that occurred when TAG processing requalified
  a HOSTNAME to be a TAG (and a TAG already was set).
- removed potential small memory leaks in MsgSet***() functions. There
  would be a leak if a property was re-set, something that happened
  extremely seldom.
---------------------------------------------------------------------------
Version 1.13.4 (RGer), 2007-06-18
- added a new property "PRI-text", which holds the PRI field in
  textual form (e.g. "syslog.info")
- added alias "syslogseverity" for "syslogpriority", which is a
  misleading property name that needs to stay for historical
  reasons (and backward-compatility)
- added doc on how to record PRI value in log file
- enhanced signal handling in klogd, including removal of an unsafe
  call to the logging system during signal handling
---------------------------------------------------------------------------
Version 1.13.3 (RGer), 2007-06-15
- create a version of syslog.c from scratch. This is now
  - highly optimized for rsyslog
  - removes an incompatible license problem as the original
    version had a BSD license with advertising clause
  - fixed in the regard that rklogd will continue to work when
    rsysogd has been restarted (the original version, as well
    as sysklogd, will remain silent then)
  - solved an issue with an extra NUL char at message end that the
    original version had
- applied some changes to klogd to care for the new interface
- fixed a bug in syslogd.c which prevented compiling under debian
---------------------------------------------------------------------------
Version 1.13.2 (RGer), 2007-06-13
- lib order in makefile patched to facilitate static linking - thanks
  to Bennett Todd for providing the patch
- Integrated a patch from Peter Vrabec (pvrabec@redheat.com):
  - added klogd under the name of rklogd (remove dependency on
    original sysklogd package
  - createDB.sql now in UTF
  - added additional config files for use on Red Hat
---------------------------------------------------------------------------
Version 1.13.1 (RGer), 2007-02-05
- changed the listen backlog limit to a more reasonable value based on
  the maximum number of TCP connections configurd (10% + 5) - thanks to Guy
  Standen for the hint (actually, the limit was 5 and that was a 
  left-over from early testing).
- fixed a bug in makefile which caused DB-support to be disabled when
  NETZIP support was enabled
- added the -e option to allow transmission of every message to remote
  hosts (effectively turns off duplicate message suppression)
- (somewhat) improved memory consumption when compiled with MySQL support
- looks like we fixed an incompatibility with MySQL 5.x and above software
  At least in one case, the remote server name was destroyed, leading to 
  a connection failure. The new, improved code does not have this issue and
  so we see this as solved (the new code is generally somewhat better, so
  there is a good chance we fixed this incompatibility).
---------------------------------------------------------------------------
Version 1.13.0 (RGer), 2006-12-19
- added '$' as ToPos proptery replacer specifier - means "up to the
  end of the string"
- property replacer option "escape-cc", "drop-cc" and "space-cc"  added
- changed the handling of \0 characters inside syslog messages. We now
  consistently escape them to "#000". This is somewhat recommended in
  the draft-ietf-syslog-protocol-19 draft. While the real recomendation
  is to not escape any characters at all, we can not do this without
  considerable modification of the code. So we escape it to "#000", which
  is consistent with a sample found in the Internet-draft.
- removed message glue logic (see printchopped() comment for details)
  Also caused removal of parts table and thus some improvements in
  memory usage.
- changed the default MAXLINE to 2048 to take care of recent syslog
  standardization efforts (can easily be changed in syslogd.c)
- added support for byte-counted TCP syslog messages (much like
  syslog-transport-tls-05 Internet Draft). This was necessary to
  support compression over TCP.
- added support for receiving compressed syslog messages
- added support for sending compressed syslog messages
- fixed a bug where the last message in a syslog/tcp stream was
  lost if it was not properly terminated by a LF character
---------------------------------------------------------------------------
Version 1.12.3 (RGer), 2006-10-04
- implemented some changes to support Solaris (but support is not
  yet complete)
- commented out (via #if 0) some methods that are currently not being use
  but should be kept for further us
- added (interim) -u 1 option to turn off hostname and tag parsing
- done some modifications to better support Fedora
- made the field delimiter inside property replace configurable via
  template
- fixed a bug in property replacer: if fields were used, the delimitor
  became part of the field. Up until now, this was barely noticable as 
  the delimiter as TAB only and thus invisible to a human. With other
  delimiters available now, it quickly showed up. This bug fix might cause
  some grief to existing installations if they used the extra TAB for
  whatever reasons - sorry folks... Anyhow, a solution is easy: just add
  a TAB character contstant into your template. Thus, there has no attempt
  been made to do this in a backwards-compatible way.
---------------------------------------------------------------------------
Version 1.12.2 (RGer), 2006-02-15
- fixed a bug in the RFC 3339 date formatter. An extra space was added
  after the actual timestamp
- added support for providing high-precision RFC3339 timestamps for
  (rsyslogd-)internally-generated messages
- very (!) experimental support for syslog-protocol internet draft
  added (the draft is experimental, the code is solid ;))
- added support for field-extracting in the property replacer
- enhanced the legacy-syslog parser so that it can interpret messages
  that do not contain a TIMESTAMP
- fixed a bug that caused the default socket (usually /dev/log) to be
  opened even when -o command line option was given
- fixed a bug in the Debian sample startup script - it caused rsyslogd
  to listen to remote requests, which it shouldn't by default
---------------------------------------------------------------------------
Version 1.12.1 (RGer), 2005-11-23
- made multithreading work with BSD. Some signal-handling needed to be
  restructured. Also, there might be a slight delay of up to 10 seconds
  when huping and terminating rsyslogd under BSD
- fixed a bug where a NULL-pointer was passed to printf() in logmsg().
- fixed a bug during "make install" where rc3195d was not installed
  Thanks to Bennett Todd for spotting this.
- fixed a bug where rsyslogd dumped core when no TAG was found in the
  received message
- enhanced message parser so that it can deal with missing hostnames
  in many cases (may not be totally fail-safe)
- fixed a bug where internally-generated messages did not have the correct
  TAG
---------------------------------------------------------------------------
Version 1.12.0 (RGer), 2005-10-26
- moved to a multi-threaded design. single-threading is still optionally
  available. Multi-threading is experimental!
- fixed a potential race condition. In the original code, marking was done
  by an alarm handler, which could lead to all sorts of bad things. This
  has been changed now. See comments in syslogd.c/domark() for details.
- improved debug output for property-based filters
- not a code change, but: I have checked all exit()s to make sure that
  none occurs once rsyslogd has started up. Even in unusual conditions
  (like low-memory conditions) rsyslogd somehow remains active. Of course,
  it might loose a message or two, but at least it does not abort and it
  can also recover when the condition no longer persists.
- fixed a bug that could cause loss of the last message received
  immediately before rsyslogd was terminated.
- added comments on thread-safety of global variables in syslogd.c
- fixed a small bug: spurios printf() when TCP syslog was used
- fixed a bug that causes rsyslogd to dump core on termination when one
  of the selector lines did not receive a message during the run (very
  unlikely)
- fixed an one-too-low memory allocation in the TCP sender. Could result
  in rsyslogd dumping core.
- fixed a bug with regular expression support (thanks to Andres Riancho)
- a little bit of code restructuring (especially main(), which was
  horribly large)
---------------------------------------------------------------------------
Version 1.11.1 (RGer), 2005-10-19
- support for BSD-style program name and host blocks
- added a new property "programname" that can be used in templates
- added ability to specify listen port for rfc3195d
- fixed a bug that rendered the "startswith" comparison operation
  unusable.
- changed more functions to "static" storage class to help compiler
  optimize (should have been static in the first place...)
- fixed a potential memory leak in the string buffer class destructor.
  As the destructur was previously never called, the leak did not actually
  appear.
- some internal restructuring in anticipation/preparation of minimal
  multi-threading support
- rsyslogd still shares some code with the sysklogd project. Some patches
  for this shared code have been brought over from the sysklogd CVS.
---------------------------------------------------------------------------
Version 1.11.0 (RGer), 2005-10-12
- support for receiving messages via RFC 3195; added rfc3195d for that
  purpose
- added an additional guard to prevent rsyslogd from aborting when the
  2gb file size limit is hit. While a user can configure rsyslogd to
  handle such situations, it would abort if that was not done AND large
  file support was not enabled (ok, this is hopefully an unlikely scenario)
- fixed a bug that caused additional Unix domain sockets to be incorrectly
  processed - could lead to message loss in extreme cases
---------------------------------------------------------------------------
Version 1.10.2 (RGer), 2005-09-27
- added comparison operations in property-based filters:
  * isequal
  * startswith
- added ability to negate all property-based filter comparison operations
  by adding a !-sign right in front of the operation name
- added the ability to specify remote senders for UDP and TCP
  received messages. Allows to block all but well-known hosts
- changed the $-config line directives to be case-INsensitive
- new command line option -w added: "do not display warnings if messages
  from disallowed senders are received"
- fixed a bug that caused rsyslogd to dump core when the compare value
  was not quoted in property-based filters
- fixed a bug in the new CStr compare function which lead to invalid
  results (fortunately, this function was not yet used widely)
- added better support for "debugging" rsyslog.conf property filters
  (only if -d switch is given)
- changed some function definitions to static, which eventually enables
  some compiler optimizations
- fixed a bug in MySQL code; when a SQL error occured, rsyslogd could
  run in a tight loop. This was due to invalid sequence of error reporting
  and is now fixed.
---------------------------------------------------------------------------
Version 1.10.1 (RGer), 2005-09-23
- added the ability to execute a shell script as an action.
  Thanks to Bjoern Kalkbrenner for providing the code!
- fixed a bug in the MySQL code; due to the bug the automatic one-time
  retry after an error did not happen - this lead to error message in
  cases where none should be seen (e.g. after a MySQL restart)
- fixed a security issue with SQL-escaping in conjunction with
  non-(SQL-)standard MySQL features.
---------------------------------------------------------------------------
Version 1.10.0 (RGer), 2005-09-20
  REMINDER: 1.10 is the first unstable version if the 1.x series!
- added the capability to filter on any property in selector lines
  (not just facility and priority)
- changed stringbuf into a new counted string class
- added support for a "discard" action. If a selector line with
  discard (~ character) is found, no selector lines *after* that
  line will be processed.
- thanks to Andres Riancho, regular expression support has been
  added to the template engine
- added the FROMHOST property in the template processor, which could
  previously not be obtained. Thanks to Cristian Testa for pointing
  this out and even providing a fix.
- added display of compile-time options to -v output
- performance improvement for production build - made some checks
  to happen only during debug mode
- fixed a problem with compiling on SUSE and - while doing so - removed
  the socket call to set SO_BSDCOMPAT in cases where it is obsolete.
---------------------------------------------------------------------------
Version 1.0.4 (RGer), 2006-02-01
- a small but important fix: the tcp receiver had two forgotten printf's
  in it that caused a lot of unnecessary output to stdout. This was
  important enough to justify a new release
---------------------------------------------------------------------------
Version 1.0.3 (RGer), 2005-11-14
- added an additional guard to prevent rsyslogd from aborting when the
  2gb file size limit is hit. While a user can configure rsyslogd to
  handle such situations, it would abort if that was not done AND large
  file support was not enabled (ok, this is hopefully an unlikely scenario)
- fixed a bug that caused additional Unix domain sockets to be incorrectly
  processed - could lead to message loss in extreme cases
- applied some patches available from the sysklogd project to code
  shared from there
- fixed a bug that causes rsyslogd to dump core on termination when one
  of the selector lines did not receive a message during the run (very
  unlikely)
- fixed an one-too-low memory allocation in the TCP sender. Could result
  in rsyslogd dumping core.
- fixed a bug in the TCP sender that caused the retry logic to fail
  after an error or receiver overrun
- fixed a bug in init() that could lead to dumping core
- fixed a bug that could lead to dumping core when no HOSTNAME or no TAG
  was present in the syslog message
---------------------------------------------------------------------------
Version 1.0.2 (RGer), 2005-10-05
- fixed an issue with MySQL error reporting. When an error occured,
  the MySQL driver went into an endless loop (at least in most cases).
---------------------------------------------------------------------------
Version 1.0.1 (RGer), 2005-09-23
- fixed a security issue with SQL-escaping in conjunction with
  non-(SQL-)standard MySQL features.
---------------------------------------------------------------------------
Version 1.0.0 (RGer), 2005-09-12
- changed install doc to cover daily cron scripts - a trouble source
- added rc script for slackware (provided by Chris Elvidge - thanks!) 
- fixed a really minor bug in usage() - the -r option was still
  reported as without the port parameter
---------------------------------------------------------------------------
Version 0.9.8 (RGer), 2005-09-05
- made startup and shutdown message more consistent and included the
  pid, so that they can be easier correlated. Used syslog-protocol
  structured data format for this purpose.
- improved config info in startup message, now tells not only
  if it is listening remote on udp, but also for tcp. Also includes
  the port numbers. The previous startup message was misleading, because
  it did not say "remote reception" if rsyslogd was only listening via
  tcp (but not via udp).
- added a "how can you help" document to the doc set
---------------------------------------------------------------------------
Version 0.9.7 (RGer), 2005-08-15
- some of the previous doc files (like INSTALL) did not properly
  reflect the changes to the build process and the new doc. Fixed
  that.
- changed syslogd.c so that when compiled without database support,
  an error message is displayed when a database action is detected
  in the config file (previously this was used as an user rule ;))
- fixed a bug in the os-specific Makefiles which caused MySQL
  support to not be compiled, even if selected
---------------------------------------------------------------------------
Version 0.9.6 (RGer), 2005-08-09
- greatly enhanced documentation. Now available in html format in
  the "doc" folder and FreeBSD. Finally includes an install howto.
- improved MySQL error messages a little - they now show up as log
  messages, too (formerly only in debug mode)
- added the ability to specify the listen port for udp syslog.
  WARNING: This introduces an incompatibility. Formerly, udp
  syslog was enabled by the -r command line option. Now, it is
  "-r [port]", which is consistent with the tcp listener. However,
  just -r will now return an error message.
- added sample startup scripts for Debian and FreeBSD
- added support for easy feature selection in the makefile. Un-
  fortunately, this also means I needed to spilt the make file
  for different OS and distros. There are some really bad syntax
  differences between FreeBSD and Linux make.
---------------------------------------------------------------------------
Version 0.9.5 (RGer), 2005-08-01
- the "semicolon bug" was actually not (fully) solved in 0.9.4. One
  part of the bug was solved, but another still existed. This one
  is fixed now, too.
- the "semicolon bug" actually turned out to be a more generic bug.
  It appeared whenever an invalid template name was given. With some
  selector actions, rsyslogd dumped core, with other it "just" had
  a small ressource leak with others all worked well. These anomalies
  are now fixed. Note that they only appeared during system initaliziation
  once the system was running, nothing bad happened.
- improved error reporting for template errors on startup. They are now
  shown on the console and the start-up tty. Formerly, they were only
  visible in debug mode.
- support for multiple instances of rsyslogd on a single machine added
- added new option "-o" --> omit local unix domain socket. This option
  enables rsyslogd NOT to listen to the local socket. This is most
  helpful when multiple instances of rsyslogd (or rsyslogd and another
  syslogd) shall run on a single system.
- added new option "-i <pidfile>" which allows to specify the pidfile.
  This is needed when multiple instances of rsyslogd are to be run.
- the new project home page is now online at www.rsyslog.com
---------------------------------------------------------------------------
Version 0.9.4 (RGer), 2005-07-25
- finally added the TCP sender. It now supports non-blocking mode, no
  longer disabling message reception during connect. As it is now, it
  is usable in production. The code could be more sophisticated, but
  I've kept it short in anticipation of the move to liblogging, which
  will lead to the removal of the code just written ;)
- the "exiting on signal..." message still had the "syslogd" name in 
  it. Changed this to "rsyslogd", as we do not have a large user base
  yet, this should pose no problem.
- fixed "the semiconlon" bug. rsyslogd dumped core if a write-db action
  was specified but no semicolon was given after the password (an empty
  template was ok, but the semicolon needed to be present).
- changed a default for traditional output format. During testing, it
  was seen that the timestamp written to file in default format was
  the time of message reception, not the time specified in the TIMESTAMP
  field of the message itself. Traditionally, the message TIMESTAMP is
  used and this has been changed now.
---------------------------------------------------------------------------
Version 0.9.3 (RGer), 2005-07-19
- fixed a bug in the message parser. In June, the RFC 3164 timestamp
  was not correctly parsed (yes, only in June and some other months,
  see the code comment to learn why...)
- added the ability to specify the destination port when forwarding
  syslog messages (both for TCP and UDP)
- added an very experimental TCP sender (activated by
  @@machine:port in config). This is not yet for production use. If
  the receiver is not alive, rsyslogd will wait quite some time until
  the connection request times out, which most probably leads to
  loss of incoming messages.

---------------------------------------------------------------------------
Version 0.9.2 (RGer), around 2005-07-06
- I intended to change the maxsupported message size to 32k to
  support IHE - but given the memory inefficiency in the usual use
  cases, I have not done this. I have, however, included very
  specific instructions on how to do this in the source code. I have
  also done some testing with 32k messages, so you can change the
  max size without taking too much risk.
- added a syslog/tcp receiver; we now can receive messages via
  plain tcp, but we can still send only via UDP. The syslog/tcp
  receiver is the primary enhancement of this release.
- slightly changed some error messages that contained a spurios \n at
  the end of the line (which gives empty lines in your log...)

---------------------------------------------------------------------------
Version 0.9.1 (RGer)
- fixed code so that it compiles without errors under FreeBSD
- removed now unused function "allocate_log()" from syslogd.c
- changed the make file so that it contains more defines for
  different environments (in the long term, we need a better
  system for disabling/enabling features...)
- changed some printf's printing off_t types to %lld and
  explicit (long long) casts. I tried to figure out the exact type,
  but did not succeed in this. In the worst case, ultra-large peta-
  byte files will now display funny informational messages on rollover,
  something I think we can live with for the next 10 years or so...

---------------------------------------------------------------------------
Version 0.9.0 (RGer)
- changed the filed structure to be a linked list. Previously, it
  was a table - well, for non-SYSV it was defined as linked list,
  but from what I see that code did no longer work after my
  modifications. I am now using a linked list in general because
  that is needed for other upcoming modifications.
- fixed a bug that caused rsyslogd not to listen to anything if
  the configuration file could not be read
- pervious versions disabled network logging (send/receive) if
  syslog/udp port was not in /etc/services. Now defaulting to
  port 514 in this case.
- internal error messages are now supported up to 256 bytes
- error message seen during config file read are now also displayed
  to the attached tty and not only the console
- changed some error messages during init to be sent to the console
  and/or emergency log. Previously, they were only seen if the
  -d (debug) option was present on the command line.
- fixed the "2gb file issue on 32bit systems". If a file grew to
  more than 2gb, the syslogd was aborted with "file size exceeded". 
  Now, defines have been added according to
  http://www.daimi.au.dk/~kasperd/comp.os.linux.development.faq.html#LARGEFILE
  Testing revealed that they work ;)
  HOWEVER, if your file system, glibc, kernel, whatever does not
  support files larger 2gb, you need to set a file size limit with
  the new output channel mechanism.
- updated man pages to reflect the changes

---------------------------------------------------------------------------
Version 0.8.4

- improved -d debug output (removed developer-only content)
- now compiles under FreeBSD and NetBSD (only quick testing done on NetBSD)
---------------------------------------------------------------------------
Version 0.8.3

- security model in "make install" changed
- minor doc updates
---------------------------------------------------------------------------
Version 0.8.2

- added man page for rsyslog.conf and rsyslogd
- gave up on the concept of rsyslog being a "drop in" replacement
  for syslogd. Now, the user installs rsyslogd and also needs to
  adjust his system settings to this specifically. This also lead
  to these changes:
  * changed Makefile so that install now installs rsyslogd instead
    of dealing with syslogd
  * changed the default config file name to rsyslog.conf
---------------------------------------------------------------------------
Version 0.8.1

- fixed a nasty memory leak (probably not the last one with this release)
- some enhancements to Makefile as suggested by Bennett Todd
- syslogd-internal messages (like restart) were missing the hostname
  this has been corrected
---------------------------------------------------------------------------
Version 0.8.0

Initial testing release. Based on the sysklogd package. Thanks to the
sysklogd maintainers for all their good work!
---------------------------------------------------------------------------

----------------------------------------------------------------------
The following comments are from the stock syslogd.c source. They provide
some insight into what happened to the source before we forked
rsyslogd. However, much of the code already has been replaced and more
is to be replaced. So over time, these comments become less valuable.
I have moved them out of the syslogd.c file to shrink it, especially
as a lot of them do no longer apply. For historical reasons and
understanding of how the daemon evolved, they are probably still
helpful.
 * Author: Eric Allman
 * extensive changes by Ralph Campbell
 * more extensive changes by Eric Allman (again)
 *
 * Steve Lord:	Fix UNIX domain socket code, added linux kernel logging
 *		change defines to
 *		SYSLOG_INET	- listen on a UDP socket
 *		SYSLOG_UNIXAF	- listen on unix domain socket
 *		SYSLOG_KERNEL	- listen to linux kernel
 *
 * Mon Feb 22 09:55:42 CST 1993:  Dr. Wettstein
 * 	Additional modifications to the source.  Changed priority scheme
 *	to increase the level of configurability.  In its stock configuration
 *	syslogd no longer logs all messages of a certain priority and above
 *	to a log file.  The * wildcard is supported to specify all priorities.
 *	Note that this is a departure from the BSD standard.
 *
 *	Syslogd will now listen to both the inetd and the unixd socket.  The
 *	strategy is to allow all local programs to direct their output to
 *	syslogd through the unixd socket while the program listens to the
 *	inetd socket to get messages forwarded from other hosts.
 *
 * Fri Mar 12 16:55:33 CST 1993:  Dr. Wettstein
 *	Thanks to Stephen Tweedie (dcs.ed.ac.uk!sct) for helpful bug-fixes
 *	and an enlightened commentary on the prioritization problem.
 *
 *	Changed the priority scheme so that the default behavior mimics the
 *	standard BSD.  In this scenario all messages of a specified priority
 *	and above are logged.
 *
 *	Add the ability to specify a wildcard (=) as the first character
 *	of the priority name.  Doing this specifies that ONLY messages with
 *	this level of priority are to be logged.  For example:
 *
 *		*.=debug			/usr/adm/debug
 *
 *	Would log only messages with a priority of debug to the /usr/adm/debug
 *	file.
 *
 *	Providing an * as the priority specifies that all messages are to be
 *	logged.  Note that this case is degenerate with specifying a priority
 *	level of debug.  The wildcard * was retained because I believe that
 *	this is more intuitive.
 *
 * Thu Jun 24 11:34:13 CDT 1993:  Dr. Wettstein
 *	Modified sources to incorporate changes in libc4.4.  Messages from
 *	syslog are now null-terminated, syslogd code now parses messages
 *	based on this termination scheme.  Linux as of libc4.4 supports the
 *	fsync system call.  Modified code to fsync after all writes to
 *	log files.
 *
 * Sat Dec 11 11:59:43 CST 1993:  Dr. Wettstein
 *	Extensive changes to the source code to allow compilation with no
 *	complaints with -Wall.
 *
 *	Reorganized the facility and priority name arrays so that they
 *	compatible with the syslog.h source found in /usr/include/syslog.h.
 *	NOTE that this should really be changed.  The reason I do not
 *	allow the use of the values defined in syslog.h is on account of
 *	the extensions made to allow the wildcard character in the
 *	priority field.  To fix this properly one should malloc an array,
 *	copy the contents of the array defined by syslog.h and then
 *	make whatever modifications that are desired.  Next round.
 *
 * Thu Jan  6 12:07:36 CST 1994:  Dr. Wettstein
 *	Added support for proper decomposition and re-assembly of
 *	fragment messages on UNIX domain sockets.  Lack of this capability
 *	was causing 'partial' messages to be output.  Since facility and
 *	priority information is encoded as a leader on the messages this
 *	was causing lines to be placed in erroneous files.
 *
 *	Also added a patch from Shane Alderton (shane@ion.apana.org.au) to
 *	correct a problem with syslogd dumping core when an attempt was made
 *	to write log messages to a logged-on user.  Thank you.
 *
 *	Many thanks to Juha Virtanen (jiivee@hut.fi) for a series of
 *	interchanges which lead to the fixing of problems with messages set
 *	to priorities of none and emerg.  Also thanks to Juha for a patch
 *	to exclude users with a class of LOGIN from receiving messages.
 *
 *	Shane Alderton provided an additional patch to fix zombies which
 *	were conceived when messages were written to multiple users.
 *
 * Mon Feb  6 09:57:10 CST 1995:  Dr. Wettstein
 *	Patch to properly reset the single priority message flag.  Thanks
 *	to Christopher Gori for spotting this bug and forwarding a patch.
 *
 * Wed Feb 22 15:38:31 CST 1995:  Dr. Wettstein
 *	Added version information to startup messages.
 *
 *	Added defines so that paths to important files are taken from
 *	the definitions in paths.h.  Hopefully this will insure that
 *	everything follows the FSSTND standards.  Thanks to Chris Metcalf
 *	for a set of patches to provide this functionality.  Also thanks
 *	Elias Levy for prompting me to get these into the sources.
 *
 * Wed Jul 26 18:57:23 MET DST 1995:  Martin Schulze
 *	Linux' gethostname only returns the hostname and not the fqdn as
 *	expected in the code. But if you call hostname with an fqdn then
 *	gethostname will return an fqdn, so we have to mention that. This
 *	has been changed.
 *
 *	The 'LocalDomain' and the hostname of a remote machine is
 *	converted to lower case, because the original caused some
 *	inconsistency, because the (at least my) nameserver did respond an
 *	fqdn containing of upper- _and_ lowercase letters while
 *	'LocalDomain' consisted only of lowercase letters and that didn't
 *	match.
 *
 * Sat Aug  5 18:59:15 MET DST 1995:  Martin Schulze
 *	Now no messages that were received from any remote host are sent
 *	out to another. At my domain this missing feature caused ugly
 *	syslog-loops, sometimes.
 *
 *	Remember that no message is sent out. I can't figure out any
 *	scenario where it might be useful to change this behavior and to
 *	send out messages to other hosts than the one from which we
 *	received the message, but I might be shortsighted. :-/
 *
 * Thu Aug 10 19:01:08 MET DST 1995:  Martin Schulze
 *	Added my pidfile.[ch] to it to perform a better handling with
 *	pidfiles. Now both, syslogd and klogd, can only be started
 *	once. They check the pidfile.
 *
 * Sun Aug 13 19:01:41 MET DST 1995:  Martin Schulze
 *	Add an addition to syslog.conf's interpretation. If a priority
 *	begins with an exclamation mark ('!') the normal interpretation
 *	of the priority is inverted: ".!*" is the same as ".none", ".!=info"
 *	don't logs the info priority, ".!crit" won't log any message with
 *	the priority crit or higher. For example:
 *
 *		mail.*;mail.!=info		/usr/adm/mail
 *
 *	Would log all messages of the facility mail except those with
 *	the priority info to /usr/adm/mail. This makes the syslogd
 *	much more flexible.
 *
 *	Defined TABLE_ALLPRI=255 and changed some occurrences.
 *
 * Sat Aug 19 21:40:13 MET DST 1995:  Martin Schulze
 *	Making the table of facilities and priorities while in debug
 *	mode more readable.
 *
 *	If debugging is turned on, printing the whole table of
 *	facilities and priorities every hexadecimal or 'X' entry is
 *	now 2 characters wide.
 *
 *	The number of the entry is prepended to each line of
 *	facilities and priorities, and F_UNUSED lines are not shown
 *	anymore.
 *
 *	Corrected some #ifdef SYSV's.
 *
 * Mon Aug 21 22:10:35 MET DST 1995:  Martin Schulze
 *	Corrected a strange behavior during parsing of configuration
 *	file. The original BSD syslogd doesn't understand spaces as
 *	separators between specifier and action. This syslogd now
 *	understands them. The old behavior caused some confusion over
 *	the Linux community.
 *
 * Thu Oct 19 00:02:07 MET 1995:  Martin Schulze
 *	The default behavior has changed for security reasons. The
 *	syslogd will not receive any remote message unless you turn
 *	reception on with the "-r" option.
 *
 *	Not defining SYSLOG_INET will result in not doing any network
 *	activity, i.e. not sending or receiving messages.  I changed
 *	this because the old idea is implemented with the "-r" option
 *	and the old thing didn't work anyway.
 *
 * Thu Oct 26 13:14:06 MET 1995:  Martin Schulze
 *	Added another logfile type F_FORW_UNKN.  The problem I ran into
 *	was a name server that runs on my machine and a forwarder of
 *	kern.crit to another host.  The hosts address can only be
 *	fetched using the nameserver.  But named is started after
 *	syslogd, so syslogd complained.
 *
 *	This logfile type will retry to get the address of the
 *	hostname ten times and then complain.  This should be enough to
 *	get the named up and running during boot sequence.
 *
 * Fri Oct 27 14:08:15 1995:  Dr. Wettstein
 *	Changed static array of logfiles to a dynamic array. This
 *	can grow during process.
 *
 * Fri Nov 10 23:08:18 1995:  Martin Schulze
 *	Inserted a new tabular sys_h_errlist that contains plain text
 *	for error codes that are returned from the net subsystem and
 *	stored in h_errno. I have also changed some wrong lookups to
 *	sys_errlist.
 *
 * Wed Nov 22 22:32:55 1995:  Martin Schulze
 *	Added the fabulous strip-domain feature that allows us to
 *	strip off (several) domain names from the fqdn and only log
 *	the simple hostname. This is useful if you're in a LAN that
 *	has a central log server and also different domains.
 *
 *	I have also also added the -l switch do define hosts as
 *	local. These will get logged with their simple hostname, too.
 *
 * Thu Nov 23 19:02:56 MET DST 1995:  Martin Schulze
 *	Added the possibility to omit fsyncing of logfiles after every
 *	write. This will give some performance back if you have
 *	programs that log in a very verbose manner (like innd or
 *	smartlist). Thanks to Stephen R. van den Berg <srb@cuci.nl>
 *	for the idea.
 *
 * Thu Jan 18 11:14:36 CST 1996:  Dr. Wettstein
 *	Added patche from beta-testers to stop compile error.  Also
 *	added removal of pid file as part of termination cleanup.
 *
 * Wed Feb 14 12:42:09 CST 1996:  Dr. Wettstein
 *	Allowed forwarding of messages received from remote hosts to
 *	be controlled by a command-line switch.  Specifying -h allows
 *	forwarding.  The default behavior is to disable forwarding of
 *	messages which were received from a remote host.
 *
 *	Parent process of syslogd does not exit until child process has
 *	finished initialization process.  This allows rc.* startup to
 *	pause until syslogd facility is up and operating.
 *
 *	Re-arranged the select code to move UNIX domain socket accepts
 *	to be processed later.  This was a contributed change which
 *	has been proposed to correct the delays sometimes encountered
 *	when syslogd starts up.
 *
 *	Minor code cleanups.
 *
 * Thu May  2 15:15:33 CDT 1996:  Dr. Wettstein
 *	Fixed bug in init function which resulted in file descripters
 *	being orphaned when syslogd process was re-initialized with SIGHUP
 *	signal.  Thanks to Edvard Tuinder
 *	(Edvard.Tuinder@praseodymium.cistron.nl) for putting me on the
 *	trail of this bug.  I am amazed that we didn't catch this one
 *	before now.
 *
 * Tue May 14 00:03:35 MET DST 1996:  Martin Schulze
 *	Corrected a mistake that causes the syslogd to stop logging at
 *	some virtual consoles under Linux. This was caused by checking
 *	the wrong error code. Thanks to Michael Nonweiler
 *	<mrn20@hermes.cam.ac.uk> for sending me a patch.
 *
 * Mon May 20 13:29:32 MET DST 1996:  Miquel van Smoorenburg <miquels@cistron.nl>
 *	Added continuation line supported and fixed a bug in
 *	the init() code.
 *
 * Tue May 28 00:58:45 MET DST 1996:  Martin Schulze
 *	Corrected behaviour of blocking pipes - i.e. the whole system
 *	hung.  Michael Nonweiler <mrn20@hermes.cam.ac.uk> has sent us
 *	a patch to correct this.  A new logfile type F_PIPE has been
 *	introduced.
 *
 * Mon Feb 3 10:12:15 MET DST 1997:  Martin Schulze
 *	Corrected behaviour of logfiles if the file can't be opened.
 *	There was a bug that causes syslogd to try to log into non
 *	existing files which ate cpu power.
 *
 * Sun Feb 9 03:22:12 MET DST 1997:  Martin Schulze
 *	Modified syslogd.c to not kill itself which confuses bash 2.0.
 *
 * Mon Feb 10 00:09:11 MET DST 1997:  Martin Schulze
 *	Improved debug code to decode the numeric facility/priority
 *	pair into textual information.
 *
 * Tue Jun 10 12:35:10 MET DST 1997:  Martin Schulze
 *	Corrected freeing of logfiles.  Thanks to Jos Vos <jos@xos.nl>
 *	for reporting the bug and sending an idea to fix the problem.
 *
 * Tue Jun 10 12:51:41 MET DST 1997:  Martin Schulze
 *	Removed sleep(10) from parent process.  This has caused a slow
 *	startup in former times - and I don't see any reason for this.
 *
 * Sun Jun 15 16:23:29 MET DST 1997: Michael Alan Dorman
 *	Some more glibc patches made by <mdorman@debian.org>.
 *
 * Thu Jan  1 16:04:52 CET 1998: Martin Schulze <joey@infodrom.north.de
 *	Applied patch from Herbert Thielen <Herbert.Thielen@lpr.e-technik.tu-muenchen.de>.
 *	This included some balance parentheses for emacs and a bug in
 *	the exclamation mark handling.
 *
 *	Fixed small bug which caused syslogd to write messages to the
 *	wrong logfile under some very rare conditions.  Thanks to
 *	Herbert Xu <herbert@gondor.apana.org.au> for fiddling this out.
 *
 * Thu Jan  8 22:46:35 CET 1998: Martin Schulze <joey@infodrom.north.de>
 *	Reworked one line of the above patch as it prevented syslogd
 *	from binding the socket with the result that no messages were
 *	forwarded to other hosts.
 *
 * Sat Jan 10 01:33:06 CET 1998: Martin Schulze <joey@infodrom.north.de>
 *	Fixed small bugs in F_FORW_UNKN meachanism.  Thanks to Torsten
 *	Neumann <torsten@londo.rhein-main.de> for pointing me to it.
 *
 * Mon Jan 12 19:50:58 CET 1998: Martin Schulze <joey@infodrom.north.de>
 *	Modified debug output concerning remote receiption.
 *
 * Mon Feb 23 23:32:35 CET 1998: Topi Miettinen <Topi.Miettinen@ml.tele.fi>
 *	Re-worked handling of Unix and UDP sockets to support closing /
 *	opening of them in order to have it open only if it is needed
 *	either for forwarding to a remote host or by receiption from
 *	the network.
 *
 * Wed Feb 25 10:54:09 CET 1998: Martin Schulze <joey@infodrom.north.de>
 *	Fixed little comparison mistake that prevented the MARK
 *	feature to work properly.
 *
 * Wed Feb 25 13:21:44 CET 1998: Martin Schulze <joey@infodrom.north.de>
 *	Corrected Topi's patch as it prevented forwarding during
 *	startup due to an unknown LogPort.
 *
 * Sat Oct 10 20:01:48 CEST 1998: Martin Schulze <joey@infodrom.north.de>
 *	Added support for TESTING define which will turn syslogd into
 *	stdio-mode used for debugging.
 *
 * Sun Oct 11 20:16:59 CEST 1998: Martin Schulze <joey@infodrom.north.de>
 *	Reworked the initialization/fork code.  Now the parent
 *	process activates a signal handler which the daughter process
 *	will raise if it is initialized.  Only after that one the
 *	parent process may exit.  Otherwise klogd might try to flush
 *	its log cache while syslogd can't receive the messages yet.
 *
 * Mon Oct 12 13:30:35 CEST 1998: Martin Schulze <joey@infodrom.north.de>
 *	Redirected some error output with regard to argument parsing to
 *	stderr.
 *
 * Mon Oct 12 14:02:51 CEST 1998: Martin Schulze <joey@infodrom.north.de>
 *	Applied patch provided vom Topi Miettinen with regard to the
 *	people from OpenBSD.  This provides the additional '-a'
 *	argument used for specifying additional UNIX domain sockets to
 *	listen to.  This is been used with chroot()'ed named's for
 *	example.  See for http://www.psionic.com/papers/dns.html
 *
 * Mon Oct 12 18:29:44 CEST 1998: Martin Schulze <joey@infodrom.north.de>
 *	Added `ftp' facility which was introduced in glibc version 2.
 *	It's #ifdef'ed so won't harm with older libraries.
 *
 * Mon Oct 12 19:59:21 MET DST 1998: Martin Schulze <joey@infodrom.north.de>
 *	Code cleanups with regard to bsd -> posix transition and
 *	stronger security (buffer length checking).  Thanks to Topi
 *	Miettinen <tom@medialab.sonera.net>
 *	. index() --> strchr()
 *	. sprintf() --> snprintf()
 *	. bcopy() --> memcpy()
 *	. bzero() --> memset()
 *	. UNAMESZ --> UT_NAMESIZE
 *	. sys_errlist --> strerror()
 *
 * Mon Oct 12 20:22:59 CEST 1998: Martin Schulze <joey@infodrom.north.de>
 *	Added support for setutent()/getutent()/endutend() instead of
 *	binary reading the UTMP file.  This is the the most portable
 *	way.  This allows /var/run/utmp format to change, even to a
 *	real database or utmp daemon. Also if utmp file locking is
 *	implemented in libc, syslog will use it immediately.  Thanks
 *	to Topi Miettinen <tom@medialab.sonera.net>.
 *
 * Mon Oct 12 20:49:18 MET DST 1998: Martin Schulze <joey@infodrom.north.de>
 *	Avoid logging of SIGCHLD when syslogd is in the process of
 *	exiting and closing its files.  Again thanks to Topi.
 *
 * Mon Oct 12 22:18:34 CEST 1998: Martin Schulze <joey@infodrom.north.de>
 *	Modified printline() to support 8bit characters - such as
 *	russion letters.  Thanks to Vladas Lapinskas <lapinskas@mail.iae.lt>.
 *
 * Sat Nov 14 02:29:37 CET 1998: Martin Schulze <joey@infodrom.north.de>
 *	``-m 0'' now turns of MARK logging entirely.
 *
 * Tue Jan 19 01:04:18 MET 1999: Martin Schulze <joey@infodrom.north.de>
 *	Finally fixed an error with `-a' processing, thanks to Topi
 *	Miettinen <tom@medialab.sonera.net>.
 *
 * Sun May 23 10:08:53 CEST 1999: Martin Schulze <joey@infodrom.north.de>
 *	Removed superflous call to utmpname().  The path to the utmp
 *	file is defined in the used libc and should not be hardcoded
 *	into the syslogd binary referring the system it was compiled on.
 *
 * Sun Sep 17 20:45:33 CEST 2000: Martin Schulze <joey@infodrom.ffis.de>
 *	Fixed some bugs in printline() code that did not escape
 *	control characters '\177' through '\237' and contained a
 *	single-byte buffer overflow.  Thanks to Solar Designer
 *	<solar@false.com>.
 *
 * Sun Sep 17 21:26:16 CEST 2000: Martin Schulze <joey@infodrom.ffis.de>
 *	Don't close open sockets upon reload.  Thanks to Bill
 *	Nottingham.
 *
 * Mon Sep 18 09:10:47 CEST 2000: Martin Schulze <joey@infodrom.ffis.de>
 *	Fixed bug in printchopped() that caused syslogd to emit
 *	kern.emerg messages when splitting long lines.  Thanks to
 *	Daniel Jacobowitz <dan@debian.org> for the fix.
 *
 * Mon Sep 18 15:33:26 CEST 2000: Martin Schulze <joey@infodrom.ffis.de>
 *	Removed unixm/unix domain sockets and switch to Datagram Unix
 *	Sockets.  This should remove one possibility to play DoS with
 *	syslogd.  Thanks to Olaf Kirch <okir@caldera.de> for the patch.
 *
 * Sun Mar 11 20:23:44 CET 2001: Martin Schulze <joey@infodrom.ffis.de>
 *	Don't return a closed fd if `-a' is called with a wrong path.
 *	Thanks to Bill Nottingham <notting@redhat.com> for providing
 *	a patch.<|MERGE_RESOLUTION|>--- conflicted
+++ resolved
@@ -1,5 +1,4 @@
 ---------------------------------------------------------------------------
-<<<<<<< HEAD
 Version 4.7.0  [v4-devel] (rgerhards), 2009-09-??
 - new: support for Solaris added (but not yet the Solaris door API)
 - added function getenv() to RainerScript
@@ -29,10 +28,7 @@
   (bugs require certain non-standard settings to appear)
   Thanks to varmojfekoj for the patch [imported from 4.5.8]
 ---------------------------------------------------------------------------
-Version 4.6.3  [v4-stable] (rgerhards), 2010-03-??
-=======
 Version 4.6.3  [v4-stable] (rgerhards), 2010-04-??
->>>>>>> 4ebd0625
 - improvded testbench
   - added test with truly random data received via syslog to test
     robustness
