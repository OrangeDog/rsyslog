--- conflicted
+++ resolved
@@ -2,15 +2,12 @@
 Version 6.5.0  [devel] 2012-0?-??
 - imrelp now supports non-cancel thread termination
   (but now requires at least librelp 1.0.1)
-<<<<<<< HEAD
-=======
 - implemented freeCnf() module interface
   This was actually not present in older versions, even though some modules
   already used it. The implementation was now done, and not in 6.3/6.4 
   because the resulting memory leak was ultra-slim and the new interface
   handling has some potential to seriously break things. Not the kind of
   thing you want to add in late beta state, if avoidable.
->>>>>>> 5a993ad7
 - added --enable-debugless configure option for very high demanding envs
   This actually at compile time disables a lot of debug code, resulting
   in some speedup (but serious loss of debugging capabilities)
