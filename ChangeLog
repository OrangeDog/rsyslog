---------------------------------------------------------------------------
<<<<<<< HEAD
Version 5.8.6  [V5-stable] (rgerhards/al), 2011-??-??
- bugfix: ActionQueue could malfunction due to index error
  Thanks to Vlad Grigorescu for the patch
=======
Version 5.8.6  [V5-stable] 2011-??-??
- bugfix: $ActionExecOnlyOnce interval did not work properly
  Thanks to Tomas Heinrich for the patch
- bugfix: race condition when extracting program name, APPNAME, structured
  data and PROCID (RFC5424 fields) could lead to invalid characters e.g.
  in dynamic file names or during forwarding (general malfunction of these
  fields in templates, mostly under heavy load)
>>>>>>> 0de862d5
- bugfix: imuxsock did no longer ignore message-provided timestamp, if
  so configured (the *default*). Lead to no longer sub-second timestamps.
  closes: http://bugzilla.adiscon.com/show_bug.cgi?id=281
- bugfix: omfile returns fatal error code for things that go really wrong
  previously, RS_RET_RESUME was returned, which lead to a loop inside the
  rule engine as omfile could not really recover.
- bugfix: imfile did invalid system call under some circumstances
  when a file that was to be monitored did not exist BUT the state file
  actually existed. Mostly a cosmetic issue. Root cause was incomplete
  error checking in stream.c; so patch may affect other code areas.
- bugfix: rsyslogd -v always said 64 atomics were not present
  thanks to mono_matsuko for the patch
---------------------------------------------------------------------------
Version 5.8.5  [V5-stable] (rgerhards/al), 2011-09-01
- bugfix/security: off-by-two bug in legacy syslog parser, CVE-2011-3200
- bugfix: mark message processing did not work correctly
- bugfix: potential hang condition during tag emulation
- bugfix: too-early string termination during tag emulation
- bugfix: The NUL-Byte for the syslogtag was not copied in MsgDup (msg.c)
- bugfix: fixed incorrect state handling for Discard Action (transactions)
  Note: This caused all messages in a batch to be set to COMMITTED, 
  even if they were discarded. 
---------------------------------------------------------------------------
Version 5.8.4  [V5-stable] (al), 2011-08-10
- bugfix: potential misadressing in property replacer
- bugfix: memcpy overflow can occur in allowed sender checkig
  if a name is resolved to IPv4-mapped-on-IPv6 address
  Found by Ismail Dönmez at suse
- bugfix: potential misadressing in property replacer
- bugfix: MSGID corruption in RFC5424 parser under some circumstances
  closes: http://bugzilla.adiscon.com/show_bug.cgi?id=275
---------------------------------------------------------------------------
Version 5.8.3  [V5-stable] (rgerhards), 2011-07-11
- systemd support: set stdout/stderr to null - thx to Lennart for the patch
- added support for the ":omusrmsg:" syntax in configuring user messages
- added support for the ":omfile:" syntax in configuring user messages
  Note: previous outchannel syntax will generate a warning message. This
  may be surprising to some users, but it is quite urgent to alert them
  of the new syntax as v6 can no longer support the previous one.
---------------------------------------------------------------------------
Version 5.8.2  [V5-stable] (rgerhards), 2011-06-21
- bugfix: problems in failover action handling
  closes: http://bugzilla.adiscon.com/show_bug.cgi?id=270
  closes: http://bugzilla.adiscon.com/show_bug.cgi?id=254
- bugfix: mutex was invalidly left unlocked during action processing
  At least one case where this can occur is during thread shutdown, which
  may be initiated by lower activity. In most cases, this is quite
  unlikely to happen. However, if it does, data structures may be 
  corrupted which could lead to fatal failure and segfault. I detected
  this via a testbench test, not a user report. But I assume that some
  users may have had unreproducable aborts that were cause by this bug.
- bugfix: memory leak in imtcp & subsystems under some circumstances
  This leak is tied to error conditions which lead to incorrect cleanup
  of some data structures. [backport from v6]
- bugfix/improvement:$WorkDirectory now gracefully handles trailing slashes
---------------------------------------------------------------------------
Version 5.8.1  [V5-stable] (rgerhards), 2011-05-19
- bugfix: invalid processing in QUEUE_FULL condition
  If the the multi-submit interface was used and a QUEUE_FULL condition
  occured, the failed message was properly destructed. However, the
  rest of the input batch, if it existed, was not processed. So this
  lead to potential loss of messages and a memory leak. The potential
  loss of messages was IMHO minor, because they would have been dropped
  in most cases due to the queue remaining full, but very few lucky ones
  from the batch may have made it. Anyhow, this has now been changed so
  that the rest of the batch is properly tried to be enqueued and, if
  not possible, destructed.
- new module mmsnmptrapd, a sample message modification module
  This can be useful to reformat snmptrapd messages and also serves as
  a sample for how to write message modification modules using the
  output module interface. Note that we introduced this new 
  functionality directly into the stable release, as it does not 
  modify the core and as such cannot have any side-effects if it is
  not used (and thus the risk is solely on users requiring that
  functionality).
- bugfix: rate-limiting inside imuxsock did not work 100% correct
  reason was that a global config variable was invalidly accessed where a
  listener variable should have been used.
  Also performance-improved the case when rate limiting is turned off (this
  is a very unintrusive change, thus done directly to the stable version).
- bugfix: $myhostname not available in RainerScript (and no error message)
  closes: http://bugzilla.adiscon.com/show_bug.cgi?id=233
- bugfix: memory and file descriptor leak in stream processing
  Leaks could occur under some circumstances if the file stream handler
  errored out during the open call. Among others, this could cause very
  big memory leaks if there were a problem with unreadable disk queue
  files. In regard to the memory leak, this
  closes: http://bugzilla.adiscon.com/show_bug.cgi?id=256
- bugfix: doc for impstats had wrong config statements
  also, config statements were named a bit inconsistent, resolved that
  problem by introducing an alias and only documenting the consistent
  statements
  Thanks to Marcin for bringing up this problem.
- bugfix: IPv6-address could not be specified in omrelp
  this was due to improper parsing of ":"
  closes: http://bugzilla.adiscon.com/show_bug.cgi?id=250
- bugfix: TCP connection invalidly aborted when messages needed to be
  discarded (due to QUEUE_FULL or similar problem)
- bugfix: $LocalHostName was not honored under all circumstances
  closes: http://bugzilla.adiscon.com/show_bug.cgi?id=258
- bugfix(minor): improper template function call in syslogd.c
---------------------------------------------------------------------------
Version 5.8.0  [V5-stable] (rgerhards), 2011-04-12

This is the new v5-stable branch, importing all feature from the 5.7.x
versions. To see what has changed in regard to the previous v5-stable,
check the Changelog for 5.7.x below.

- bugfix: race condition in deferred name resolution
  closes: http://bugzilla.adiscon.com/show_bug.cgi?id=238
  Special thanks to Marcin for his persistence in helping to solve this
  bug.
- bugfix: DA queue was never shutdown once it was started
  closes: http://bugzilla.adiscon.com/show_bug.cgi?id=241
---------------------------------------------------------------------------
Version 5.7.10  [V5-BETA] (rgerhards), 2011-03-29
- bugfix: ompgsql did not work properly with ANSI SQL strings
  closes: http://bugzilla.adiscon.com/show_bug.cgi?id=229
- bugfix: rsyslog did not build with --disable-regexp configure option
  closes: http://bugzilla.adiscon.com/show_bug.cgi?id=243
- bugfix: PRI was invalid on Solaris for message from local log socket
- enhance: added $BOM system property to ease writing byte order masks
- bugfix: RFC5424 parser confused by empty structured data
  closes: http://bugzilla.adiscon.com/show_bug.cgi?id=237
- bugfix: error return from strgen caused abort, now causes action to be
  ignored (just like a failed filter)
- new sample plugin for a strgen to generate sql statement consumable
  by a database plugin
- bugfix: strgen could not be used together with database outputs
  because the sql/stdsql option could not be specified. This has been
  solved by permitting the strgen to include the opton inside its name.
  closes: http://bugzilla.adiscon.com/show_bug.cgi?id=195
---------------------------------------------------------------------------
Version 5.7.9  [V5-BETA] (rgerhards), 2011-03-16
- improved testbench
  among others, life tests for ommysql (against a test database) have
  been added, valgrind-based testing enhanced, ...
- enhance: fallback *at runtime* to epoll_create if epoll_create1 is not
  available. Thanks to Michael Biebl for analysis and patch!
- bugfix: failover did not work correctly if repeated msg reduction was on
  closes: http://bugzilla.adiscon.com/show_bug.cgi?id=236
  affected directive was: $ActionExecOnlyWhenPreviousIsSuspended on
- bugfix: minor memory leak in omlibdbi (< 1k per instance and run)
- bugfix: (regression) omhdfs did no longer compile
- bugfix: omlibdbi did not use password from rsyslog.conf
  closes: http://bugzilla.adiscon.com/show_bug.cgi?id=203
---------------------------------------------------------------------------
Version 5.7.8  [V5-BETA] (rgerhards), 2011-03-09
- systemd support somewhat improved (can now take over existing log sockt)
- bugfix: discard action did not work under some circumstances
  fixes: http://bugzilla.adiscon.com/show_bug.cgi?id=217
- bugfix: file descriptor leak in gnutls netstream driver
  fixes: http://bugzilla.adiscon.com/show_bug.cgi?id=222
---------------------------------------------------------------------------
Version 5.7.7  [V5-BETA] (rgerhards), 2011-03-02
- bugfix: potential abort condition when $RepeatedMsgReduction set to on
  as well as potentially in a number of other places where MsgDup() was
  used. This only happened when the imudp input module was used and it
  depended on name resolution not yet had taken place. In other words,
  this was a strange problem that could lead to hard to diagnose 
  instability. So if you experience instability, chances are good that
  this fix will help.
---------------------------------------------------------------------------
Version 5.7.6  [V5-BETA] (rgerhards), 2011-02-25
- bugfix: fixed a memory leak and potential abort condition
  this could happen if multiple rulesets were used and some output batches
  contained messages belonging to more than one ruleset.
  fixes: http://bugzilla.adiscon.com/show_bug.cgi?id=226
  fixes: http://bugzilla.adiscon.com/show_bug.cgi?id=218
- bugfix: memory leak when $RepeatedMsgReduction on was used
  bug tracker: http://bugzilla.adiscon.com/show_bug.cgi?id=225
---------------------------------------------------------------------------
Version 5.7.5  [V5-BETA] (rgerhards), 2011-02-23
- enhance: imfile did not yet support multiple rulesets, now added
  we do this directly in the beta because a) it does not affect existing
  functionality and b) one may argue that this missing functionality is
  close to a bug.
- improved testbench, added tests for imuxsock
- bugfix: imuxsock did no longer sanitize received messages
  This was a regression from the imuxsock partial rewrite. Happened
  because the message is no longer run through the standard parsers. 
  bug tracker: http://bugzilla.adiscon.com/show_bug.cgi?id=224
- bugfix: minor race condition in action.c - considered cosmetic
  This is considered cosmetic as multiple threads tried to write exactly
  the same value into the same memory location without sync. The method
  has been changed so this can no longer happen.
---------------------------------------------------------------------------
Version 5.7.4  [V5-BETA] (rgerhards), 2011-02-17
- added pmsnare parser module (written by David Lang)
- enhanced imfile to support non-cancel input termination
- improved systemd socket activation thanks to Marius Tomaschweski
- improved error reporting for $WorkDirectory
  non-existance and other detectable problems are now reported,
  and the work directory is NOT set in this case
- bugfix: pmsnare causded abort under some conditions
- bugfix: abort if imfile reads file line of more than 64KiB
  Thanks to Peter Eisentraut for reporting and analysing this problem.
  bug tracker: http://bugzilla.adiscon.com/show_bug.cgi?id=221
- bugfix: queue engine did not properly slow down inputs in FULL_DELAY mode
  when in disk-assisted mode. This especially affected imfile, which
  created unnecessarily queue files if a large set of input file data was
  to process.
- bugfix: very long running actions could prevent shutdown under some
  circumstances. This has now been solved, at least for common
  situations.
- bugfix: fixed compile problem due to empty structs
  this occured only on some platforms/compilers. thanks to Dražen Kačar 
  for the fix
---------------------------------------------------------------------------
Version 5.7.3  [V5-BETA] (rgerhards), 2011-02-07
- added support for processing multi-line messages in imfile
- added $IMUDPSchedulingPolicy and $IMUDPSchedulingPriority config settings
- added $LocalHostName config directive
- bugfix: fixed build problems on some platforms
  namely those that have 32bit atomic operations but not 64 bit ones
- bugfix: local hostname was pulled too-early, so that some config 
  directives (namely FQDN settings) did not have any effect
- bugfix: imfile did duplicate messages under some circumstances
- added $OMMySQLConfigFile config directive
- added $OMMySQLConfigSection config directive
---------------------------------------------------------------------------
Version 5.7.2  [V5-DEVEL] (rgerhards), 2010-11-26
- bugfix(important): problem in TLS handling could cause rsyslog to loop
  in a tight loop, effectively disabling functionality and bearing the
  risk of unresponsiveness of the whole system.
  Bug tracker: http://bugzilla.adiscon.com/show_bug.cgi?id=194
- bugfix: imfile state file was not written when relative file name
  for it was specified
- bugfix: compile failed on systems without epoll_create1()
  Thanks to David Hill for providing a fix.
- bugfix: atomic increment for msg object may not work correct on all
  platforms. Thanks to Chris Metcalf for the patch
- bugfix: replacements for atomic operations for non-int sized types had
  problems. At least one instance of that problem could potentially lead
  to abort (inside omfile).
---------------------------------------------------------------------------
Version 5.7.1  [V5-DEVEL] (rgerhards), 2010-10-05
- support for Hadoop's HDFS added (via omhdfs)
- imuxsock now optionally use SCM_CREDENTIALS to pull the pid from the log
  socket itself
  (thanks to Lennart Poettering for the suggesting this feature)
- imuxsock now optionally uses per-process input rate limiting, guarding the
  user against processes spamming the system log
  (thanks to Lennart Poettering for suggesting this feature)
- added new config statements
  * $InputUnixListenSocketUsePIDFromSystem 
  * $SystemLogUsePIDFromSystem 
  * $SystemLogRateLimitInterval
  * $SystemLogRateLimitBurst
  * $SystemLogRateLimitSeverity
  * $IMUxSockRateLimitInterval
  * $IMUxSockRateLimitBurst
  * $IMUxSockRateLimitSeverity
- imuxsock now supports up to 50 different sockets for input
- some code cleanup in imuxsock (consider this a release a major
  modification, especially if problems show up)
- bugfix: /dev/log was unlinked even when passed in from systemd
  in which case it should be preserved as systemd owns it
---------------------------------------------------------------------------
Version 5.7.0  [V5-DEVEL] (rgerhards), 2010-09-16
- added module impstat to emit periodic statistics on rsyslog counters
- support for systemd officially added
  * acquire /dev/log socket optionally from systemd
    thanks to Lennart Poettering for this patch
  * sd-systemd API added as part of rsyslog runtime library
---------------------------------------------------------------------------
Version 5.6.5  [V5-STABLE] (rgerhards), 2011-03-22
- bugfix: failover did not work correctly if repeated msg reduction was on
  affected directive was: $ActionExecOnlyWhenPreviousIsSuspended on
- bugfix: omlibdbi did not use password from rsyslog.con
  closes: http://bugzilla.adiscon.com/show_bug.cgi?id=203
- bugfix(kind of): tell users that config graph can currently not be
  generated
  closes: http://bugzilla.adiscon.com/show_bug.cgi?id=232
- bugfix: discard action did not work under some circumstances
  fixes: http://bugzilla.adiscon.com/show_bug.cgi?id=217
  (backport from 5.7.8)
---------------------------------------------------------------------------
Version 5.6.4  [V5-STABLE] (rgerhards), 2011-03-03
- bugfix: potential abort condition when $RepeatedMsgReduction set to on
  as well as potentially in a number of other places where MsgDup() was
  used. This only happened when the imudp input module was used and it
  depended on name resolution not yet had taken place. In other words,
  this was a strange problem that could lead to hard to diagnose 
  instability. So if you experience instability, chances are good that
  this fix will help.
- bugfix: fixed a memory leak and potential abort condition
  this could happen if multiple rulesets were used and some output batches
  contained messages belonging to more than one ruleset.
  fixes: http://bugzilla.adiscon.com/show_bug.cgi?id=226
  fixes: http://bugzilla.adiscon.com/show_bug.cgi?id=218
- bugfix: memory leak when $RepeatedMsgReduction on was used
  bug tracker: http://bugzilla.adiscon.com/show_bug.cgi?id=225
---------------------------------------------------------------------------
Version 5.6.3  [V5-STABLE] (rgerhards), 2011-01-26
- bugfix: action processor released memory too early, resulting in
  potential issue in retry cases (but very unlikely due to another
  bug, which I also fixed -- only after the fix this problem here
  became actually visible).
- bugfix: batch processing flagged invalid message as "bad" under some
  circumstances
- bugfix: unitialized variable could cause issues under extreme conditions
  plus some minor nits. This was found after a clang static code analyzer
  analysis (great tool, and special thanks to Marcin for telling me about
  it!)
- bugfix: batches which had actions in error were not properly retried in
  all cases
- bugfix: imfile did duplicate messages under some circumstances
- bugfix: testbench was not activated if no Java was present on system
  ... what actually was a left-over. Java is no longer required.
---------------------------------------------------------------------------
Version 5.6.2  [V5-STABLE] (rgerhards), 2010-11-30
- bugfix: compile failed on systems without epoll_create1()
  Thanks to David Hill for providing a fix.
- bugfix: atomic increment for msg object may not work correct on all
  platforms. Thanks to Chris Metcalf for the patch
- bugfix: replacements for atomic operations for non-int sized types had
  problems. At least one instance of that problem could potentially lead
  to abort (inside omfile).
- added the $InputFilePersistStateInterval config directive to imfile
- changed imfile so that the state file is never deleted (makes imfile
  more robust in regard to fatal failures)
- bugfix: a slightly more informative error message when a TCP
  connections is aborted
---------------------------------------------------------------------------
Version 5.6.1  [V5-STABLE] (rgerhards), 2010-11-24
- bugfix(important): problem in TLS handling could cause rsyslog to loop
  in a tight loop, effectively disabling functionality and bearing the
  risk of unresponsiveness of the whole system.
  Bug tracker: http://bugzilla.adiscon.com/show_bug.cgi?id=194
- permitted imptcp to work on systems which support epoll(), but not
  epoll_create().
  Bug: http://bugzilla.adiscon.com/show_bug.cgi?id=204
  Thanks to Nicholas Brink for reporting this problem.
- bugfix: testbench failed if imptcp was not enabled
- bugfix: segfault when an *empty* template was used
  Bug: http://bugzilla.adiscon.com/show_bug.cgi?id=206
  Thanks to David Hill for alerting us.
- bugfix: compile failed with --enable-unlimited-select
  thanks varmojfekoj for the patch
---------------------------------------------------------------------------
Version 5.6.0  [V5-STABLE] (rgerhards), 2010-10-19

This release brings all changes and enhancements of the 5.5.x series
to the v5-stable branch.

- bugfix: a couple of problems that imfile had on some platforms, namely
  Ubuntu (not their fault, but occured there)
- bugfix: imfile utilizes 32 bit to track offset. Most importantly,
  this problem can not experienced on Fedora 64 bit OS (which has
  64 bit long's!)
---------------------------------------------------------------------------
Version 5.5.7  [V5-BETA] (rgerhards), 2010-08-09
- changed omudpspoof default spoof address to simplify typical use case
  thanks to David Lang for suggesting this
- doc bugfix: pmlastmsg doc samples had errors
- bugfix[minor]: pmrfc3164sd had invalid name (resided in rsyslog name 
  space, what should not be the case for a contributed module)
- added omuxsock, which permits to write message to local Unix sockets
  this is the counterpart to imuxsock, enabling fast local forwarding
---------------------------------------------------------------------------
Version 5.5.6  [DEVEL] (rgerhards), 2010-07-21
- added parser modules
  * pmlastmsg, which supports the notoriously malformed "last message
    repeated n times" messages from some syslogd's (namely sysklogd)
  * pmrfc3164sd (contributed), supports RFC5424 structured data in 
    RFC3164 messages [untested]
- added new module type "string generator", used to speed up output
  processing. Expected speedup for (typical) rsyslog processing is
  roughly 5 to 6 percent compared to using string-based templates.
  They may also be used to do more complex formatting with custom
  C code, what provided greater flexibility and probably far higher
  speed, for example if using multiple regular expressions within a 
  template.
- added 4 string generators for
  * RSYSLOG_FileFormat
  * RSYSLOG_TraditionalFileFormat
  * RSYSLOG_ForwardFormat
  * RSYSLOG_TraditionalForwardFormat
- bugfix: mutexes used to simulate atomic instructions were not destructed
- bugfix: regression caused more locking action in msg.c than necessary
- bugfix: "$ActionExecOnlyWhenPreviousIsSuspended on" was broken
- bugfix: segfault on HUP when "HUPIsRestart" was set to "on"
  thanks varmojfekoj for the patch
- bugfix: default for $OMFileFlushOnTXEnd was wrong ("off").
  This, in default mode, caused buffered writing to be used, what
  means that it looked like no output were written or partial
  lines. Thanks to Michael Biebl for pointing out this bug.
- bugfix: programname filter in ! configuration can not be reset
  Thanks to Kiss Gabor for the patch.
---------------------------------------------------------------------------
Version 5.5.5  [DEVEL] (rgerhards), 2010-05-20
- added new cancel-reduced action thread termination method
  We now manage to cancel threads that block inside a retry loop to
  terminate without the need to cancel the thread. Avoiding cancellation
  helps keep the system complexity minimal and thus provides for better
  stability. This also solves some issues with improper shutdown when
  inside an action retry loop.
---------------------------------------------------------------------------
Version 5.5.4  [DEVEL] (rgerhards), 2010-05-03
- This version offers full support for Solaris on Intel and Sparc
- bugfix: problems with atomic operations emulation
  replaced atomic operation emulation with new code. The previous code
  seemed to have some issue and also limited concurrency severely. The
  whole atomic operation emulation has been rewritten.
- bugfix: netstream ptcp support class was not correctly build on systems
  without epoll() support
- bugfix: segfault on Solaris/Sparc
---------------------------------------------------------------------------
Version 5.5.3  [DEVEL] (rgerhards), 2010-04-09
- added basic but functional support for Solaris
- imported many bugfixes from 3.6.2/4.6.1 (see ChangeLog below!)
- added new property replacer option "date-rfc3164-buggyday" primarily
  to ease migration from syslog-ng. See property replacer doc for
  details.
- added capability to turn off standard LF delimiter in TCP server
  via new directive "$InputTCPServerDisableLFDelimiter on"
- bugfix: failed to compile on systems without epoll support
- bugfix: comment char ('#') in literal terminated script parsing
  and thus could not be used.
  but tracker: http://bugzilla.adiscon.com/show_bug.cgi?id=119
  [merged in from v3.22.2]
- imported patches from 4.6.0:
  * improved testbench to contain samples for totally malformed messages
    which miss parts of the message content
  * bugfix: some malformed messages could lead to a missing LF inside files
    or some other missing parts of the template content.
  * bugfix: if a message ended immediately with a hostname, the hostname
    was mistakenly interpreted as TAG, and localhost be used as hostname
---------------------------------------------------------------------------
Version 5.5.2  [DEVEL] (rgerhards), 2010-02-05
- applied patches that make rsyslog compile under Apple OS X.
  Thanks to trey for providing these.
- replaced data type "bool" by "sbool" because this created some
  portability issues.
- added $Escape8BitCharactersOnReceive directive
  Thanks to David Lang for suggesting it.
- worked around an issue where omfile failed to compile on 32 bit platforms
  under some circumstances (this smells like a gcc problem, but a simple
  solution was available). Thanks to Kenneth Marshall for some advice.
- extended testbench
---------------------------------------------------------------------------
Version 5.5.1  [DEVEL] (rgerhards), 2009-11-27
- introduced the ablity for netstream drivers to utilize an epoll interface
  This offers increased performance and removes the select() FDSET size
  limit from imtcp. Note that we fall back to select() if there is no
  epoll netstream drivers. So far, an epoll driver has only been
  implemented for plain tcp syslog, the rest will follow once the code
  proves well in practice AND there is demand.
- re-implemented $EscapeControlCharacterTab config directive
  Based on Jonathan Bond-Caron's patch for v4. This now also includes some
  automatted tests.
- bugfix: enabling GSSServer crashes rsyslog startup
  Thanks to Tomas Kubina for the patch [imgssapi]
- bugfix (kind of): check if TCP connection is still alive if using TLS
  Thanks to Jonathan Bond-Caron for the patch.
---------------------------------------------------------------------------
Version 5.5.0  [DEVEL] (rgerhards), 2009-11-18
- moved DNS resolution code out of imudp and into the backend processing
  Most importantly, DNS resolution now never happens if the resolved name
  is not required. Note that this applies to imudp - for the other inputs,
  DNS resolution almost comes for free, so we do not do it there. However,
  the new method has been implemented in a generic way and as such may 
  also be used by other modules in the future.
- added option to use unlimited-size select() calls
  Thanks to varmjofekoj for the patch
  This is not done in imudp, as it natively supports epoll().
- doc: improved description of what loadable modules can do
---------------------------------------------------------------------------
Version 5.4.2  [v5-stable] (rgerhards), 2010-03-??
- bugfix(kind of): output plugin retry behaviour could cause engine to loop
  The rsyslog engine did not guard itself against output modules that do
  not properly convey back the tryResume() behaviour. This then leads to
  what looks like an endless loop. I consider this to be a bug of the 
  engine not only because it should be hardened against plugin misbehaviour,
  but also because plugins may not be totally able to avoid this situation
  (depending on the type of and processing done by the plugin).
- bugfix: testbench failed when not executed in UTC+1 timezone
  accidently, the time zone information was kept inside some
  to-be-checked-for responses
- temporary bugfix replaced by permanent one for
  message-induced off-by-one error (potential segfault) (see 4.6.2)
  The analysis has been completed and a better fix been crafted and 
  integrated.
- bugfix(minor): status variable was uninitialized
  However, this would have caused harm only if NO parser modules at
  all were loaded, which would lead to a defunctional configuration
  at all. And, even more important, this is impossible as two parser
  modules are built-in and thus can not be "not loaded", so we always
  have a minimum of two.
---------------------------------------------------------------------------
Version 5.4.1  [v5-stable] (rgerhards), 2010-03-??
- added new property replacer option "date-rfc3164-buggyday" primarily
  to ease migration from syslog-ng. See property replacer doc for
  details. [backport from 5.5.3 because urgently needed by some]
- imported all bugfixes vom 4.6.2 (see below)
---------------------------------------------------------------------------
Version 5.4.0  [v5-stable] (rgerhards), 2010-03-08
***************************************************************************
* This is a new stable v5 version. It contains all fixes and enhancements *
* made during the 5.3.x phase as well as those listed below.              *
* Note that the 5.2.x series was quite buggy and as such all users are    *
* strongly advised to upgrade to 5.4.0.                                   *
***************************************************************************
- bugfix: omruleset failed to work in many cases
  bug tracker: http://bugzilla.adiscon.com/show_bug.cgi?id=179
  Thanks to Ryan B. Lynch for reporting this issue.
- bugfix: comment char ('#') in literal terminated script parsing
  and thus could not be used.
  but tracker: http://bugzilla.adiscon.com/show_bug.cgi?id=119
  [merged in from v3.22.2]
---------------------------------------------------------------------------
Version 5.3.7  [BETA] (rgerhards), 2010-01-27
- bugfix: queues in direct mode could case a segfault, especially if an
  action failed for action queues. The issue was an invalid increment of
  a stack-based pointer which lead to destruction of the stack frame and
  thus a segfault on function return.
  Thanks to Michael Biebl for alerting us on this problem.
- bugfix: hostname accidently set to IP address for some message sources,
  for example imudp. Thanks to Anton for reporting this bug. [imported v4]
- bugfix: ompgsql had problems with transaction support, what actually 
  rendered it unsuable. Thanks to forum user "horhe" for alerting me
  on this bug and helping to debug/fix it! [imported from 5.3.6]
- bugfix: $CreateDirs variable not properly initialized, default thus
  was random (but most often "on") [imported from v3]
- bugfix: potential segfaults during queue shutdown
  (bugs require certain non-standard settings to appear)
  Thanks to varmojfekoj for the patch [imported from 4.5.8]
  [backport from 5.5.2]
- bugfix: wrong memory assignment for a config variable (probably
  without causing any harm) [backport from 5.2.2]
- bugfix: rsyslog hangs when writing to a named pipe which nobody was
  reading. Thanks to Michael Biebl for reporting this bug.
  Bugzilla entry: http://bugzilla.adiscon.com/show_bug.cgi?id=169
  [imported from 4.5.8]
---------------------------------------------------------------------------
Version 5.3.6  [BETA] (rgerhards), 2010-01-13
- bugfix: ompgsql did not properly check the server connection in
  tryResume(), which could lead to rsyslog running in a thight loop
- bugfix: suspension during beginTransaction() was not properly handled
  by rsyslog core
- bugfix: omfile output was only written when buffer was full, not at
  end of transaction
- bugfix: commit transaction was not properly conveyed to message layer,
  potentially resulting in non-message destruction and thus hangs
- bugfix: enabling GSSServer crashes rsyslog startup
  Thanks to Tomas Kubina for the patch [imgssapi]
- bugfix (kind of): check if TCP connection is still alive if using TLS
  Thanks to Jonathan Bond-Caron for the patch.
- bugfix: $CreateDirs variable not properly initialized, default thus
  was random (but most often "on") [imported from v3]
- bugfix: ompgsql had problems with transaction support, what actually 
  rendered it unsuable. Thanks to forum user "horhe" for alerting me
  on this bug and helping to debug/fix it!
- bugfix: memory leak when sending messages in zip-compressed format
  Thanks to Naoya Nakazawa for analyzing this issue and providing a patch.
- worked around an issue where omfile failed to compile on 32 bit platforms
  under some circumstances (this smells like a gcc problem, but a simple
  solution was available). Thanks to Kenneth Marshall for some advice.
  [backported from 5.5.x branch]
---------------------------------------------------------------------------
Version 5.3.5  [BETA] (rgerhards), 2009-11-13
- some light performance enhancement by replacing time() call with much
  faster (at least under linux) gettimeofday() calls.
- some improvement of omfile performance with dynafiles
  saved costly time() calls by employing a logical clock, which is 
  sufficient for the use case
- bugfix: omudpspoof miscalculated source and destination ports
  while this was probably not noticed for source ports, it resulted in
  almost all destination ports being wrong, except for the default port
  of 514, which by virtue of its binary representation was calculated 
  correct (and probably thus the bug not earlier detected).
- bugfixes imported from earlier releases
  * bugfix: named pipes did no longer work (they always got an open error)
    this was a regression from the omfile rewrite in 4.5.0
  * bugfix(testbench): sequence check was not always performed correctly,
    that could result in tests reporting success when they actually failed
- improved testbench: added tests for UDP forwarding and omudpspoof
- doc bugfix: omudpspoof had wrong config command names ("om" missing)
- bugfix [imported from 4.4.3]: $ActionExecOnlyOnceEveryInterval did
  not work.
- [inport v4] improved testbench, contains now tcp and gzip test cases
- [import v4] added a so-called "On Demand Debug" mode, in which debug
  output can be generated only after the process has started, but not right
  from the beginning. This is assumed to be useful for hard-to-find bugs.
  Also improved the doc on the debug system.
- bugfix: segfault on startup when -q or -Q option was given
  [imported from v3-stable]
---------------------------------------------------------------------------
Version 5.3.4  [DEVEL] (rgerhards), 2009-11-04
- added the ability to create custom message parsers
- added $RulesetParser config directive that permits to bind specific
  parsers to specific rulesets
- added omruleset output module, which provides great flexibility in 
  action processing. THIS IS A VERY IMPORTANT ADDITION, see its doc
  for why.
- added the capability to have ruleset-specific main message queues
  This offers considerable additional flexibility AND superior performance
  (in cases where multiple inputs now can avoid lock contention)
- bugfix: correct default for escape ('#') character restored
  This was accidently changed to '\\', thanks to David Lang for reporting
- bugfix(testbench): testcase did not properly wait for rsyslogd shutdown
  thus some unpredictable behavior and a false negative test result
  could occur.
---------------------------------------------------------------------------
Version 5.3.3  [DEVEL] (rgerhards), 2009-10-27
- simplified and thus speeded up the queue engine, also fixed some
  potential race conditions (in very unusual shutdown conditions)
  along the way. The threading model has seriously changes, so there may
  be some regressions.
- enhanced test environment (inlcuding testbench): support for enhancing
  probability of memory addressing failure by using non-NULL default
  value for malloced memory (optional, only if requested by configure
  option). This helps to track down some otherwise undetected issues
  within the testbench.
- bugfix: potential abort if inputname property was not set 
  primarily a problem of imdiag
- bugfix: message processing states were not set correctly in all cases
  however, this had no negative effect, as the message processing state
  was not evaluated when a batch was deleted, and that was the only case
  where the state could be wrong.
---------------------------------------------------------------------------
Version 5.3.2  [DEVEL] (rgerhards), 2009-10-21
- enhanced omfile to support transactional interface. This will increase
  performance in many cases.
- added multi-ruleset support to imudp
- re-enabled input thread termination handling that does avoid thread
  cancellation where possible. This provides a more reliable mode of
  rsyslogd termination (canceling threads my result in not properly
  freed resouces and potential later hangs, even though we perform
  proper cancel handling in our code). This is part of an effort to
  reduce thread cancellation as much as possible in rsyslog.
  NOTE: the code previously written code for this functionality had a
  subtle race condition. The new code solves that.
- enhanced immark to support non-cancel input module termination
- improved imudp so that epoll can be used in more environments,
  fixed potential compile time problem if EPOLL_CLOEXEC is not available.
- some cleanup/slight improvement:
  * changed imuxsock to no longer use deprecated submitAndParseMsg() IF
  * changed submitAndParseMsg() interface to be a wrapper around the new
    way of message creation/submission. This enables older plugins to be
    used together with the new interface. The removal also enables us to
    drop a lot of duplicate code, reducing complexity and increasing
    maintainability.
- bugfix: segfault when starting up with an invalid .qi file for a disk queue
  Failed for both pure disk as well as DA queues. Now, we emit an error
  message and disable disk queueing facility.
- bugfix: potential segfault on messages with empty MSG part. This was a
  recently introduced regression.
- bugfix: debug string larger than 1K were improperly displayed. Max size
  is now 32K, and if a string is even longer it is meaningfully truncated.
---------------------------------------------------------------------------
Version 5.3.1  [DEVEL] (rgerhards), 2009-10-05
- added $AbortOnUncleanConfig directive - permits to prevent startup when
  there are problems with the configuration file. See it's doc for
  details.
- included some important fixes from v4-stable:
  * bugfix: invalid handling of zero-sized messages
  * bugfix: zero-sized UDP messages are no longer processed
  * bugfix: random data could be appended to message
  * bugfix: reverse lookup reduction logic in imudp do DNS queries too often
- bugfixes imported from 4.5.4:
  * bugfix: potential segfault in stream writer on destruction
  * bugfix: potential race in object loader (obj.c) during use/release
  * bugfixes: potential problems in out file zip writer
---------------------------------------------------------------------------
Version 5.3.0  [DEVEL] (rgerhards), 2009-09-14
- begun to add simple GUI programs to gain insight into running rsyslogd
  instances and help setup and troubleshooting (active via the
  --enable-gui ./configure switch)
- changed imudp to utilize epoll(), where available. This shall provide
  slightly better performance (just slightly because we called select()
  rather infrequently on a busy system)
---------------------------------------------------------------------------
Version 5.2.2  [v5-stable] (rgerhards), 2009-11-??
- bugfix: enabling GSSServer crashes rsyslog startup
  Thanks to Tomas Kubina for the patch [imgssapi]
---------------------------------------------------------------------------
Version 5.2.1  [v5-stable] (rgerhards), 2009-11-02
- bugfix [imported from 4.4.3]: $ActionExecOnlyOnceEveryInterval did
  not work.
- bugfix: segfault on startup when -q or -Q option was given
  [imported from v3-stable]
---------------------------------------------------------------------------
Version 5.2.0  [v5-stable] (rgerhards), 2009-11-02
This is a re-release of version 5.1.6 as stable after we did not get any bug 
reports during the whole beta phase. Still, this first v5-stable may not be 
as stable as one hopes for, I am not sure if we did not get bug reports
just because nobody tried it. Anyhow, we need to go forward and so we
have the initial v5-stable.
---------------------------------------------------------------------------
Version 5.1.6  [v5-beta] (rgerhards), 2009-10-15
- feature imports from v4.5.6
- bugfix: potential race condition when queue worker threads were
  terminated
- bugfix: solved potential (temporary) stall of messages when the queue was
  almost empty and few new data added (caused testbench to sometimes hang!)
- fixed some race condition in testbench
- added more elaborate diagnostics to parts of the testbench
- bugfixes imported from 4.5.4:
  * bugfix: potential segfault in stream writer on destruction
  * bugfix: potential race in object loader (obj.c) during use/release
  * bugfixes: potential problems in out file zip writer
- included some important fixes from 4.4.2:
  * bugfix: invalid handling of zero-sized messages
  * bugfix: zero-sized UDP messages are no longer processed
  * bugfix: random data could be appended to message
  * bugfix: reverse lookup reduction logic in imudp do DNS queries too often
---------------------------------------------------------------------------
Version 5.1.5  [v5-beta] (rgerhards), 2009-09-11
- added new config option $ActionWriteAllMarkMessages
  this option permites to process mark messages under all circumstances,
  even if an action was recently called. This can be useful to use mark
  messages as a kind of heartbeat.
- added new config option $InputUnixListenSocketCreatePath
  to permit the auto-creation of pathes to additional log sockets. This
  turns out to be useful if they reside on temporary file systems and
  rsyslogd starts up before the daemons that create these sockets
  (rsyslogd always creates the socket itself if it does not exist).
- added $LogRSyslogStatusMessages configuration directive
  permitting to turn off rsyslog start/stop/HUP messages. See Debian
  ticket http://bugs.debian.org/cgi-bin/bugreport.cgi?bug=463793
- bugfix: hostnames with dashes in them were incorrectly treated as
  malformed, thus causing them to be treated as TAG (this was a regression
  introduced from the "rfc3164 strict" change in 4.5.0). Testbench has been
  updated to include a smaple message with a hostname containing a dash.
- bugfix: strings improperly reused, resulting in some message properties
  be populated with strings from previous messages. This was caused by
  an improper predicate check.
- added new config directive $omfileForceChown [import from 4.7.0]
---------------------------------------------------------------------------
Version 5.1.4  [DEVEL] (rgerhards), 2009-08-20
- legacy syslog parser changed so that it now accepts date stamps in
  wrong case. Some devices seem to create them and I do not see any harm
  in supporting that.
- added $InputTCPMaxListeners directive - permits to specify how many 
  TCP servers shall be possible (default is 20).
- bugfix: memory leak with some input modules. Those inputs that
  use parseAndSubmitMsg() leak two small memory blocks with every message.
  Typically, those process only relatively few messages, so the issue 
  does most probably not have any effect in practice.
- bugfix: if tcp listen port could not be created, no error message was
  emitted
- bugfix: discard action did not work (did not discard messages)
- bugfix: discard action caused segfault
- bugfix: potential segfault in output file writer (omfile)
  In async write mode, we use modular arithmetic to index the output
  buffer array. However, the counter variables accidently were signed,
  thus resulting in negative indizes after integer overflow. That in turn
  could lead to segfaults, but was depending on the memory layout of 
  the instance in question (which in turn depended on a number of
  variables, like compile settings but also configuration). The counters
  are now unsigned (as they always should have been) and so the dangling
  mis-indexing does no longer happen. This bug potentially affected all
  installations, even if only some may actually have seen a segfault.
---------------------------------------------------------------------------
Version 5.1.3  [DEVEL] (rgerhards), 2009-07-28
- architecture change: queue now always has at least one worker thread
  if not running in direct mode. Previous versions could run without 
  any active workers. This simplifies the code at a very small expense.
  See v5 compatibility note document for more in-depth discussion.
- enhance: UDP spoofing supported via new output module omudpspoof
  See the omudpspoof documentation for details and samples
- bugfix: message could be truncated after TAG, often when forwarding
  This was a result of an internal processing error if maximum field
  sizes had been specified in the property replacer.
- bugfix: minor static memory leak while reading configuration
  did NOT leak based on message volume
- internal: added ability to terminate input modules not via pthread_cancel
  but an alternate approach via pthread_kill. This is somewhat safer as we
  do not need to think about the cancel-safeness of all libraries we use.
  However, not all inputs can easily supported, so this now is a feature
  that can be requested by the input module (the most important ones
  request it).
---------------------------------------------------------------------------
Version 5.1.2  [DEVEL] (rgerhards), 2009-07-08
- bugfix: properties inputname, fromhost, fromhost-ip, msg were lost when
  working with disk queues
- some performance enhancements
- bugfix: abort condition when RecvFrom was not set and message reduction
  was on. Happend e.g. with imuxsock.
- added $klogConsoleLogLevel directive which permits to set a new
  console log level while rsyslog is active
- some internal code cleanup
---------------------------------------------------------------------------
Version 5.1.1  [DEVEL] (rgerhards), 2009-07-03
- bugfix: huge memory leak in queue engine (made rsyslogd unusable in
  production). Occured if at least one queue was in direct mode 
  (the default for action queues)
- imported many performance optimizations from v4-devel (4.5.0)
- bugfix: subtle (and usually irrelevant) issue in timout processing
  timeout could be one second too early if nanoseconds wrapped
- set a more sensible timeout for shutdow, now 1.5 seconds to complete
  processing (this also removes those cases where the shutdown message
  was not written because the termination happened before it)
---------------------------------------------------------------------------
Version 5.1.0  [DEVEL] (rgerhards), 2009-05-29

*********************************** NOTE **********************************
The v5 versions of rsyslog feature a greatly redesigned queue engine. The
major theme for the v5 release is twofold:

a) greatly improved performance
b) enable audit-grade processing

Here, audit-grade processing means that rsyslog, if used together with
audit-grade transports and configured correctly, will never lose messages
that already have been acknowledged, not even in fatal failure cases like
sudden loss of power.

Note that large parts of rsyslog's important core components have been
restructured to support these design goals. As such, early versions of
the engine will probably be less stable than the v3/v4 engine.

Also note that the initial versions do not cover all and everything. As
usual, the code will evolve toward the final goal as version numbers
increase.
*********************************** NOTE **********************************

- redesigned queue engine so that it supports ultra-reliable operations
  This resulted in a rewrite of large parts. The new capability can be
  used to build audit-grade systems on the basis of rsyslog.
- added $MainMsgQueueDequeueBatchSize and $ActionQueueDequeueBatchSize 
  configuration directives
- implemented a new transactional output module interface which provides
  superior performance (for databases potentially far superior performance)
- increased ompgsql performance by adapting to new transactional
  output module interface
---------------------------------------------------------------------------
Version 4.8.1  [v4-beta], 2011-09-??
- bugfix: $ActionExecOnlyOnce interval did not work properly
  Thanks to Tomas Heinrich for the patch
- bugfix: potential abort if ultra-large file io buffers are used and
  dynafile cache exhausts address space (primarily a problem on 32 bit
  platforms)
---------------------------------------------------------------------------
Version 4.8.0  [v4-stable] (rgerhards), 2011-09-07
***************************************************************************
* This is a new stable v4 version. It contains all fixes and enhancements *
* made during the 4.7.x phase as well as those listed below.              *
* Note: major new development to v4 is concluded  and will only be done   *
*       for custom projects.                                              *
***************************************************************************
There are no changes compared to 4.7.5, just a re-release with the new
version number as new v4-stable. The most important new feature is Solaris
support.
---------------------------------------------------------------------------
Version 4.7.5  [v4-beta], 2011-09-01
- bugfix/security: off-by-two bug in legacy syslog parser, CVE-2011-3200
- bugfix: potential misadressing in property replacer
- bugfix: The NUL-Byte for the syslogtag was not copied in MsgDup (msg.c)
---------------------------------------------------------------------------
Version 4.7.4  [v4-beta] (rgerhards), 2011-07-11
- added support for the ":omusrmsg:" syntax in configuring user messages
- added support for the ":omfile:" syntax in configuring user messages
- added $LocalHostName config directive
- bugfix: PRI was invalid on Solaris for message from local log socket
Version 4.7.3  [v4-devel] (rgerhards), 2010-11-25
- added omuxsock, which permits to write message to local Unix sockets
  this is the counterpart to imuxsock, enabling fast local forwarding
- added imptcp, a simplified, Linux-specific and potentielly fast
  syslog plain tcp input plugin (NOT supporting TLS!)
- bugfix: a couple of problems that imfile had on some platforms, namely
  Ubuntu (not their fault, but occured there)
- bugfix: imfile utilizes 32 bit to track offset. Most importantly,
  this problem can not experienced on Fedora 64 bit OS (which has
  64 bit long's!)
- added the $InputFilePersistStateInterval config directive to imfile
- changed imfile so that the state file is never deleted (makes imfile
  more robust in regard to fatal failures)
---------------------------------------------------------------------------
Version 4.7.2  [v4-devel] (rgerhards), 2010-05-03
- bugfix: problems with atomic operations emulaton
  replaced atomic operation emulation with new code. The previous code
  seemed to have some issue and also limited concurrency severely. The
  whole atomic operation emulation has been rewritten.
- added new $Sleep directive to hold processing for a couple of seconds
  during startup
- bugfix: programname filter in ! configuration can not be reset
  Thanks to Kiss Gabor for the patch.
---------------------------------------------------------------------------
Version 4.7.1  [v4-devel] (rgerhards), 2010-04-22
- Solaris support much improved -- was not truely usable in 4.7.0
  Solaris is no longer supported in imklog, but rather there is a new
  plugin imsolaris, which is used to pull local log sources on a Solaris
  machine.
- testbench improvement: Java is no longer needed for testing tool creation
---------------------------------------------------------------------------
Version 4.7.0  [v4-devel] (rgerhards), 2010-04-14
- new: support for Solaris added (but not yet the Solaris door API)
- added function getenv() to RainerScript
- added new config option $InputUnixListenSocketCreatePath
  to permit the auto-creation of pathes to additional log sockets. This
  turns out to be useful if they reside on temporary file systems and
  rsyslogd starts up before the daemons that create these sockets
  (rsyslogd always creates the socket itself if it does not exist).
- added $LogRSyslogStatusMessages configuration directive
  permitting to turn off rsyslog start/stop/HUP messages. See Debian
  ticket http://bugs.debian.org/cgi-bin/bugreport.cgi?bug=463793
- added new config directive $omfileForceChown to (try to) fix some broken
  system configs.
  See ticket for details: http://bugzilla.adiscon.com/show_bug.cgi?id=150
- added $EscapeControlCharacterTab config directive
  Thanks to Jonathan Bond-Caron for the patch.
- added option to use unlimited-size select() calls
  Thanks to varmjofekoj for the patch
- debugondemand mode caused backgrounding to fail - close to a bug, but I'd
  consider the ability to background in this mode a new feature...
- bugfix (kind of): check if TCP connection is still alive if using TLS
  Thanks to Jonathan Bond-Caron for the patch.
- imported changes from 4.5.7 and below
- bugfix: potential segfault when -p command line option was used
  Thanks for varmojfekoj for pointing me at this bug.
- imported changes from 4.5.6 and below
---------------------------------------------------------------------------
Version 4.6.8  [v4-stable] (rgerhards), 2011-09-01
- bugfix/security: off-by-two bug in legacy syslog parser, CVE-2011-3200
- bugfix: potential misadressing in property replacer
- bugfix: memcpy overflow can occur in allowed sender checking
  if a name is resolved to IPv4-mapped-on-IPv6 address
  Found by Ismail Dönmez at suse
- bugfix: The NUL-Byte for the syslogtag was not copied in MsgDup (msg.c)
---------------------------------------------------------------------------
Version 4.6.7  [v4-stable] (rgerhards), 2011-07-11
- added support for the ":omusrmsg:" syntax in configuring user messages
- added support for the ":omfile:" syntax in configuring user messages
---------------------------------------------------------------------------
Version 4.6.6  [v4-stable] (rgerhards), 2011-06-24
- bugfix: memory leak in imtcp & subsystems under some circumstances
  This leak is tied to error conditions which lead to incorrect cleanup
  of some data structures. [backport from v6, limited testing under v4]
- bugfix: invalid processing in QUEUE_FULL condition
  If the the multi-submit interface was used and a QUEUE_FULL condition
  occured, the failed message was properly destructed. However, the
  rest of the input batch, if it existed, was not processed. So this
  lead to potential loss of messages and a memory leak. The potential
  loss of messages was IMHO minor, because they would have been dropped
  in most cases due to the queue remaining full, but very few lucky ones
  from the batch may have made it. Anyhow, this has now been changed so
  that the rest of the batch is properly tried to be enqueued and, if
  not possible, destructed.
- bugfix: invalid storage type for config variables
- bugfix: stream driver mode was not correctly set on tcp ouput on big
  endian systems.
  thanks varmojfekoj for the patch
- bugfix: IPv6-address could not be specified in omrelp
  this was due to improper parsing of ":"
  closes: http://bugzilla.adiscon.com/show_bug.cgi?id=250
- bugfix: memory and file descriptor leak in stream processing
  Leaks could occur under some circumstances if the file stream handler
  errored out during the open call. Among others, this could cause very
  big memory leaks if there were a problem with unreadable disk queue
  files. In regard to the memory leak, this
  closes: http://bugzilla.adiscon.com/show_bug.cgi?id=256
- bugfix: imfile potentially duplicates lines
  This can happen when 0 bytes are read from the input file, and some
  writer appends data to the file BEFORE we check if a rollover happens.
  The check for rollover uses the inode and size as a criterion. So far,
  we checked for equality of sizes, which is not given in this scenario,
  but that does not indicate a rollover. From the source code comments:
     Note that when we check the size, we MUST NOT check for equality.
     The reason is that the file may have been written right after we
     did try to read (so the file size has increased). That is NOT in
     indicator of a rollover (this is an actual bug scenario we 
     experienced). So we need to check if the new size is smaller than
     what we already have seen!
  Also, under some circumstances an invalid truncation was detected. This
  code has now been removed, a file change (and thus resent) is only
  detected if the inode number changes.
- bugfix: a couple of problems that imfile had on some platforms, namely
  Ubuntu (not their fault, but occured there)
- bugfix: imfile utilizes 32 bit to track offset. Most importantly,
  this problem can not experienced on Fedora 64 bit OS (which has
  64 bit long's!)
- bugfix: abort if imfile reads file line of more than 64KiB
  Thanks to Peter Eisentraut for reporting and analysing this problem.
  bug tracker: http://bugzilla.adiscon.com/show_bug.cgi?id=221
- bugfix: omlibdbi did not use password from rsyslog.con
  closes: http://bugzilla.adiscon.com/show_bug.cgi?id=203
- bugfix: TCP connection invalidly aborted when messages needed to be
  discarded (due to QUEUE_FULL or similar problem)
- bugfix: a slightly more informative error message when a TCP
  connections is aborted
- bugfix: timestamp was incorrectly calculated for timezones with minute
  offset
  closes: http://bugzilla.adiscon.com/show_bug.cgi?id=271
- some improvements thanks to clang's static code analyzer
  o overall cleanup (mostly unnecessary writes and otherwise unused stuff)
  o bugfix: fixed a very remote problem in msg.c which could occur when
    running under extremely low memory conditions
---------------------------------------------------------------------------
Version 4.6.5  [v4-stable] (rgerhards), 2010-11-24
- bugfix(important): problem in TLS handling could cause rsyslog to loop
  in a tight loop, effectively disabling functionality and bearing the
  risk of unresponsiveness of the whole system.
  Bug tracker: http://bugzilla.adiscon.com/show_bug.cgi?id=194
---------------------------------------------------------------------------
Version 4.6.4  [v4-stable] (rgerhards), 2010-08-05
- bugfix: zero-sized (empty) messages were processed by imtcp
  they are now dropped as they always should have been
- bugfix: programname filter in ! configuration can not be reset
  Thanks to Kiss Gabor for the patch.
---------------------------------------------------------------------------
Version 4.6.3  [v4-stable] (rgerhards), 2010-07-07
- improvded testbench
  - added test with truly random data received via syslog to test
    robustness
  - added new configure option that permits to disable and enable an
    extended testbench
- bugfix: segfault on HUP when "HUPIsRestart" was set to "on"
  thanks varmojfekoj for the patch
- bugfix: default for $OMFileFlushOnTXEnd was wrong ("off").
  This, in default mode, caused buffered writing to be used, what
  means that it looked like no output were written or partial
  lines. Thanks to Michael Biebl for pointing out this bug.
- bugfix: testbench failed when not executed in UTC+1 timezone
  accidently, the time zone information was kept inside some
  to-be-checked-for responses
- temporary bugfix replaced by permanent one for
  message-induced off-by-one error (potential segfault) (see 4.6.2)
  The analysis has been completed and a better fix been crafted and 
  integrated.
- bugfix: the T/P/E config size specifiers did not work properly under
  all 32-bit platforms
- bugfix: local unix system log socket was deleted even when it was
  not configured
- some doc fixes; incorrect config samples could cause confusion
  thanks to Anthony Edwards for pointing the problems out
---------------------------------------------------------------------------
Version 4.6.2  [v4-stable] (rgerhards), 2010-03-26
- new feature: "." action type added to support writing files to relative
  pathes (this is primarily meant as a debug aid)
- added replacements for atomic instructions on systems that do not
  support them. [backport of Stefen Sledz' patch for v5)
- new feature: $OMFileAsyncWriting directive added
  it permits to specifiy if asynchronous writing should be done or not
- bugfix(temporary): message-induced off-by-one error (potential segfault)
  Some types of malformed messages could trigger an off-by-one error
  (for example, \0 or \n as the last character, and generally control
  character escaption is questionable). This is due to not strictly
  following a the \0 or string counted string paradigm (during the last
  optimization on the cstring class). As a temporary fix, we have 
  introduced a proper recalculation of the size. However, a final
  patch is expected in the future. See bug tracker for further details
  and when the final patch will be available:
  http://bugzilla.adiscon.com/show_bug.cgi?id=184
  Note that the current patch is considered sufficient to solve the
  situation, but it requires a bit more runtime than desirable.
- bugfix: potential segfault in dynafile cache
  This bug was triggered by an open failure. The the cache was full and
  a new entry needed to be placed inside it, a victim for eviction was
  selected. That victim was freed, then the open of the new file tried. If
  the open failed, the victim entry was still freed, and the function
  exited. However, on next invocation and cache search, the victim entry
  was used as if it were populated, most probably resulting in a segfault.
- bugfix: race condition during directory creation
  If multiple files try to create a directory at (almost) the same time,
  some of them may fail. This is a data race and also exists with other
  processes that may create the same directory. We do now check for this
  condition and gracefully handle it.
- bugfix: potential re-use of free()ed file stream object in omfile
  when dynaCache is enabled, the cache is full, a new entry needs to
  be allocated, thus the LRU discarded, then a new entry is opend and that
  fails. In that case, it looks like the discarded stream may be reused
  improperly (based on code analysis, test case and confirmation pending)
- added new property replacer option "date-rfc3164-buggyday" primarily
  to ease migration from syslog-ng. See property replacer doc for
  details. [backport from 5.5.3 because urgently needed by some]
- improved testbench
- bugfix: invalid buffer write in (file) stream class
  currently being accessed buffer could be overwritten with new data.
  While this probably did not cause access violations, it could case loss
  and/or duplication of some data (definitely a race with no deterministic
  outcome)
- bugfix: potential hang condition during filestream close
  predicate was not properly checked when waiting for the background file
  writer
- bugfix: improper synchronization when "$OMFileFlushOnTXEnd on" was used
  Internal data structures were not properly protected due to missing
  mutex calls.
- bugfix: potential data loss during file stream shutdown
- bugfix: potential problems during file stream shutdown
  The shutdown/close sequence was not clean, what potentially (but
  unlikely) could lead to some issues. We have not been able to describe
  any fatal cases, but there was some bug potential. Sequence has now
  been straighted out.
- bugfix: potential problem (loop, abort) when file write error occured
  When a write error occured in stream.c, variable iWritten had the error
  code but this was handled as if it were the actual number of bytes
  written. That was used in pointer arithmetic later on, and thus could
  lead to all sorts of problems. However, this could only happen if the
  error was EINTR or the file in question was a tty. All other cases were
  handled properly. Now, iWritten is reset to zero in such cases, resulting
  in proper retries.
- bugfix: $omfileFlushOnTXEnd was turned on when set to off and vice
  versa due to an invalid check
- bugfix: recent patch to fix small memory leak could cause invalid free.
  This could only happen during config file parsing.
- bugfix(minor): handling of extremely large strings in dbgprintf() fixed
  Previously, it could lead to garbagge output and, in extreme cases, also
  to segfaults. Note: this was a problem only when debug output was 
  actually enabled, so it caused no problem in production use.
- bugfix(minor): BSD_SO_COMPAT query function had some global vars not
  properly initialized. However, in practice the loader initializes them 
  with zero, the desired value, so there were no actual issue in almost 
  all cases.
---------------------------------------------------------------------------
Version 4.6.1  [v4-stable] (rgerhards), 2010-03-04
- re-enabled old pipe output (using new module ompipe, built-in) after
  some problems with pipes (and especially in regard to xconsole) were
  discovered. Thanks to Michael Biebl for reporting the issues.
- bugfix: potential problems with large file support could cause segfault
  ... and other weird problems. This seemed to affect 32bit-platforms
  only, but I can not totally outrule there were issues on other
  platforms as well. The previous code could cause system data types
  to be defined inconsistently, and that could lead to various 
  troubles. Special thanks go to the Mandriva team for identifying
  an initial problem, help discussing it and ultimately a fix they
  contributed.
- bugfix: fixed problem that caused compilation on FreeBSD 9.0 to fail.
  bugtracker: http://bugzilla.adiscon.com/show_bug.cgi?id=181
  Thanks to Christiano for reporting.
- bugfix: potential segfault in omfile when a dynafile open failed
  In that case, a partial cache entry was written, and some internal
  pointers (iCurrElt) not correctly updated. In the next iteration, that
  could lead to a segfault, especially if iCurrElt then points to the
  then-partial record. Not very likely, but could happen in practice.
- bugfix (theoretical): potential segfault in omfile under low memory
  condition. This is only a theoretical bug, because it would only 
  happen when strdup() fails to allocate memory - which is highly 
  unlikely and will probably lead to all other sorts of errors.
- bugfix: comment char ('#') in literal terminated script parsing
  and thus could not be used.
  but tracker: http://bugzilla.adiscon.com/show_bug.cgi?id=119
  [merged in from v3.22.2]
---------------------------------------------------------------------------
Version 4.6.0  [v4-stable] (rgerhards), 2010-02-24
***************************************************************************
* This is a new stable v4 version. It contains all fixes and enhancements *
* made during the 4.5.x phase as well as those listed below.              *
* Note: this version is scheduled to conclude the v4 development process. *
*       Do not expect any more new developments in v4. The focus is now   *
*       on v5 (what also means we have a single devel branch again).      *
*       ("development" means new feature development, bug fixes are of    *
*       course provided for v4-stable)                                    *
***************************************************************************
- improved testbench to contain samples for totally malformed messages
  which miss parts of the message content
- bugfix: some malformed messages could lead to a missing LF inside files
  or some other missing parts of the template content.
- bugfix: if a message ended immediately with a hostname, the hostname
  was mistakenly interpreted as TAG, and localhost be used as hostname
- bugfix: message without MSG part could case a segfault
  [backported from v5 commit 98d1ed504ec001728955a5bcd7916f64cd85f39f]
  This actually was a "recent" regression, but I did not realize that it
  was introduced by the performance optimization in v4-devel. Shame on
  me for having two devel versions at the same time...
---------------------------------------------------------------------------
Version 4.5.8  [v4-beta] (rgerhards), 2010-02-10
- enhanced doc for using PostgreSQL
  Thanks to Marc Schiffbauer for the new/updated doc
- bugfix: property replacer returned invalid parameters under some (unusual)
  conditions. In extreme cases, this could lead to garbled logs and/or
  a system failure.
- bugfix: invalid length returned (often) when using regular expressions
  inside the property replacer
- bugfix: submatch regex in property replacer did not honor "return 0 on
  no match" config case
- bugfix: imuxsock incorrectly stated inputname "imudp"
  Thanks to Ryan Lynch for reporting this.
- (slightly) enhanced support for FreeBSD by setting _PATH_MODDIR to
  the correct value on FreeBSD.
  Thanks to Cristiano for the patch.
- bugfix: -d did not enable display of debug messages
  regression from introduction of "debug on demand" mode
  Thanks to Michael Biebl for reporting this bug
- bugfix: blanks inside file names did not terminate file name parsing.
  This could reslult in the whole rest of a line (including comments)
  to be treated as file name in "write to file" actions.
  Thanks to Jack for reporting this issue.
- bugfix: rsyslog hang when writing to a named pipe which nobody was
  reading. Thanks to Michael Biebl for reporting this bug.
  Bugzilla entry: http://bugzilla.adiscon.com/show_bug.cgi?id=169
- bugfix: potential segfaults during queue shutdown
  (bugs require certain non-standard settings to appear)
  Thanks to varmojfekoj for the patch
---------------------------------------------------------------------------
Version 4.5.7  [v4-beta] (rgerhards), 2009-11-18
- added a so-called "On Demand Debug" mode, in which debug output can
  be generated only after the process has started, but not right from
  the beginning. This is assumed to be useful for hard-to-find bugs.
  Also improved the doc on the debug system.
- bugfix (kind of): check if TCP connection is still alive if using TLS
  Thanks to Jonathan Bond-Caron for the patch.
- bugfix: hostname accidently set to IP address for some message sources,
  for example imudp. Thanks to Anton for reporting this bug.
- bugfix [imported from 4.4.3]: $ActionExecOnlyOnceEveryInterval did
  not work.
---------------------------------------------------------------------------
Version 4.5.6  [v4-beta] (rgerhards), 2009-11-05
- bugfix: named pipes did no longer work (they always got an open error)
  this was a regression from the omfile rewrite in 4.5.0
- bugfix(minor): diag function returned wrong queue memeber count
  for the main queue if an active DA queue existed. This had no relevance
  to real deployments (assuming they are not running the debug/diagnostic
  module...), but sometimes caused grief and false alerts in the 
  testbench.
- included some important fixes from v4-stable:
  * bugfix: invalid handling of zero-sized messages
  * bugfix: zero-sized UDP messages are no longer processed
  * bugfix: random data could be appended to message
  * bugfix: reverse lookup reduction logic in imudp do DNS queries too often
- bugfix(testbench): testcase did not properly wait for rsyslod shutdown
  thus some unpredictable behavior and a false negative test result
  could occur. [BACKPORTED from v5]
- bugfix(testbench): sequence check was not always performed correctly,
  that could result in tests reporting success when they actually failed
---------------------------------------------------------------------------
Version 4.5.5  [v4-beta] (rgerhards), 2009-10-21
- added $InputTCPServerNotifyOnConnectionClose config directive
  see doc for details
- bugfix: debug string larger than 1K were improperly displayed. Max size
  is now 32K
- bugfix: invalid storage class selected for some size config parameters.
  This resulted in wrong values. The most prominent victim was the
  directory creation mode, which was set to zero in some cases. For 
  details, see related blog post:
  http://blog.gerhards.net/2009/10/another-note-on-hard-to-find-bugs.html
---------------------------------------------------------------------------
Version 4.5.4  [v4-beta] (rgerhards), 2009-09-29
- bugfix: potential segfault in stream writer on destruction
  Most severely affected omfile. The problem was that some buffers were
  freed before the asynchronous writer thread was shut down. So the
  writer thread accessed invalid data, which may even already be
  overwritten. Symptoms (with omfile) were segfaults, grabled data
  and files with random names placed around the file system (most
  prominently into the root directory). Special thanks to Aaron for
  helping to track this down.
- bugfix: potential race in object loader (obj.c) during use/release
  of object interface
- bugfixes: potential problems in out file zip writer. Problems could
  lead to abort and/or memory leak. The module is now hardened in a very
  conservative way, which is sub-optimal from a performance point of view.
  This should be improved if it has proven reliable in practice.
---------------------------------------------------------------------------
Version 4.5.3  [v4-beta] (rgerhards), 2009-09-17
- bugfix: repeated messages were incorrectly processed
  this could lead to loss of the repeated message content. As a side-
  effect, it could probably also be possible that some segfault occurs
  (quite unlikely). The root cause was that some counters introduced
  during the malloc optimizations were not properly duplicated in
  MsgDup(). Note that repeated message processing is not enabled
  by default.
- bugfix: message sanitation had some issues:
  - control character DEL was not properly escaped
  - NUL and LF characters were not properly stripped if no control
    character replacement was to be done
  - NUL characters in the message body were silently dropped (this was
    a regeression introduced by some of the recent optimizations)
- bugfix: strings improperly reused, resulting in some message properties
  be populated with strings from previous messages. This was caused by
  an improper predicate check. [backported from v5]
- fixed some minor portability issues
- bugfix: reverse lookup reduction logic in imudp do DNS queries too often
  [imported from 4.4.2]
---------------------------------------------------------------------------
Version 4.5.2  [v4-beta] (rgerhards), 2009-08-21
- legacy syslog parser changed so that it now accepts date stamps in
  wrong case. Some devices seem to create them and I do not see any harm
  in supporting that.
- added $InputTCPMaxListeners directive - permits to specify how many 
  TCP servers shall be possible (default is 20).
- bugfix: memory leak with some input modules. Those inputs that
  use parseAndSubmitMsg() leak two small memory blocks with every message.
  Typically, those process only relatively few messages, so the issue 
  does most probably not have any effect in practice.
- bugfix: if tcp listen port could not be created, no error message was
  emitted
- bugfix: potential segfault in output file writer (omfile)
  In async write mode, we use modular arithmetic to index the output
  buffer array. However, the counter variables accidently were signed,
  thus resulting in negative indizes after integer overflow. That in turn
  could lead to segfaults, but was depending on the memory layout of 
  the instance in question (which in turn depended on a number of
  variables, like compile settings but also configuration). The counters
  are now unsigned (as they always should have been) and so the dangling
  mis-indexing does no longer happen. This bug potentially affected all
  installations, even if only some may actually have seen a segfault.
- bugfix: hostnames with dashes in them were incorrectly treated as
  malformed, thus causing them to be treated as TAG (this was a regression
  introduced from the "rfc3164 strict" change in 4.5.0).
---------------------------------------------------------------------------
Version 4.5.1  [DEVEL] (rgerhards), 2009-07-15
- CONFIG CHANGE: $HUPisRestart default is now "off". We are doing this
  to support removal of restart-type HUP in v5.
- bugfix: fromhost-ip was sometimes truncated
- bugfix: potential segfault when zip-compressed syslog records were
  received (double free)
- bugfix: properties inputname, fromhost, fromhost-ip, msg were lost when
  working with disk queues
- performance enhancement: much faster, up to twice as fast (depending
  on configuration)
- bugfix: abort condition when RecvFrom was not set and message reduction
  was on. Happend e.g. with imuxsock.
- added $klogConsoleLogLevel directive which permits to set a new
  console log level while rsyslog is active
- bugfix: message could be truncated after TAG, often when forwarding
  This was a result of an internal processing error if maximum field
  sizes had been specified in the property replacer.
- added ability for the TCP output action to "rebind" its send socket after
  sending n messages (actually, it re-opens the connection, the name is 
  used because this is a concept very similiar to $ActionUDPRebindInterval).
  New config directive $ActionSendTCPRebindInterval added for the purpose.
  By default, rebinding is disabled. This is considered useful for load
  balancers.
- testbench improvements
---------------------------------------------------------------------------
Version 4.5.0  [DEVEL] (rgerhards), 2009-07-02
- activation order of inputs changed, they are now activated only after
  privileges are dropped. Thanks to Michael Terry for the patch.
- greatly improved performance
- greatly reduced memory requirements of msg object
  to around half of the previous demand. This means that more messages can
  be stored in core! Due to fewer cache misses, this also means some
  performance improvement.
- improved config error messages: now contain a copy of the config line
  that (most likely) caused the error
- reduced max value for $DynaFileCacheSize to 1,000 (the former maximum
  of 10,000 really made no sense, even 1,000 is very high, but we like
  to keep the user in control ;)).
- added capability to fsync() queue disk files for enhanced reliability
  (also add's speed, because you do no longer need to run the whole file
  system in sync mode)
- more strict parsing of the hostname in rfc3164 mode, hopefully
  removes false positives (but may cause some trouble with hostname
  parsing). For details, see this bug tracker:
  http://bugzilla.adiscon.com/show_bug.cgi?id=126
- omfile rewrite to natively support zip files (includes large extension
  of the stream class)
- added configuration commands (see doc for explanations)
  * $OMFileZipLevel
  * $OMFileIOBufferSize
  * $OMFileFlushOnTXEnd
  * $MainMsgQueueSyncQueueFiles
  * $ActionQueueSyncQueueFiles
- done some memory accesses explicitely atomic
- bugfix: subtle (and usually irrelevant) issue in timout processing
  timeout could be one second too early if nanoseconds wrapped
- set a more sensible timeout for shutdow, now 1.5 seconds to complete
  processing (this also removes those cases where the shutdown message
  was not written because the termination happened before it)
- internal bugfix: object pointer was only reset to NULL when an object
  was actually destructed. This most likely had no effect to existing code,
  but it may also have caused trouble in remote cases. Similarly, the fix
  may also cause trouble...
- bugfix: missing initialization during timestamp creation
  This could lead to timestamps written in the wrong format, but not to
  an abort
---------------------------------------------------------------------------
Version 4.4.3  [v4-stable] (rgerhards), 2009-10-??
- bugfix: several smaller bugs resolved after flexelint review
  Thanks to varmojfekoj for the patch.
- bugfix: $ActionExecOnlyOnceEveryInterval did not work.
  This was a regression from the time() optimizations done in v4.
  Bug tracker: http://bugzilla.adiscon.com/show_bug.cgi?id=143
  Thanks to Klaus Tachtler for reporting this bug.
- bugfix: potential segfault on queue shutdown
  Thanks to varmojfekoj for the patch.
- bugfix: potential hang condition on queue shutdown
  [imported from v3-stable]
- bugfix: segfault on startup when -q or -Q option was given
  [imported from v3-stable]
---------------------------------------------------------------------------
Version 4.4.2  [v4-stable] (rgerhards), 2009-10-09
- bugfix: invalid handling of zero-sized messages, could lead to mis-
  addressing and potential memory corruption/segfault
- bugfix: zero-sized UDP messages are no longer processed
  until now, they were forwarded to processing, but this makes no sense
  Also, it looks like the system seems to provide a zero return code
  on a UDP recvfrom() from time to time for some internal reasons. These
  "receives" are now silently ignored.
- bugfix: random data could be appended to message, possibly causing
  segfaults
- bugfix: reverse lookup reduction logic in imudp do DNS queries too often
  A comparison was done between the current and the former source address.
  However, this was done on the full sockaddr_storage structure and not
  on the host address only. This has now been changed for IPv4 and IPv6.
  The end result of this bug could be a higher UDP message loss rate than
  necessary (note that UDP message loss can not totally be avoided due
  to the UDP spec)
---------------------------------------------------------------------------
Version 4.4.1  [v4-stable] (rgerhards), 2009-09-02
- features requiring Java are automatically disabled if Java is not
  present (thanks to Michael Biebl for his help!)
- bugfix: invalid double-quoted PRI, among others in outgoing messages
  This causes grief with all receivers.
  Bug tracker: http://bugzilla.adiscon.com/show_bug.cgi?id=147
- bugfix: Java testing tools were required, even if testbench was disabled
  This resulted in build errors if no Java was present on the build system,
  even though none of the selected option actually required Java.
  (I forgot to backport a similar fix to newer releases).
- bugfix (backport): omfwd segfault
  Note that the orginal (higher version) patch states this happens only
  when debugging mode is turned on. That statement is wrong: if debug
  mode is turned off, the message is not being emitted, but the division
  by zero in the actual parameters still happens.
---------------------------------------------------------------------------
Version 4.4.0  [v4-stable] (rgerhards), 2009-08-21
- bugfix: stderr/stdout were not closed to be able to emit error messages,
  but this caused ssh sessions to hang. Now we close them after the 
  initial initialization. See forum thread:
  http://kb.monitorware.com/controlling-terminal-issues-t9875.html
- bugfix: sending syslog messages with zip compression did not work
---------------------------------------------------------------------------
Version 4.3.2  [v4-beta] (rgerhards), 2009-06-24
- removed long-obsoleted property UxTradMsg
- added a generic network stream server (in addition to rather specific
  syslog tcp server)
- added ability for the UDP output action to rebind its send socket after
  sending n messages. New config directive $ActionSendUDPRebindInterval
  added for the purpose. By default, rebinding is disabled. This is 
  considered useful for load balancers.
- bugfix: imdiag/imtcp had a race condition
- improved testbench (now much better code design and reuse)
- added config switch --enable-testbench=no to turn off testbench
---------------------------------------------------------------------------
Version 4.3.1  [DEVEL] (rgerhards), 2009-05-25
- added capability to run multiple tcp listeners (on different ports)
- performance enhancement: imtcp calls parser no longer on input thread
  but rather inside on of the potentially many main msg queue worker
  threads (an enhancement scheduled for all input plugins where this is
  possible)
- added $GenerateConfigGraph configuration command which can be used
  to generate nice-looking (and very informative) rsyslog configuration
  graphs.
- added $ActionName configuration directive (currently only used for
  graph generation, but may find other uses)
- improved doc
  * added (hopefully) easier to grasp queue explanation
- improved testbench
  * added tests for queue disk-only mode (checks disk queue logic)
- bugfix: light and full delay watermarks had invalid values, badly
  affecting performance for delayable inputs
- build system improvements - thanks to Michael Biebl
- added new testing module imdiag, which enables to talk to the 
  rsyslog core at runtime. The current implementation is only a 
  beginning, but can be expanded over time
---------------------------------------------------------------------------
Version 4.3.0  [DEVEL] (rgerhards), 2009-04-17
- new feature: new output plugin omprog, which permits to start program
  and feed it (via its stdin) with syslog messages. If the program
  terminates, it is restarted.
- improved internal handling of RainerScript functions, building the
  necessary plumbing to support more functions with decent runtime
  performance. This is also necessary towards the long-term goal
  of loadable library modules.
- added new RainerScript function "tolower"
- improved testbench
  * added tests for tcp-based reception
  * added tcp-load test (1000 connections, 20,000 messages)
- added $MaxOpenFiles configuration directive
- bugfix: solved potential memory leak in msg processing, could manifest
  itself in imtcp
- bugfix: ompgsql did not detect problems in sql command execution
  this could cause loss of messages. The handling was correct if the
  connection broke, but not if there was a problem with statement
  execution. The most probable case for such a case would be invalid
  sql inside the template, and this is now much easier to diagnose.
---------------------------------------------------------------------------
Version 4.2.0  [v4-stable] (rgerhards), 2009-06-23
- bugfix: light and full delay watermarks had invalid values, badly
  affecting performance for delayable inputs
- imported all patches from 3.22.1 as of today (see below)
- bugfix: compile problems in im3195
---------------------------------------------------------------------------
Version 4.1.7  [BETA] (rgerhards), 2009-04-22
- bugfix: $InputTCPMaxSessions config directive was accepted, but not
  honored. This resulted in a fixed upper limit of 200 connections.
- bugfix: the default for $DirCreateMode was 0644, and as such wrong.
  It has now been changed to 0700. For some background, please see
  http://lists.adiscon.net/pipermail/rsyslog/2009-April/001986.html
- bugfix: ompgsql did not detect problems in sql command execution
  this could cause loss of messages. The handling was correct if the
  connection broke, but not if there was a problem with statement
  execution. The most probable case for such a case would be invalid
  sql inside the template, and this is now much easier to diagnose.
---------------------------------------------------------------------------
Version 4.1.6  [DEVEL] (rgerhards), 2009-04-07
- added new "csv" property replacer options to enable simple creation
  of CSV-formatted outputs (format from RFC4180 is used)
- implemented function support in RainerScript. That means the engine
  parses and compile functions, as well as executes a few build-in
  ones. Dynamic loading and registration of functions is not yet
  supported - but we now have a good foundation to do that later on.
- implemented the strlen() RainerScript function
- added a template output module
- added -T rsyslogd command line option, enables to specify a directory
  where to chroot() into on startup. This is NOT a security feature but
  introduced to support testing. Thus, -T does not make sure chroot()
  is used in a secure way. (may be removed later)
- added omstdout module for testing purposes. Spits out all messages to
  stdout - no config option, no other features
- added a parser testing suite (still needs to be extended, but a good
  start)
- modified $ModLoad statement so that for modules whom's name starts with
  a dot, no path is prepended (this enables relative-pathes and should
  not break any valid current config)
- fixed a bug that caused action retries not to work correctly
  situation was only cleared by a restart
- bugfix: closed dynafile was potentially never written until another
  dynafile name was generated - potential loss of messages
- improved omfile so that it properly suspends itself if there is an
  i/o or file name generation error. This enables it to be used with
  the full high availability features of rsyslog's engine
- bugfix: fixed some segaults on Solaris, where vsprintf() does not
  check for NULL pointers
- improved performance of regexp-based filters
  Thanks to Arnaud Cornet for providing the idea and initial patch.
- added a new way how output plugins may be passed parameters. This is
  more effcient for some outputs. They new can receive fields not only
  as a single string but rather in an array where each string is seperated.
- added (some) developer documentation for output plugin interface
- bugfix: potential abort with DA queue after high watermark is reached
  There exists a race condition that can lead to a segfault. Thanks
  go to vbernetr, who performed the analysis and provided patch, which
  I only tweaked a very little bit.
- bugfix: imtcp did incorrectly parse hostname/tag
  Thanks to Luis Fernando Muñoz Mejías for the patch.
---------------------------------------------------------------------------
Version 4.1.5  [DEVEL] (rgerhards), 2009-03-11
- bugfix: parser did not correctly parse fields in UDP-received messages
- added ERE support in filter conditions
  new comparison operation "ereregex"
- added new config directive $RepeatedMsgContainsOriginalMsg so that the
  "last message repeated n times" messages, if generated, may
  have an alternate format that contains the message that is being repeated
---------------------------------------------------------------------------
Version 4.1.4  [DEVEL] (rgerhards), 2009-01-29
- bugfix: inconsistent use of mutex/atomic operations could cause segfault
  details are too many, for full analysis see blog post at:
  http://blog.gerhards.net/2009/01/rsyslog-data-race-analysis.html
- bugfix: unitialized mutex was used in msg.c:getPRI
  This was subtle, because getPRI is called as part of the debugging code
  (always executed) in syslogd.c:logmsg.
- bufgix: $PreserveFQDN was not properly handled for locally emitted
  messages
---------------------------------------------------------------------------
Version 4.1.3  [DEVEL] (rgerhards), 2008-12-17
- added $InputTCPServerAddtlFrameDelimiter config directive, which
  enables to specify an additional, non-standard message delimiter
  for processing plain tcp syslog. This is primarily a fix for the invalid
  framing used in Juniper's NetScreen products. Credit to forum user
  Arv for suggesting this solution.
- added $InputTCPServerInputName property, which enables a name to be
  specified that will be available during message processing in the
  inputname property. This is considered useful for logic that treats
  messages differently depending on which input received them.
- added $PreserveFQDN config file directive
  Enables to use FQDNs in sender names where the legacy default
  would have stripped the domain part.
  Thanks to BlinkMind, Inc. http://www.blinkmind.com for sponsoring this
  development.
- bugfix: imudp went into an endless loop under some circumstances
  (but could also leave it under some other circumstances...)
  Thanks to David Lang and speedfox for reporting this issue.
---------------------------------------------------------------------------
Version 4.1.2  [DEVEL] (rgerhards), 2008-12-04
- bugfix: code did not compile without zlib
- security bugfix: $AllowedSender was not honored, all senders were
  permitted instead (see http://www.rsyslog.com/Article322.phtml)
- security fix: imudp emitted a message when a non-permitted sender
  tried to send a message to it. This behaviour is operator-configurable.
  If enabled, a message was emitted each time. That way an attacker could
  effectively fill the disk via this facility. The message is now
  emitted only once in a minute (this currently is a hard-coded limit,
  if someone comes up with a good reason to make it configurable, we
  will probably do that).
- doc bugfix: typo in v3 compatibility document directive syntax
  thanks to Andrej for reporting
- imported other changes from 3.21.8 and 3.20.1 (see there)
---------------------------------------------------------------------------
Version 4.1.1  [DEVEL] (rgerhards), 2008-11-26
- added $PrivDropToGroup, $PrivDropToUser, $PrivDropToGroupID,
  $PrivDropToUserID config directives to enable dropping privileges.
  This is an effort to provide a security enhancement. For the limits of this
  approach, see http://wiki.rsyslog.com/index.php/Security
- re-enabled imklog to compile on FreeBSD (brought in from beta)
---------------------------------------------------------------------------
Version 4.1.0  [DEVEL] (rgerhards), 2008-11-18

********************************* WARNING *********************************
This version has a slightly different on-disk format for message entries.
As a consequence, old queue files being read by this version may have
an invalid output timestamp, which could result to some malfunction inside
the output driver. It is recommended to drain queues with the previous
version before switching to this one.
********************************* WARNING *********************************

- greatly enhanced performance when compared to v3.
- added configuration directive "HUPisRestart" which enables to configure
  HUP to be either a full restart or "just" a leightweight way to
  close open files.
- enhanced legacy syslog parser to detect year if part of the timestamp
  the format is based on what Cisco devices seem to emit.
- added a setting "$OptimizeForUniprocessor" to enable users to turn off
  pthread_yield calls which are counter-productive on multiprocessor 
  machines (but have been shown to be useful on uniprocessors)
- reordered imudp processing. Message parsing is now done as part of main
  message queue worker processing (was part of the input thread)
  This should also improve performance, as potentially more work is
  done in parallel.
- bugfix: compressed syslog messages could be slightly mis-uncompressed
  if the last byte of the compressed record was a NUL
- added $UDPServerTimeRequery option which enables to work with
  less acurate timestamps in favor of performance. This enables querying
  of the time only every n-th time if imudp is running in the tight
  receive loop (aka receiving messsages at a high rate)
- doc bugfix: queue doc had wrong parameter name for setting controlling
  worker thread shutdown period
- restructured rsyslog.conf documentation
- bugfix: memory leak in ompgsql
  Thanks to Ken for providing the patch
---------------------------------------------------------------------------
Version 3.22.4 [v3-stable] (rgerhards), 2010-??-??
- bugfix: timestamp was incorrectly calculated for timezones with minute
  offset
  closes: http://bugzilla.adiscon.com/show_bug.cgi?id=271
- improved some code based on clang static analyzer results
- bugfix: potential misadressing in property replacer
---------------------------------------------------------------------------
Version 3.22.3 [v3-stable] (rgerhards), 2010-11-24
- bugfix(important): problem in TLS handling could cause rsyslog to loop
  in a tight loop, effectively disabling functionality and bearing the
  risk of unresponsiveness of the whole system.
  Bug tracker: http://bugzilla.adiscon.com/show_bug.cgi?id=194
---------------------------------------------------------------------------
Version 3.22.2 [v3-stable] (rgerhards), 2010-08-05
- bugfix: comment char ('#') in literal terminated script parsing
  and thus could not be used.
  but tracker: http://bugzilla.adiscon.com/show_bug.cgi?id=119
- enhance: imrelp now also provides remote peer's IP address 
  [if librelp != 1.0.0 is used]
- bugfix: sending syslog messages with zip compression did not work
- bugfix: potential hang condition on queue shutdown
- bugfix: segfault on startup when -q or -Q option was given
  bug tracker: http://bugzilla.adiscon.com/show_bug.cgi?id=157
  Thanks to Jonas Nogueira for reporting this bug.
- clarified use of $ActionsSendStreamDriver[AuthMode/PermittedPeers]
  in doc set (require TLS drivers)
- bugfix: $CreateDirs variable not properly initialized, default thus
  was random (but most often "on")
- bugfix: potential segfault when -p command line option was used
  thanks to varmojfekoj for pointing me at this bug
- bugfix: programname filter in ! configuration can not be reset
  Thanks to Kiss Gabor for the patch.
---------------------------------------------------------------------------
Version 3.22.1 [v3-stable] (rgerhards), 2009-07-02
- bugfix: invalid error message issued if $inlcudeConfig was on an empty
  set of files (e.g. *.conf, where none such files existed)
  thanks to Michael Biebl for reporting this bug
- bugfix: when run in foreground (but not in debug mode), a 
  debug message ("DoDie called") was emitted at shutdown. Removed.
  thanks to Michael Biebl for reporting this bug
- bugfix: some garbagge was emitted to stderr on shutdown. This
  garbage consisted of file names, which were written during 
  startup (key point: not a pointer error)
  thanks to Michael Biebl for reporting this bug
- bugfix: startup and shutdown message were emitted to stdout
  thanks to Michael Biebl for reporting this bug
- bugfix: error messages were not emitted to stderr in forked mode
  (stderr and stdo are now kept open across forks)
- bugfix: internal messages were emitted to whatever file had fd2 when
  rsyslogd ran in forked mode (as usual!)
  Thanks to varmojfekoj for the patch
- small enhancement: config validation run now exits with code 1 if an
  error is detected. This change is considered important but small enough
  to apply it directly to the stable version. [But it is a border case,
  the change requires more code than I had hoped. Thus I have NOT tried
  to actually catch all cases, this is left for the current devel
  releases, if necessary]
- bugfix: light and full delay watermarks had invalid values, badly
  affecting performance for delayable inputs
- bugfix: potential segfault issue when multiple $UDPServerRun directives
  are specified. Thanks to Michael Biebl for helping to debug this one.
- relaxed GnuTLS version requirement to 1.4.0 after confirmation from the
  field that this version is sufficient
- bugfix: parser did not properly handle empty structured data
- bugfix: invalid mutex release in msg.c (detected under thread debugger,
  seems not to have any impact on actual deployments)
---------------------------------------------------------------------------
Version 3.22.0 [v3-stable] (rgerhards), 2009-04-21
This is the first stable release that includes the full functionality
of the 3.21.x version tree.
- bugfix: $InputTCPMaxSessions config directive was accepted, but not
  honored. This resulted in a fixed upper limit of 200 connections.
- bugfix: the default for $DirCreateMode was 0644, and as such wrong.
  It has now been changed to 0700. For some background, please see
  http://lists.adiscon.net/pipermail/rsyslog/2009-April/001986.html
- bugfix: ompgsql did not detect problems in sql command execution
  this could cause loss of messages. The handling was correct if the
  connection broke, but not if there was a problem with statement
  execution. The most probable case for such a case would be invalid
  sql inside the template, and this is now much easier to diagnose.
---------------------------------------------------------------------------
Version 3.21.11 [BETA] (rgerhards), 2009-04-03
- build system improvements contributed by Michael Biebl - thx!
- all patches from 3.20.5 incorporated (see it's ChangeLog entry)
---------------------------------------------------------------------------
Version 3.21.10 [BETA] (rgerhards), 2009-02-02
- bugfix: inconsistent use of mutex/atomic operations could cause segfault
  details are too many, for full analysis see blog post at:
  http://blog.gerhards.net/2009/01/rsyslog-data-race-analysis.html
- the string "Do Die" was accidently emited upon exit in non-debug mode
  This has now been corrected. Thanks to varmojfekoj for the patch.
- some legacy options were not correctly processed.
  Thanks to varmojfekoj for the patch.
- doc bugfix: v3-compatiblity document had typo in config directive
  thanks to Andrej for reporting this
---------------------------------------------------------------------------
Version 3.21.9 [BETA] (rgerhards), 2008-12-04
- re-release of 3.21.8 with an additional fix, that could also lead
  to DoS; 3.21.8 has been removed from the official download archives
- security fix: imudp emitted a message when a non-permitted sender
  tried to send a message to it. This behaviour is operator-configurable.
  If enabled, a message was emitted each time. That way an attacker could
  effectively fill the disk via this facility. The message is now
  emitted only once in a minute (this currently is a hard-coded limit,
  if someone comes up with a good reason to make it configurable, we
  will probably do that).
---------------------------------------------------------------------------
Version 3.21.8  [BETA] (rgerhards), 2008-12-04
- bugfix: imklog did not compile on FreeBSD
- security bugfix: $AllowedSender was not honored, all senders were
  permitted instead (see http://www.rsyslog.com/Article322.phtml)
- merged in all other changes from 3.20.1 (see there)
---------------------------------------------------------------------------
Version 3.21.7  [BETA] (rgerhards), 2008-11-11
- this is the new beta branch, based on the former 3.21.6 devel
- new functionality: ZERO property replacer nomatch option (from v3-stable)
---------------------------------------------------------------------------
Version 3.21.6  [DEVEL] (rgerhards), 2008-10-22
- consolidated time calls during msg object creation, improves performance
  and consistency
- bugfix: solved a segfault condition
- bugfix: subsecond time properties generated by imfile, imklog and
  internal messages could be slightly inconsistent
- bugfix: (potentially big) memory leak on HUP if queues could not be
  drained before timeout - thanks to David Lang for pointing this out
- added capability to support multiple module search pathes. Thank
  to Marius Tomaschewski for providing the patch.
- bugfix: im3195 did no longer compile
- improved "make distcheck" by ensuring everything relevant is recompiled
---------------------------------------------------------------------------
Version 3.21.5  [DEVEL] (rgerhards), 2008-09-30
- performance optimization: unnecessary time() calls during message
  parsing removed - thanks to David Lang for his excellent performance
  analysis
- added new capability to property replacer: multiple immediately
  successive field delimiters are treated as a single one.
  Thanks to Zhuang Yuyao for the patch.
- added message property "inputname", which contains the name of the
  input (module) that generated it. Presence is depending on suport in
  each input module (else it is blank).
- added system property "$myhostname", which contains the name of the
  local host as it knows itself.
- imported a number of fixes and enhancements from the stable and
  devel branches, including a fix to a potential segfault on HUP
  when using UDP listners
- re-enabled gcc builtin atomic operations and added a proper
  ./configure check
- bugfix: potential race condition when adding messages to queue
  There was a wrong order of mutex lock operations. It is hard to
  believe that really caused problems, but in theory it could and with
  threading we often see that theory becomes practice if something is only
  used long enough on a fast enough machine with enough CPUs ;)
- cleaned up internal debug system code and made it behave better
  in regard to multi-threading
---------------------------------------------------------------------------
Version 3.21.4  [DEVEL] (rgerhards), 2008-09-04
- removed compile time fixed message size limit (was 2K), limit can now
  be set via $MaxMessageSize global config directive (finally gotten rid
  of MAXLINE ;))
- enhanced doc for $ActionExecOnlyEveryNthTimeTimeout
- integrated a number of patches from 3.18.4, namely
  - bugfix: order-of magnitude issue with base-10 size definitions
    in config file parser. Could lead to invalid sizes, constraints
    etc for e.g. queue files and any other object whose size was specified
    in base-10 entities. Did not apply to binary entities. Thanks to
    RB for finding this bug and providing a patch.
  - bugfix: action was not called when system time was set backwards
    (until the previous time was reached again). There are still some
    side-effects when time is rolled back (A time rollback is really a bad
    thing to do, ideally the OS should issue pseudo time (like NetWare did)
    when the user tries to roll back time). Thanks to varmojfekoj for this
    patch.
  - doc bugfix: rsyslog.conf man page improved and minor nit fixed
    thanks to Lukas Kuklinek for the patch.
---------------------------------------------------------------------------
Version 3.21.3  [DEVEL] (rgerhards), 2008-08-13
- added ability to specify flow control mode for imuxsock
- added ability to execute actions only after the n-th call of the action
  This also lead to the addition of two new config directives:
  $ActionExecOnlyEveryNthTime and $ActionExecOnlyEveryNthTimeTimeout
  This feature is useful, for example, for alerting: it permits you to
  send an alert only after at least n occurences of a specific message
  have been seen by rsyslogd. This protectes against false positives
  due to waiting for additional confirmation.
- bugfix: IPv6 addresses could not be specified in forwarding actions
  New syntax @[addr]:port introduced to enable that. Root problem was IPv6
  addresses contain colons.
- somewhat enhanced debugging messages
- imported from 3.18.3:
  - enhanced ommysql to support custom port to connect to server
    Port can be set via new $ActionOmmysqlServerPort config directive
    Note: this was a very minor change and thus deemed appropriate to be
    done in the stable release.
  - bugfix: misspelled config directive, previously was
    $MainMsgQueueWorkeTimeoutrThreadShutdown, is now
    $MainMsgQueueWorkerTimeoutThreadShutdown. Note that the misspelled
    directive is not preserved - if the misspelled directive was used
    (which I consider highly unlikely), the config file must be changed.
    Thanks to lperr for reporting the bug.
---------------------------------------------------------------------------
Version 3.21.2  [DEVEL] (rgerhards), 2008-08-04
- added $InputUnixListenSocketHostName config directive, which permits to
  override the hostname being used on a local unix socket. This is useful
  for differentiating "hosts" running in several jails. Feature was
  suggested by David Darville, thanks for the suggestion.
- enhanced ommail to support multiple email recipients. This is done by
  specifying $ActionMailTo multiple times. Note that this introduces a
  small incompatibility to previous config file syntax: the recipient
  list is now reset for each action (we honestly believe that will
  not cause any problem - apologies if it does).
- enhanced troubleshooting documentation
---------------------------------------------------------------------------
Version 3.21.1  [DEVEL] (rgerhards), 2008-07-30
- bugfix: no error was reported if the target of a $IncludeConfig
  could not be accessed.
- added testbed for common config errors
- added doc for -u option to rsyslogd man page
- enhanced config file checking - no active actions are detected
- added -N rsyslogd command line option for a config validation run
  (which does not execute actual syslogd code and does not interfere
  with a running instance)
- somewhat improved emergency configuration. It is now also selected
  if the config contains no active actions
- rsyslogd error messages are now reported to stderr by default. can be
  turned off by the new "$ErrorMessagesToStderr off" directive
 Thanks to HKS for suggesting the new features.
---------------------------------------------------------------------------
Version 3.21.0  [DEVEL] (rgerhards), 2008-07-18
- starts a new devel branch
- added a generic test driver for RainerScript plus some test cases
  to the testbench
- added a small diagnostic tool to obtain result of gethostname() API
- imported all changes from 3.18.1 until today (some quite important,
  see below)
---------------------------------------------------------------------------
Version 3.20.6 [v3-stable] (rgerhards), 2009-04-16
- this is the last v3-stable for the 3.20.x series
- bugfix: $InputTCPMaxSessions config directive was accepted, but not
  honored. This resulted in a fixed upper limit of 200 connections.
- bugfix: the default for $DirCreateMode was 0644, and as such wrong.
  It has now been changed to 0700. For some background, please see
  http://lists.adiscon.net/pipermail/rsyslog/2009-April/001986.html
---------------------------------------------------------------------------
Version 3.20.5 [v3-stable] (rgerhards), 2009-04-02
- bugfix: potential abort with DA queue after high watermark is reached
  There exists a race condition that can lead to a segfault. Thanks
  go to vbernetr, who performed the analysis and provided patch, which
  I only tweaked a very little bit.
- fixed bugs in RainerScript:
  o when converting a number and a string to a common type, both were 
    actually converted to the other variable's type.
  o the value of rsCStrConvertToNumber() was miscalculated.
  Thanks to varmojfekoj for the patch
- fixed a bug in configure.ac which resulted in problems with
  environment detection - thanks to Michael Biebl for the patch
- fixed a potential segfault problem in gssapi code
  thanks to varmojfekoj for the patch
- doc enhance: provide standard template for MySQL module and instructions
  on how to modify schema
---------------------------------------------------------------------------
Version 3.20.4 [v3-stable] (rgerhards), 2009-02-09
- bugfix: inconsistent use of mutex/atomic operations could cause segfault
  details are too many, for full analysis see blog post at:
  http://blog.gerhards.net/2009/01/rsyslog-data-race-analysis.html
- bugfix: invalid ./configure settings for RFC3195
  thanks to Michael Biebl for the patch
- bugfix: invalid mutex access in msg.c
- doc bugfix: dist tarball missed 2 files, had one extra file that no
  longer belongs into it. Thanks to Michael Biebl for pointing this out.
---------------------------------------------------------------------------
Version 3.20.3 [v3-stable] (rgerhards), 2009-01-19
- doc bugfix: v3-compatiblity document had typo in config directive
  thanks to Andrej for reporting this
- fixed a potential segfault condition with $AllowedSender directive
  On HUP, the root pointers were not properly cleaned up. Thanks to
  Michael Biebel, olgoat, and Juha Koho for reporting and analyzing
  the bug.
---------------------------------------------------------------------------
Version 3.20.2 [v3-stable] (rgerhards), 2008-12-04
- re-release of 3.20.1 with an additional fix, that could also lead
  to DoS; 3.20.1 has been removed from the official download archives
- security fix: imudp emitted a message when a non-permitted sender
  tried to send a message to it. This behaviour is operator-configurable.
  If enabled, a message was emitted each time. That way an attacker could
  effectively fill the disk via this facility. The message is now
  emitted only once in a minute (this currently is a hard-coded limit,
  if someone comes up with a good reason to make it configurable, we
  will probably do that).
---------------------------------------------------------------------------
Version 3.20.1 [v3-stable] (rgerhards), 2008-12-04
- security bugfix: $AllowedSender was not honored, all senders were
  permitted instead
- enhance: regex nomatch option "ZERO" has been added
  This allows to return the string 0 if a regular expression is
  not found. This is probably useful for storing numerical values into
  database columns.
- bugfix: memory leak in gtls netstream driver fixed
  memory was lost each time a TLS session was torn down. This could 
  result in a considerable memory leak if it happened quite frequently
  (potential system crash condition)
- doc update: documented how to specify multiple property replacer
  options + link to new online regex generator tool added
- minor bufgfix: very small memory leak in gtls netstream driver
  around a handful of bytes (< 20) for each HUP
- improved debug output for regular expressions inside property replacer
  RE's seem to be a big trouble spot and I would like to have more
  information inside the debug log. So I decided to add some additional
  debug strings permanently.
---------------------------------------------------------------------------
Version 3.20.0 [v3-stable] (rgerhards), 2008-11-05
- this is the inital release of the 3.19.x branch as a stable release
- bugfix: double-free in pctp netstream driver. Thank to varmojfeko
  for the patch
---------------------------------------------------------------------------
Version 3.19.12 [BETA] (rgerhards), 2008-10-16
- bugfix: subseconds where not correctly extracted from a timestamp
  if that timestamp did not contain any subsecond information (the
  resulting string was garbagge but should have been "0", what it
  now is).
- increased maximum size of a configuration statement to 4K (was 1K)
- imported all fixes from the stable branch (quite a lot)
- bugfix: (potentially big) memory leak on HUP if queues could not be
  drained before timeout - thanks to David Lang for pointing this out
---------------------------------------------------------------------------
Version 3.19.11 [BETA] (rgerhards), 2008-08-25
This is a refresh of the beta. No beta-specific fixes have been added.
- included fixes from v3-stable (most importantly 3.18.3)
---------------------------------------------------------------------------
Version 3.19.10 [BETA] (rgerhards), 2008-07-15
- start of a new beta branch based on former 3.19 devel branch
- bugfix: bad memory leak in disk-based queue modes
- bugfix: UDP syslog forwarding did not work on all platforms
  the ai_socktype was incorrectly set to 1. On some platforms, this
  lead to failing name resolution (e.g. FreeBSD 7). Thanks to HKS for
  reporting the bug.
- bugfix: priority was incorrectly calculated on FreeBSD 7,
  because the LOG_MAKEPRI() C macro has a different meaning there (it
  is just a simple addition of faciltity and severity). I have changed
  this to use own, consistent, code for PRI calculation. Thank to HKS
  for reporting this bug.
- bugfix (cosmetical): authorization was not checked when gtls handshake
  completed immediately. While this sounds scary, the situation can not
  happen in practice. We use non-blocking IO only for server-based gtls
  session setup. As TLS requires the exchange of multiple frames before
  the handshake completes, it simply is impossible to do this in one
  step. However, it is useful to have the code path correct even for 
  this case - otherwise, we may run into problems if the code is changed
  some time later (e.g. to use blocking sockets). Thanks to varmojfekoj
  for providing the patch.
- important queue bugfix from 3.18.1 imported (see below)
- cleanup of some debug messages
---------------------------------------------------------------------------
Version 3.19.9 (rgerhards), 2008-07-07
- added tutorial for creating a TLS-secured syslog infrastructure
- rewritten omusrmsg to no longer fork() a new process for sending messages
  this caused some problems with the threading model, e.g. zombies. Also,
  it was far less optimal than it is now.
- bugfix: machine certificate was required for client even in TLS anon mode
  Reference: http://bugzilla.adiscon.com/show_bug.cgi?id=85
  The fix also slightly improves performance by not storing certificates in
  client sessions when there is no need to do so.
- bugfix: RainerScript syntax error was not always detected
---------------------------------------------------------------------------
Version 3.19.8 (rgerhards), 2008-07-01
- bugfix: gtls module did not correctly handle EGAIN (and similar) recv()
  states. This has been fixed by introducing a new abstraction layer inside
  gtls.
- added (internal) error codes to error messages; added redirector to
  web description of error codes
  closes bug http://bugzilla.adiscon.com/show_bug.cgi?id=20
- disabled compile warnings caused by third-party libraries
- reduced number of compile warnings in gcc's -pedantic mode
- some minor documentation improvements
- included all fixes from beta 3.17.5
---------------------------------------------------------------------------
Version 3.19.7 (rgerhards), 2008-06-11
- added new property replacer option "date-subseconds" that enables
  to query just the subsecond part of a high-precision timestamp
- somewhat improved plain tcp syslog reliability by doing a connection
  check before sending. Credits to Martin Schuette for providing the
  idea. Details are available at
  http://blog.gerhards.net/2008/06/reliable-plain-tcp-syslog-once-again.html
- made rsyslog tickless in the (usual and default) case that repeated
  message reduction is turned off. More info:
  http://blog.gerhards.net/2008/06/coding-to-save-environment.html
- some build system cleanup, thanks to Michael Biebl
- bugfix: compile under (Free)BSD failed due to some invalid library
  definitions - this is fixed now. Thanks to Michael Biebl for the patch.
---------------------------------------------------------------------------
Version 3.19.6 (rgerhards), 2008-06-06
- enhanced property replacer to support multiple regex matches
- bugfix: part of permittedPeer structure was not correctly initialized
  thanks to varmojfekoj for spotting this
- bugfix: off-by-one bug during certificate check
- bugfix: removed some memory leaks in TLS code
---------------------------------------------------------------------------
Version 3.19.5 (rgerhards), 2008-05-30
- enabled Posix ERE expressions inside the property replacer
  (previously BRE was permitted only)
- provided ability to specify that a regular expression submatch shall
  be used inside the property replacer
- implemented in property replacer: if a regular expression does not match,
  it can now either return "**NO MATCH** (default, as before), a blank
  property or the full original property text
- enhanced property replacer to support multiple regex matches
---------------------------------------------------------------------------
Version 3.19.4 (rgerhards), 2008-05-27
- implemented x509/certvalid gtls auth mode
- implemented x509/name gtls auth mode (including wildcards)
- changed fingerprint gtls auth mode to new format fingerprint
- protected gtls error string function by a mutex. Without it, we
  could have a race condition in extreme cases. This was very remote,
  but now can no longer happen.
- changed config directive name to reflect different use
  $ActionSendStreamDriverCertFingerprint is now
  $ActionSendStreamDriverPermittedPeer and can be used both for
  fingerprint and name authentication (similar to the input side)
- bugfix: sender information (fromhost et al) was missing in imudp
  thanks to sandiso for reporting this bug
- this release fully inplements IETF's syslog-transport-tls-12 plus
  the latest text changes Joe Salowey provided via email. Not included
  is ipAddress subjectAltName authentication, which I think will be
  dropped from the draft. I don't think there is any real need for it.
This release also includes all bug fix up to today from the beta
and stable branches. Most importantly, this means the bugfix for
100% CPU utilization by imklog.
---------------------------------------------------------------------------
Version 3.19.3 (rgerhards), 2008-05-21
- added ability to authenticate the server against its certificate
  fingerprint
- added ability for client to provide its fingerprint
- added ability for server to obtain client cert's fingerprint
- bugfix: small mem leak in omfwd on exit (strmdriver name was not freed)
- bugfix: $ActionSendStreamDriver had no effect
- bugfix: default syslog port was no longer used if none was
  configured. Thanks to varmojfekoj for the patch
- bugfix: missing linker options caused build to fail on some
  systems. Thanks to Tiziano Mueller for the patch.
---------------------------------------------------------------------------
Version 3.19.2 (rgerhards), 2008-05-16
- bugfix: TCP input modules did incorrectly set fromhost property
  (always blank)
- bugfix: imklog did not set fromhost property
- added "fromhost-ip" property
  Note that adding this property changes the on-disk format for messages.
  However, that should not have any bad effect on existing spool files.
  But you will run into trouble if you create a spool file with this
  version and then try to process it with an older one (after a downgrade).
  Don't do that ;)
- added "RSYSLOG_DebugFormat" canned template
- bugfix: hostname and fromhost were swapped when a persisted message
  (in queued mode) was read in
- bugfix: lmtcpclt, lmtcpsrv and lmgssutil did all link to the static
  runtime library, resulting in a large size increase (and potential
  "interesting" effects). Thanks to Michael Biebel for reporting the size
  issue.
- bugfix: TLS server went into an endless loop in some situations.
  Thanks to Michael Biebl for reporting the problem.
- fixed potential segfault due to invalid call to cfsysline
  thanks to varmojfekoj for the patch
---------------------------------------------------------------------------
Version 3.19.1 (rgerhards), 2008-05-07
- configure help for --enable-gnutls wrong - said default is "yes" but
  default actually is "no" - thanks to darix for pointing this out
- file dirty.h was missing - thanks to darix for pointing this out
- bugfix: man files were not properly distributed - thanks to
  darix for reporting and to Michael Biebl for help with the fix
- some minor cleanup
---------------------------------------------------------------------------
Version 3.19.0 (rgerhards), 2008-05-06
- begins new devel branch version
- implemented TLS for plain tcp syslog (this is also the world's first
  implementation of IETF's upcoming syslog-transport-tls draft)
- partly rewritten and improved omfwd among others, now loads TCP
  code only if this is actually necessary
- split of a "runtime library" for rsyslog - this is not yet a clean
  model, because some modularization is still outstanding. In theory,
  this shall enable other utilities but rsyslogd to use the same
  runtime
- implemented im3195, the RFC3195 input as a plugin
- changed directory structure, files are now better organized
- a lot of cleanup in regard to modularization
- -c option no longer must be the first option - thanks to varmjofekoj
  for the patch
---------------------------------------------------------------------------
Version 3.18.7 (rgerhards), 2008-12-??
- bugfix: the default for $DirCreateMode was 0644, and as such wrong.
  It has now been changed to 0700. For some background, please see
  http://lists.adiscon.net/pipermail/rsyslog/2009-April/001986.html
- fixed a potential segfault condition with $AllowedSender directive
  On HUP, the root pointers were not properly cleaned up. Thanks to
  Michael Biebel, olgoat, and Juha Koho for reporting and analyzing
  the bug.
- some legacy options were not correctly processed.
  Thanks to varmojfekoj for the patch.
- doc bugfix: some spelling errors in man pages corrected. Thanks to
  Geoff Simmons for the patch.
---------------------------------------------------------------------------
Version 3.18.6 (rgerhards), 2008-12-08
- security bugfix: $AllowedSender was not honored, all senders were
  permitted instead (see http://www.rsyslog.com/Article322.phtml)
  (backport from v3-stable, v3.20.9)
- minor bugfix: dual close() call on tcp session closure
---------------------------------------------------------------------------
Version 3.18.5 (rgerhards), 2008-10-09
- bugfix: imudp input module could cause segfault on HUP
  It did not properly de-init a variable acting as a linked list head.
  That resulted in trying to access freed memory blocks after the HUP.
- bugfix:  rsyslogd could hang on HUP
  because getnameinfo() is not cancel-safe, but was not guarded against
  being cancelled. pthread_cancel() is routinely being called during
  HUP processing.
- bugfix[minor]: if queue size reached light_delay mark, enqueuing
  could potentially be blocked for a longer period of time, which
  was not the behaviour desired.
- doc bugfix: $ActionExecOnlyWhenPreviousIsSuspended was still misspelled
  as $...OnlyIfPrev... in some parts of the documentation. Thanks to 
  Lorenzo M. Catucci for reporting this bug.
- added doc on malformed messages, cause and how to work-around, to the
  doc set
- added doc on how to build from source repository
---------------------------------------------------------------------------
Version 3.18.4 (rgerhards), 2008-09-18
- bugfix: order-of magnitude issue with base-10 size definitions
  in config file parser. Could lead to invalid sizes, constraints
  etc for e.g. queue files and any other object whose size was specified
  in base-10 entities. Did not apply to binary entities. Thanks to
  RB for finding this bug and providing a patch.
- bugfix: action was not called when system time was set backwards
  (until the previous time was reached again). There are still some
  side-effects when time is rolled back (A time rollback is really a bad
  thing to do, ideally the OS should issue pseudo time (like NetWare did)
  when the user tries to roll back time). Thanks to varmojfekoj for this
  patch.
- doc bugfix: rsyslog.conf man page improved and minor nit fixed
  thanks to Lukas Kuklinek for the patch.
- bugfix: error code -2025 was used for two different errors. queue full
  is now -2074 and -2025 is unique again. (did cause no real problem
  except for troubleshooting)
- bugfix: default discard severity was incorrectly set to 4, which lead
  to discard-on-queue-full to be enabled by default. That could cause
  message loss where non was expected.  The default has now been changed
  to the correct value of 8, which disables the functionality. This
  problem applied both to the main message queue and the action queues.
  Thanks to Raoul Bhatia for pointing out this problem.
- bugfix: option value for legacy -a option could not be specified,
  resulting in strange operations. Thanks to Marius Tomaschewski
  for the patch.
- bugfix: colon after date should be ignored, but was not. This has
  now been corrected. Required change to the internal ParseTIMESTAMP3164()
  interface.
---------------------------------------------------------------------------
Version 3.18.3 (rgerhards), 2008-08-18
- bugfix: imfile could cause a segfault upon rsyslogd HUP and termination
  Thanks to lperr for an excellent bug report that helped detect this
  problem.
- enhanced ommysql to support custom port to connect to server
  Port can be set via new $ActionOmmysqlServerPort config directive
  Note: this was a very minor change and thus deemed appropriate to be
  done in the stable release.
- bugfix: misspelled config directive, previously was
  $MainMsgQueueWorkeTimeoutrThreadShutdown, is now
  $MainMsgQueueWorkerTimeoutThreadShutdown. Note that the misspelled
  directive is not preserved - if the misspelled directive was used
  (which I consider highly unlikely), the config file must be changed.
  Thanks to lperr for reporting the bug.
- disabled flow control for imuxsock, as it could cause system hangs
  under some circumstances. The devel (3.21.3 and above) will
  re-enable it and provide enhanced configurability to overcome the
  problems if they occur.
---------------------------------------------------------------------------
Version 3.18.2 (rgerhards), 2008-08-08
- merged in IPv6 forwarding address bugfix from v2-stable
---------------------------------------------------------------------------
Version 3.18.1 (rgerhards), 2008-07-21
- bugfix: potential segfault in creating message mutex in non-direct queue
  mode. rsyslogd segfaults on freeeBSD 7.0 (an potentially other platforms)
  if an action queue is running in any other mode than non-direct. The
  same problem can potentially be triggered by some main message queue
  settings. In any case, it will manifest during rsylog's startup. It is
  unlikely to happen after a successful startup (the only window of
  exposure may be a relatively seldom executed action running in queued
  mode). This has been corrected. Thank to HKS for point out the problem.
- bugfix: priority was incorrectly calculated on FreeBSD 7,
  because the LOG_MAKEPRI() C macro has a different meaning there (it
  is just a simple addition of faciltity and severity). I have changed
  this to use own, consistent, code for PRI calculation. [Backport from
  3.19.10]
- bugfix: remove PRI part from kernel message if it is present
  Thanks to Michael Biebl for reporting this bug
- bugfix: mark messages were not correctly written to text log files
  the markmessageinterval was not correctly propagated to all places
  where it was needed. This resulted in rsyslog using the default
  (20 minutes) in some code pathes, what looked to the user like mark
  messages were never written.
- added a new property replacer option "sp-if-no-1st-sp" to cover
  a problem with RFC 3164 based interpreation of tag separation. While
  it is a generic approach, it fixes a format problem introduced in
  3.18.0, where kernel messages no longer had a space after the tag.
  This is done by a modifcation of the default templates.
  Please note that this may affect some messages where there intentionally
  is no space between the tag and the first character of the message
  content. If so, this needs to be worked around via a specific
  template. However, we consider this scenario to be quite remote and,
  even if it exists, it is not expected that it will actually cause
  problems with log parsers (instead, we assume the new default template
  behaviour may fix previous problems with log parsers due to the 
  missing space).
- bugfix: imklog module was not correctly compiled for GNU/kFreeBSD.
  Thanks to Petr Salinger for the patch
- doc bugfix: property replacer options secpath-replace and
  secpath-drop were not documented
- doc bugfix: fixed some typos in rsyslog.conf man page
- fixed typo in source comment  - thanks to Rio Fujita
- some general cleanup (thanks to Michael Biebl)
---------------------------------------------------------------------------
Version 3.18.0 (rgerhards), 2008-07-11
- begun a new v3-stable based on former 3.17.4 beta plus patches to
  previous v3-stable
- bugfix in RainerScript: syntax error was not always detected
---------------------------------------------------------------------------
Version 3.17.5 (rgerhards), 2008-06-27
- added doc: howto set up a reliable connection to remote server via
  queued mode (and plain tcp protocol)
- bugfix: comments after actions were not properly treated. For some
  actions (e.g. forwarding), this could also lead to invalid configuration
---------------------------------------------------------------------------
Version 3.17.4 (rgerhards), 2008-06-16
- changed default for $KlogSymbolLookup to "off". The directive is
  also scheduled for removal in a later version. This was necessary
  because on kernels >= 2.6, the kernel does the symbol lookup itself. The
  imklog lookup logic then breaks the log message and makes it unusable.
---------------------------------------------------------------------------
Version 3.17.3 (rgerhards), 2008-05-28
- bugfix: imklog went into an endless loop if a PRI value was inside
  a kernel log message (unusual case under Linux, frequent under BSD)
---------------------------------------------------------------------------
Version 3.17.2 (rgerhards), 2008-05-04
- this version is the new beta, based on 3.17.1 devel feature set
- merged in imklog bug fix from v3-stable (3.16.1)
---------------------------------------------------------------------------
Version 3.17.1 (rgerhards), 2008-04-15
- removed dependency on MAXHOSTNAMELEN as much as it made sense.
  GNU/Hurd does not define it (because it has no limit), and we have taken
  care for cases where it is undefined now. However, some very few places
  remain where IMHO it currently is not worth fixing the code. If it is
  not defined, we have used a generous value of 1K, which is above IETF
  RFC's on hostname length at all. The memory consumption is no issue, as
  there are only a handful of this buffers allocated *per run* -- that's
  also the main reason why we consider it not worth to be fixed any further.
- enhanced legacy syslog parser to handle slightly malformed messages
  (with a space in front of the timestamp) - at least HP procurve is
  known to do that and I won't outrule that others also do it. The 
  change looks quite unintrusive and so we added it to the parser.
- implemented klogd functionality for BSD
- implemented high precision timestamps for the kernel log. Thanks to
  Michael Biebl for pointing out that the kernel log did not have them.
- provided ability to discard non-kernel messages if they are present
  in the kernel log (seems to happen on BSD)
- implemented $KLogInternalMsgFacility config directive
- implemented $KLogPermitNonKernelFacility config directive
Plus a number of bugfixes that were applied to v3-stable and beta
branches (not mentioned here in detail).
---------------------------------------------------------------------------
Version 3.17.0 (rgerhards), 2008-04-08
- added native ability to send mail messages
- removed no longer needed file relptuil.c/.h
- added $ActionExecOnlyOnceEveryInterval config directive
- bugfix: memory leaks in script engine
- bugfix: zero-length strings were not supported in object
  deserializer
- properties are now case-insensitive everywhere (script, filters,
  templates)
- added the capability to specify a processing (actually dequeue)
  timeframe with queues - so things can be configured to be done
  at off-peak hours
- We have removed the 32 character size limit (from RFC3164) on the
  tag. This had bad effects on existing envrionments, as sysklogd didn't
  obey it either (probably another bug in RFC3164...). We now receive
  the full size, but will modify the outputs so that only 32 characters
  max are used by default. If you need large tags in the output, you need
  to provide custom templates.
- changed command line processing. -v, -M, -c options are now parsed
  and processed before all other options. Inter-option dependencies
  have been relieved. Among others, permits to specify intial module
  load path via -M only (not the environment) which makes it much
  easier to work with non-standard module library locations. Thanks
  to varmojfekoj for suggesting this change. Matches bugzilla bug 55.
- bugfix: some messages were emited without hostname
Plus a number of bugfixes that were applied to v3-stable and beta
branches (not mentioned here in detail).
---------------------------------------------------------------------------
Version 3.16.3 (rgerhards), 2008-07-11
- updated information on rsyslog packages
- bugfix: memory leak in disk-based queue modes
---------------------------------------------------------------------------
Version 3.16.2 (rgerhards), 2008-06-25
- fixed potential segfault due to invalid call to cfsysline
  thanks to varmojfekoj for the patch
- bugfix: some whitespaces where incorrectly not ignored when parsing
  the config file. This is now corrected. Thanks to Michael Biebl for
  pointing out the problem.
---------------------------------------------------------------------------
Version 3.16.1 (rgerhards), 2008-05-02
- fixed a bug in imklog which lead to startup problems (including
  segfault) on some platforms under some circumsances. Thanks to
  Vieri for reporting this bug and helping to troubleshoot it.
---------------------------------------------------------------------------
Version 3.16.0 (rgerhards), 2008-04-24
- new v3-stable (3.16.x) based on beta 3.15.x (RELP support)
- bugfix: omsnmp had a too-small sized buffer for hostname+port. This
  could not lead to a segfault, as snprintf() was used, but could cause
  some trouble with extensively long hostnames.
- applied patch from Tiziano Müller to remove some compiler warnings
- added gssapi overview/howto thanks to Peter Vrabec
- changed some files to grant LGPLv3 extended persmissions on top of GPLv3
  this also is the first sign of something that will evolve into a
  well-defined "rsyslog runtime library"
---------------------------------------------------------------------------
Version 3.15.1 (rgerhards), 2008-04-11
- bugfix: some messages were emited without hostname
- disabled atomic operations for the time being because they introduce some
  cross-platform trouble - need to see how to fix this in the best 
  possible way
- bugfix: zero-length strings were not supported in object
  deserializer
- added librelp check via PKG_CHECK thanks to Michael Biebl's patch
- file relputil.c deleted, is not actually needed
- added more meaningful error messages to rsyslogd (when some errors
  happens during startup)
- bugfix: memory leaks in script engine
- bugfix: $hostname and $fromhost in RainerScript did not work
This release also includes all changes applied to the stable versions
up to today.
---------------------------------------------------------------------------
Version 3.15.0 (rgerhards), 2008-04-01
- major new feature: imrelp/omrelp support reliable delivery of syslog
  messages via the RELP protocol and librelp (http://www.librelp.com).
  Plain tcp syslog, so far the best reliability solution, can lose
  messages when something goes wrong or a peer goes down. With RELP,
  this can no longer happen. See imrelp.html for more details.
- bugfix: rsyslogd was no longer build by default; man pages are 
  only installed if corresponding option is selected. Thanks to
  Michael Biebl for pointing these problems out.
---------------------------------------------------------------------------
Version 3.14.2 (rgerhards), 2008-04-09
- bugfix: segfault with expression-based filters
- bugfix: omsnmp did not deref errmsg object on exit (no bad effects caused)
- some cleanup
- bugfix: imklog did not work well with kernel 2.6+. Thanks to Peter
  Vrabec for patching it based on the development in sysklogd - and thanks
  to the sysklogd project for upgrading klogd to support the new
  functionality
- some cleanup in imklog
- bugfix: potential segfault in imklog when kernel is compiled without
  /proc/kallsyms and the file System.map is missing. Thanks to
  Andrea Morandi for pointing it out and suggesting a fix.
- bugfixes, credits to varmojfekoj:
  * reset errno before printing a warning message
  * misspelled directive name in code processing legacy options
- bugfix: some legacy options not correctly interpreted - thanks to
  varmojfekoj for the patch
- improved detection of modules being loaded more than once
  thanks to varmojfekoj for the patch
---------------------------------------------------------------------------
Version 3.14.1 (rgerhards), 2008-04-04
- bugfix: some messages were emited without hostname
- bugfix: rsyslogd was no longer build by default; man pages are 
  only installed if corresponding option is selected. Thanks to
  Michael Biebl for pointing these problems out.
- bugfix: zero-length strings were not supported in object
  deserializer
- disabled atomic operations for this stable build as it caused
  platform problems
- bugfix: memory leaks in script engine
- bugfix: $hostname and $fromhost in RainerScript did not work
- bugfix: some memory leak when queue is runing in disk mode
- man pages improved thanks to varmofekoj and Peter Vrabec
- We have removed the 32 character size limit (from RFC3164) on the
  tag. This had bad effects on existing envrionments, as sysklogd didn't
  obey it either (probably another bug in RFC3164...). We now receive
  the full size, but will modify the outputs so that only 32 characters
  max are used by default. If you need large tags in the output, you need
  to provide custom templates.
- bugfix: some memory leak when queue is runing in disk mode
---------------------------------------------------------------------------
Version 3.14.0 (rgerhards), 2008-04-02
An interim version was accidently released to the web. It was named 3.14.0.
To avoid confusion, we have not assigned this version number to any
official release. If you happen to use 3.14.0, please update to 3.14.1.
---------------------------------------------------------------------------
Version 3.13.0-dev0 (rgerhards), 2008-03-31
- bugfix: accidently set debug option in 3.12.5 reset to production
  This option prevented dlclose() to be called. It had no real bad effects,
  as the modules were otherwise correctly deinitialized and dlopen()
  supports multiple opens of the same module without any memory footprint.
- removed --enable-mudflap, added --enable-valgrind ./configure setting
- bugfix: tcp receiver could segfault due to uninitialized variable
- docfix: queue doc had a wrong directive name that prevented max worker
  threads to be correctly set
- worked a bit on atomic memory operations to support problem-free
  threading (only at non-intrusive places)
- added a --enable/disable-rsyslogd configure option so that
  source-based packaging systems can build plugins without the need
  to compile rsyslogd
- some cleanup
- test of potential new version number scheme
---------------------------------------------------------------------------
Version 3.12.5 (rgerhards), 2008-03-28
- changed default for "last message repeated n times", which is now
  off by default
- implemented backward compatibility commandline option parsing
- automatically generated compatibility config lines are now also
  logged so that a user can diagnose problems with them
- added compatibility mode for -a, -o and -p options
- compatibility mode processing finished
- changed default file output format to include high-precision timestamps
- added a buid-in template for previous syslogd file format
- added new $ActionFileDefaultTemplate directive
- added support for high-precision timestamps when receiving legacy
  syslog messages
- added new $ActionForwardDefaultTemplate directive
- added new $ActionGSSForwardDefaultTemplate directive
- added build-in templates for easier configuration
- bugfix: fixed small memory leak in tcpclt.c
- bugfix: fixed small memory leak in template regular expressions
- bugfix: regular expressions inside property replacer did not work
  properly
- bugfix: QHOUR and HHOUR properties were wrongly calculated
- bugfix: fixed memory leaks in stream class and imfile
- bugfix: $ModDir did invalid bounds checking, potential overlow in
  dbgprintf() - thanks to varmojfekoj for the patch
- bugfix: -t and -g legacy options max number of sessions had a wrong
  and much too high value
---------------------------------------------------------------------------
Version 3.12.4 (rgerhards), 2008-03-25
- Greatly enhanced rsyslogd's file write performance by disabling
  file syncing capability of output modules by default. This
  feature is usually not required, not useful and an extreme performance
  hit (both to rsyslogd as well as the system at large). Unfortunately,
  most users enable it by default, because it was most intuitive to enable
  it in plain old sysklogd syslog.conf format. There is now the
  $ActionFileEnableSync config setting which must be enabled in order to
  support syncing. By default it is off. So even if the old-format config
  lines request syncing, it is not done unless explicitely enabled. I am
  sure this is a very useful change and not a risk at all. I need to think
  if I undo it under compatibility mode, but currently this does not
  happen (I fear a lot of lazy users will run rsyslogd in compatibility
  mode, again bringing up this performance problem...).
- added flow control options to other input sources
- added $HHOUR and $QHOUR system properties - can be used for half- and
  quarter-hour logfile rotation
- changed queue's discard severities default value to 8 (do not discard)
  to prevent unintentional message loss
- removed a no-longer needed callback from the output module 
  interface. Results in reduced code complexity.
- bugfix/doc: removed no longer supported -h option from man page
- bugfix: imklog leaked several hundered KB on each HUP. Thanks to
  varmojfekoj for the patch
- bugfix: potential segfault on module unload. Thanks to varmojfekoj for
  the patch
- bugfix: fixed some minor memory leaks
- bugfix: fixed some slightly invalid memory accesses
- bugfix: internally generated messages had "FROMHOST" property not set
---------------------------------------------------------------------------
Version 3.12.3 (rgerhards), 2008-03-18
- added advanced flow control for congestion cases (mode depending on message
  source and its capablity to be delayed without bad side effects)
- bugfix: $ModDir should not be reset on $ResetConfig - this can cause a lot
  of confusion and there is no real good reason to do so. Also conflicts with
  the new -M option and environment setting.
- bugfix: TCP and GSSAPI framing mode variable was uninitialized, leading to
  wrong framing (caused, among others, interop problems)
- bugfix: TCP (and GSSAPI) octet-counted frame did not work correctly in all
  situations. If the header was split across two packet reads, it was invalidly
  processed, causing loss or modification of messages.
- bugfix: memory leak in imfile
- bugfix: duplicate public symbol in omfwd and omgssapi could lead to
  segfault. thanks to varmojfekoj for the patch.
- bugfix: rsyslogd aborted on sigup - thanks to varmojfekoj for the patch
- some more internal cleanup ;)
- begun relp modules, but these are not functional yet
- Greatly enhanced rsyslogd's file write performance by disabling
  file syncing capability of output modules by default. This
  feature is usually not required, not useful and an extreme performance
  hit (both to rsyslogd as well as the system at large). Unfortunately,
  most users enable it by default, because it was most intuitive to enable
  it in plain old sysklogd syslog.conf format. There is now a new config
  setting which must be enabled in order to support syncing. By default it
  is off. So even if the old-format config lines request syncing, it is
  not done unless explicitely enabled. I am sure this is a very useful
  change and not a risk at all. I need to think if I undo it under
  compatibility mode, but currently this does not happen (I fear a lot of
  lazy users will run rsyslogd in compatibility mode, again bringing up
  this performance problem...).
---------------------------------------------------------------------------
Version 3.12.2 (rgerhards), 2008-03-13
- added RSYSLOGD_MODDIR environment variable
- added -M rsyslogd option (allows to specify module directory location)
- converted net.c into a loadable library plugin
- bugfix: debug module now survives unload of loadable module when
  printing out function call data
- bugfix: not properly initialized data could cause several segfaults if
  there were errors in the config file - thanks to varmojfekoj for the patch
- bugfix: rsyslogd segfaulted when imfile read an empty line - thanks
  to Johnny Tan for an excellent bug report
- implemented dynamic module unload capability (not visible to end user)
- some more internal cleanup
- bugfix: imgssapi segfaulted under some conditions; this fix is actually
  not just a fix but a change in the object model. Thanks to varmojfekoj
  for providing the bug report, an initial fix and lots of good discussion
  that lead to where we finally ended up.
- improved session recovery when outbound tcp connection breaks, reduces
  probability of message loss at the price of a highly unlikely potential
  (single) message duplication
---------------------------------------------------------------------------
Version 3.12.1 (rgerhards), 2008-03-06
- added library plugins, which can be automatically loaded
- bugfix: actions were not correctly retried; caused message loss
- changed module loader to automatically add ".so" suffix if not
  specified (over time, this shall also ease portability of config
  files)
- improved debugging support; debug runtime options can now be set via
  an environment variable
- bugfix: removed debugging code that I forgot to remove before releasing
  3.12.0 (does not cause harm and happened only during startup)
- added support for the MonitorWare syslog MIB to omsnmp
- internal code improvements (more code converted into classes)
- internal code reworking of the imtcp/imgssapi module
- added capability to ignore client-provided timestamp on unix sockets and
  made this mode the default; this was needed, as some programs (e.g. sshd)
  log with inconsistent timezone information, what messes up the local
  logs (which by default don't even contain time zone information). This
  seems to be consistent with what sysklogd did for the past four years.
  Alternate behaviour may be desirable if gateway-like processes send
  messages via the local log slot - in this case, it can be enabled
  via the $InputUnixListenSocketIgnoreMsgTimestamp and
  $SystemLogSocketIgnoreMsgTimestamp config directives
- added ability to compile on HP UX; verified that imudp worked on HP UX;
  however, we are still in need of people trying out rsyslogd on HP UX,
  so it can not yet be assumed it runs there
- improved session recovery when outbound tcp connection breaks, reduces
  probability of message loss at the price of a highly unlikely potential
  (single) message duplication
---------------------------------------------------------------------------
Version 3.12.0 (rgerhards), 2008-02-28
- added full expression support for filters; filters can now contain
  arbitrary complex boolean, string and arithmetic expressions
---------------------------------------------------------------------------
Version 3.11.6 (rgerhards), 2008-02-27
- bugfix: gssapi libraries were still linked to rsyslog core, what should
  no longer be necessary. Applied fix by Michael Biebl to solve this.
- enabled imgssapi to be loaded side-by-side with imtcp
- added InputGSSServerPermitPlainTCP config directive
- split imgssapi source code somewhat from imtcp
- bugfix: queue cancel cleanup handler could be called with
  invalid pointer if dequeue failed
- bugfix: rsyslogd segfaulted on second SIGHUP
  tracker: http://bugzilla.adiscon.com/show_bug.cgi?id=38
- improved stability of queue engine
- bugfix: queue disk file were not properly persisted when 
  immediately after closing an output file rsyslog was stopped
  or huped (the new output file open must NOT have happend at
  that point) - this lead to a sparse and invalid queue file
  which could cause several problems to the engine (unpredictable
  results). This situation should have happened only in very
  rare cases. tracker: http://bugzilla.adiscon.com/show_bug.cgi?id=40
- bugfix: during queue shutdown, an assert invalidly triggered when
  the primary queue's DA worker was terminated while the DA queue's
  regular worker was still executing. This could result in a segfault
  during shutdown.
  tracker: http://bugzilla.adiscon.com/show_bug.cgi?id=41
- bugfix: queue properties sizeOnDisk, bytesRead were persisted to 
  disk with wrong data type (long instead of int64) - could cause
  problems on 32 bit machines
- bugfix: queue aborted when it was shut down, DA-enabled, DA mode
  was just initiated but not fully initialized (a race condition)
- bugfix: imfile could abort under extreme stress conditions
  (when it was terminated before it could open all of its
  to be monitored files)
- applied patch from varmojfekoj to fix an issue with compatibility 
  mode and default module directories (many thanks!):
  I've also noticed a bug in the compatibility code; the problem is that 
  options are parsed before configuration file so options which need a 
  module to be loaded will currently ignore any $moddir directive. This 
  can be fixed by moving legacyOptsHook() after config file parsing. 
  (see the attached patch) This goes against the logical order of 
  processing, but the legacy options are only few and it doesn't seem to 
  be a problem.
- bugfix: object property deserializer did not handle negative numbers
---------------------------------------------------------------------------
Version 3.11.5 (rgerhards), 2008-02-25
- new imgssapi module, changed imtcp module - this enables to load/package
  GSSAPI support separately - thanks to varmojfekoj for the patch
- compatibility mode (the -c option series) is now at least partly
  completed - thanks to varmojfekoj for the patch
- documentation for imgssapi and imtcp added
- duplicate $ModLoad's for the same module are now detected and
  rejected -- thanks to varmojfekoj for the patch
---------------------------------------------------------------------------
Version 3.11.4 (rgerhards), 2008-02-21
- bugfix: debug.html was missing from release tarball - thanks to Michael
  Biebl for bringing this to my attention
- some internal cleanup on the stringbuf object calling interface
- general code cleanup and further modularization
- $MainMessageQueueDiscardSeverity can now also handle textual severities
  (previously only integers)
- bugfix: message object was not properly synchronized when the 
  main queue had a single thread and non-direct action queues were used
- some documentation improvements
---------------------------------------------------------------------------
Version 3.11.3 (rgerhards), 2008-02-18
- fixed a bug in imklog which lead to duplicate message content in
  kernel logs
- added support for better plugin handling in libdbi (we contributed
  a patch to do that, we just now need to wait for the next libdbi
  version)
- bugfix: fixed abort when invalid template was provided to an action
  bug http://bugzilla.adiscon.com/show_bug.cgi?id=4
- re-instantiated SIGUSR1 function; added SIGUSR2 to generate debug
  status output
- added some documentation on runtime-debug settings
- slightly improved man pages for novice users
---------------------------------------------------------------------------
Version 3.11.2 (rgerhards), 2008-02-15
- added the capability to monitor text files and process their content
  as syslog messages (including forwarding)
- added support for libdbi, a database abstraction layer. rsyslog now
  also supports the following databases via dbi drivers:
  * Firebird/Interbase
  * FreeTDS (access to MS SQL Server and Sybase)
  * SQLite/SQLite3
  * Ingres (experimental)
  * mSQL (experimental)
  * Oracle (experimental)
  Additional drivers may be provided by the libdbi-drivers project, which
  can be used by rsyslog as soon as they become available.
- removed some left-over unnecessary dbgprintf's (cluttered screen,
  cosmetic)
- doc bugfix: html documentation for omsnmp was missing
---------------------------------------------------------------------------
Version 3.11.1 (rgerhards), 2008-02-12
- SNMP trap sender added thanks to Andre Lorbach (omsnmp)
- added input-plugin interface specification in form of a (copy) template
  input module
- applied documentation fix by Michael Biebl -- many thanks!
- bugfix: immark did not have MARK flags set...
- added x-info field to rsyslogd startup/shutdown message. Hopefully
  points users to right location for further info (many don't even know
  they run rsyslog ;))
- bugfix: trailing ":" of tag was lost while parsing legacy syslog messages
  without timestamp - thanks to Anders Blomdell for providing a patch!
- fixed a bug in stringbuf.c related to STRINGBUF_TRIM_ALLOCSIZE, which
  wasn't supposed to be used with rsyslog. Put a warning message up that
  tells this feature is not tested and probably not worth the effort.
  Thanks to Anders Blomdell fro bringing this to our attention
- somewhat improved performance of string buffers
- fixed bug that caused invalid treatment of tabs (HT) in rsyslog.conf
- bugfix: setting for $EscapeCopntrolCharactersOnReceive was not 
  properly initialized
- clarified usage of space-cc property replacer option
- improved abort diagnostic handler
- some initial effort for malloc/free runtime debugging support
- bugfix: using dynafile actions caused rsyslogd abort
- fixed minor man errors thanks to Michael Biebl
---------------------------------------------------------------------------
Version 3.11.0 (rgerhards), 2008-01-31
- implemented queued actions
- implemented simple rate limiting for actions
- implemented deliberate discarding of lower priority messages over higher
  priority ones when a queue runs out of space
- implemented disk quotas for disk queues
- implemented the $ActionResumeRetryCount config directive
- added $ActionQueueFilename config directive
- added $ActionQueueSize config directive
- added $ActionQueueHighWaterMark config directive
- added $ActionQueueLowWaterMark config directive
- added $ActionQueueDiscardMark config directive
- added $ActionQueueDiscardSeverity config directive
- added $ActionQueueCheckpointInterval config directive
- added $ActionQueueType config directive
- added $ActionQueueWorkerThreads config directive
- added $ActionQueueTimeoutshutdown config directive
- added $ActionQueueTimeoutActionCompletion config directive
- added $ActionQueueTimeoutenQueue config directive
- added $ActionQueueTimeoutworkerThreadShutdown config directive
- added $ActionQueueWorkerThreadMinimumMessages config directive
- added $ActionQueueMaxFileSize config directive
- added $ActionQueueSaveonShutdown config directive
- addded $ActionQueueDequeueSlowdown config directive
- addded $MainMsgQueueDequeueSlowdown config directive
- bugfix: added forgotten docs to package
- improved debugging support
- fixed a bug that caused $MainMsgQueueCheckpointInterval to work incorrectly
- when a long-running action needs to be cancelled on shutdown, the message
  that was processed by it is now preserved. This finishes support for
  guaranteed delivery of messages (if the output supports it, of course)
- fixed bug in output module interface, see
  http://sourceforge.net/tracker/index.php?func=detail&aid=1881008&group_id=123448&atid=696552
- changed the ommysql output plugin so that the (lengthy) connection
  initialization now takes place in message processing. This works much
  better with the new queued action mode (fast startup)
- fixed a bug that caused a potential hang in file and fwd output module
  varmojfekoj provided the patch - many thanks!
- bugfixed stream class offset handling on 32bit platforms
---------------------------------------------------------------------------
Version 3.10.3 (rgerhards), 2008-01-28
- fixed a bug with standard template definitions (not a big deal) - thanks
  to varmojfekoj for spotting it
- run-time instrumentation added
- implemented disk-assisted queue mode, which enables on-demand disk
  spooling if the queue's in-memory queue is exhausted
- implemented a dynamic worker thread pool for processing incoming
  messages; workers are started and shut down as need arises
- implemented a run-time instrumentation debug package
- implemented the $MainMsgQueueSaveOnShutdown config directive
- implemented the $MainMsgQueueWorkerThreadMinimumMessages config directive
- implemented the $MainMsgQueueTimeoutWorkerThreadShutdown config directive
---------------------------------------------------------------------------
Version 3.10.2 (rgerhards), 2008-01-14
- added the ability to keep stop rsyslogd without the need to drain
  the main message queue. In disk queue mode, rsyslog continues to
  run from the point where it stopped. In case of a system failure, it
  continues to process messages from the last checkpoint.
- fixed a bug that caused a segfault on startup when no $WorkDir directive
  was specified in rsyslog.conf
- provided more fine-grain control over shutdown timeouts and added a
  way to specify the enqueue timeout when the main message queue is full
- implemented $MainMsgQueueCheckpointInterval config directive
- implemented $MainMsgQueueTimeoutActionCompletion config directive
- implemented $MainMsgQueueTimeoutEnqueue config directive
- implemented $MainMsgQueueTimeoutShutdown config directive
---------------------------------------------------------------------------
Version 3.10.1 (rgerhards), 2008-01-10
- implemented the "disk" queue mode. However, it currently is of very
  limited use, because it does not support persistence over rsyslogd
  runs. So when rsyslogd is stopped, the queue is drained just as with
  the in-memory queue modes. Persistent queues will be a feature of
  the next release.
- performance-optimized string class, should bring an overall improvement
- fixed a memory leak in imudp -- thanks to varmojfekoj for the patch
- fixed a race condition that could lead to a rsyslogd hang when during
  HUP or termination
- done some doc updates
- added $WorkDirectory config directive
- added $MainMsgQueueFileName config directive
- added $MainMsgQueueMaxFileSize config directive
---------------------------------------------------------------------------
Version 3.10.0 (rgerhards), 2008-01-07
- implemented input module interface and initial input modules
- enhanced threading for input modules (each on its own thread now)
- ability to bind UDP listeners to specific local interfaces/ports and
  ability to run multiple of them concurrently
- added ability to specify listen IP address for UDP syslog server
- license changed to GPLv3
- mark messages are now provided by loadble module immark
- rklogd is no longer provided. Its functionality has now been taken over
  by imklog, a loadable input module. This offers a much better integration
  into rsyslogd and makes sure that the kernel logger process is brought
  up and down at the appropriate times
- enhanced $IncludeConfig directive to support wildcard characters
  (thanks to Michael Biebl)
- all inputs are now implemented as loadable plugins
- enhanced threading model: each input module now runs on its own thread
- enhanced message queue which now supports different queueing methods
  (among others, this can be used for performance fine-tuning)
- added a large number of new configuration directives for the new
  input modules
- enhanced multi-threading utilizing a worker thread pool for the
  main message queue
- compilation without pthreads is no longer supported
- much cleaner code due to new objects and removal of single-threading
  mode
---------------------------------------------------------------------------
Version 2.0.8 V2-STABLE (rgerhards), 2008-??-??
- bugfix: ompgsql did not detect problems in sql command execution
  this could cause loss of messages. The handling was correct if the
  connection broke, but not if there was a problem with statement
  execution. The most probable case for such a case would be invalid
  sql inside the template, and this is now much easier to diagnose.
- doc bugfix: default for $DirCreateMode incorrectly stated
---------------------------------------------------------------------------
Version 2.0.7 V2-STABLE (rgerhards), 2008-04-14
- bugfix: the default for $DirCreateMode was 0644, and as such wrong.
  It has now been changed to 0700. For some background, please see
  http://lists.adiscon.net/pipermail/rsyslog/2009-April/001986.html
- bugfix: "$CreateDirs off" also disabled file creation
  Thanks to William Tisater for analyzing this bug and providing a patch.
  The actual code change is heavily based on William's patch.
- bugfix: memory leak in ompgsql
  Thanks to Ken for providing the patch
- bugfix: potential memory leak in msg.c
  This one did not surface yet and the issue was actually found due to
  a problem in v4 - but better fix it here, too
---------------------------------------------------------------------------
Version 2.0.6 V2-STABLE (rgerhards), 2008-08-07
- bugfix: memory leaks in rsyslogd, primarily in singlethread mode
  Thanks to Frederico Nunez for providing the fix
- bugfix: copy&paste error lead to dangling if - this caused a very minor
  issue with re-formatting a RFC3164 date when the message was invalidly
  formatted and had a colon immediately after the date. This was in the
  code for some years (even v1 had it) and I think it never had any
  effect at all in practice. Though, it should be fixed - but definitely
  nothing to worry about.
---------------------------------------------------------------------------
Version 2.0.6 V2-STABLE (rgerhards), 2008-08-07
- bugfix: IPv6 addresses could not be specified in forwarding actions
  New syntax @[addr]:port introduced to enable that. Root problem was IPv6
  addresses contain colons. (backport from 3.21.3)
---------------------------------------------------------------------------
Version 2.0.5 STABLE (rgerhards), 2008-05-15
- bugfix: regular expressions inside property replacer did not work
  properly
- adapted to liblogging 0.7.1+
---------------------------------------------------------------------------
Version 2.0.4 STABLE (rgerhards), 2008-03-27
- bugfix: internally generated messages had "FROMHOST" property not set
- bugfix: continue parsing if tag is oversize (discard oversize part) - thanks
  to mclaughlin77@gmail.com for the patch
- added $HHOUR and $QHOUR system properties - can be used for half- and
  quarter-hour logfile rotation
---------------------------------------------------------------------------
Version 2.0.3 STABLE (rgerhards), 2008-03-12
- bugfix: setting for $EscapeCopntrolCharactersOnReceive was not 
  properly initialized
- bugfix: resolved potential segfault condition on HUP (extremely
  unlikely to happen in practice), for details see tracker:
  http://bugzilla.adiscon.com/show_bug.cgi?id=38
- improved the man pages a bit - thanks to Michael Biebl for the patch
- bugfix: not properly initialized data could cause several segfaults if
  there were errors in the config file - thanks to varmojfekoj for the patch
---------------------------------------------------------------------------
Version 2.0.2 STABLE (rgerhards), 2008-02-12
- fixed a bug that could cause invalid string handling via strerror_r
  varmojfekoj provided the patch - many thanks!
- added x-info field to rsyslogd startup/shutdown message. Hopefully
  points users to right location for further info (many don't even know
  they run rsyslog ;))
- bugfix: suspended actions were not always properly resumed
  varmojfekoj provided the patch - many thanks!
- bugfix: errno could be changed during mark processing, leading to
  invalid error messages when processing inputs. Thank to varmojfekoj for
  pointing out this problem.
- bugfix: trailing ":" of tag was lost while parsing legacy syslog messages
  without timestamp - thanks to Anders Blomdell for providing a patch!
- bugfix (doc): misspelled config directive, invalid signal info
- applied some doc fixes from Michel Biebl and cleaned up some no longer
  needed files suggested by him
- cleaned up stringbuf.c to fix an annoyance reported by Anders Blomdell
- fixed bug that caused invalid treatment of tabs (HT) in rsyslog.conf
---------------------------------------------------------------------------
Version 2.0.1 STABLE (rgerhards), 2008-01-24
- fixed a bug in integer conversion - but this function was never called,
  so it is not really a useful bug fix ;)
- fixed a bug with standard template definitions (not a big deal) - thanks
  to varmojfekoj for spotting it
- fixed a bug that caused a potential hang in file and fwd output module
  varmojfekoj provided the patch - many thanks!
---------------------------------------------------------------------------
Version 2.0.0 STABLE (rgerhards), 2008-01-02
- re-release of 1.21.2 as STABLE with no modifications except some
  doc updates
---------------------------------------------------------------------------
Version 1.21.2 (rgerhards), 2007-12-28
- created a gss-api output module. This keeps GSS-API code and
  TCP/UDP code separated. It is also important for forward-
  compatibility with v3. Please note that this change breaks compatibility
  with config files created for 1.21.0 and 1.21.1 - this was considered
  acceptable.
- fixed an error in forwarding retry code (could lead to message corruption
  but surfaced very seldom)
- increased portability for older platforms (AI_NUMERICSERV moved)
- removed socket leak in omfwd.c
- cross-platform patch for GSS-API compile problem on some platforms
  thanks to darix for the patch!
---------------------------------------------------------------------------
Version 1.21.1 (rgerhards), 2007-12-23
- small doc fix for $IncludeConfig
- fixed a bug in llDestroy()
- bugfix: fixing memory leak when message queue is full and during
  parsing. Thanks to varmojfekoj for the patch.
- bugfix: when compiled without network support, unix sockets were
  not properply closed
- bugfix: memory leak in cfsysline.c/doGetWord() fixed
---------------------------------------------------------------------------
Version 1.21.0 (rgerhards), 2007-12-19
- GSS-API support for syslog/TCP connections was added. Thanks to
  varmojfekoj for providing the patch with this functionality
- code cleanup
- enhanced $IncludeConfig directive to support wildcard filenames
- changed some multithreading synchronization
---------------------------------------------------------------------------
Version 1.20.1 (rgerhards), 2007-12-12
- corrected a debug setting that survived release. Caused TCP connections
  to be retried unnecessarily often.
- When a hostname ACL was provided and DNS resolution for that name failed,
  ACL processing was stopped at that point. Thanks to mildew for the patch.
  Fedora Bugzilla: http://bugzilla.redhat.com/show_bug.cgi?id=395911
- fixed a potential race condition, see link for details:
  http://rgerhards.blogspot.com/2007/12/rsyslog-race-condition.html
  Note that the probability of problems from this bug was very remote
- fixed a memory leak that happend when PostgreSQL date formats were
  used
---------------------------------------------------------------------------
Version 1.20.0 (rgerhards), 2007-12-07
- an output module for postgres databases has been added. Thanks to
  sur5r for contributing this code
- unloading dynamic modules has been cleaned up, we now have a
  real implementation and not just a dummy "good enough for the time
  being".
- enhanced platform independence - thanks to Bartosz Kuzma and Michael
  Biebl for their very useful contributions
- some general code cleanup (including warnings on 64 platforms, only)
---------------------------------------------------------------------------
Version 1.19.12 (rgerhards), 2007-12-03
- cleaned up the build system (thanks to Michael Biebl for the patch)
- fixed a bug where ommysql was still not compiled with -pthread option
---------------------------------------------------------------------------
Version 1.19.11 (rgerhards), 2007-11-29
- applied -pthread option to build when building for multi-threading mode
  hopefully solves an issue with segfaulting
---------------------------------------------------------------------------
Version 1.19.10 (rgerhards), 2007-10-19
- introdcued the new ":modulename:" syntax for calling module actions
  in selector lines; modified ommysql to support it. This is primarily
  an aid for further modules and a prequisite to actually allow third
  party modules to be created.
- minor fix in slackware startup script, "-r 0" is now "-r0"
- updated rsyslogd doc set man page; now in html format
- undid creation of a separate thread for the main loop -- this did not
  turn out to be needed or useful, so reduce complexity once again.
- added doc fixes provided by Michael Biebl - thanks
---------------------------------------------------------------------------
Version 1.19.9 (rgerhards), 2007-10-12
- now packaging system which again contains all components in a single
  tarball
- modularized main() a bit more, resulting in less complex code
- experimentally added an additional thread - will see if that affects
  the segfault bug we experience on some platforms. Note that this change
  is scheduled to be removed again later.
---------------------------------------------------------------------------
Version 1.19.8 (rgerhards), 2007-09-27
- improved repeated message processing
- applied patch provided by varmojfekoj to support building ommysql
  in its own way (now also resides in a plugin subdirectory);
  ommysql is now a separate package
- fixed a bug in cvthname() that lead to message loss if part
  of the source hostname would have been dropped
- created some support for distributing ommysql together with the
  main rsyslog package. I need to re-think it in the future, but
  for the time being the current mode is best. I now simply include
  one additional tarball for ommysql inside the main distribution.
  I look forward to user feedback on how this should be done best. In the
  long term, a separate project should be spawend for ommysql, but I'd
  like to do that only after the plugin interface is fully stable (what
  it is not yet).
---------------------------------------------------------------------------
Version 1.19.7 (rgerhards), 2007-09-25
- added code to handle situations where senders send us messages ending with
  a NUL character. It is now simply removed. This also caused trailing LF
  reduction to fail, when it was followed by such a NUL. This is now also
  handled.
- replaced some non-thread-safe function calls by their thread-safe
  counterparts
- fixed a minor memory leak that occured when the %APPNAME% property was
  used (I think nobody used that in practice)
- fixed a bug that caused signal handlers in cvthname() not to be restored when
  a malicious pointer record was detected and processing of the message been
  stopped for that reason (this should be really rare and can not be related
  to the segfault bug we are hunting).
- fixed a bug in cvthname that lead to passing a wrong parameter - in
  practice, this had no impact.
- general code cleanup (e.g. compiler warnings, comments)
---------------------------------------------------------------------------
Version 1.19.6 (rgerhards), 2007-09-11
- applied patch by varmojfekoj to change signal handling to the new
  sigaction API set (replacing the depreciated signal() calls and its
  friends.
- fixed a bug that in --enable-debug mode caused an assertion when the
  discard action was used
- cleaned up compiler warnings
- applied patch by varmojfekoj to FIX a bug that could cause 
  segfaults if empty properties were processed using modifying
  options (e.g. space-cc, drop-cc)
- fixed man bug: rsyslogd supports -l option
---------------------------------------------------------------------------
Version 1.19.5 (rgerhards), 2007-09-07
- changed part of the CStr interface so that better error tracking
  is provided and the calling sequence is more intuitive (there were
  invalid calls based on a too-weired interface)
- (hopefully) fixed some remaining bugs rooted in wrong use of 
  the CStr class. These could lead to program abort.
- applied patch by varmojfekoj two fix two potential segfault situations
- added $ModDir config directive
- modified $ModLoad so that an absolute path may be specified as
  module name (e.g. /rsyslog/ommysql.so)
---------------------------------------------------------------------------
Version 1.19.4 (rgerhards/varmojfekoj), 2007-09-04
- fixed a number of small memory leaks - thanks varmojfekoj for patching
- fixed an issue with CString class that could lead to rsyslog abort
  in tplToString() - thanks varmojfekoj for patching
- added a man-version of the config file documenation - thanks to Michel
  Samia for providing the man file
- fixed bug: a template like this causes an infinite loop:
  $template opts,"%programname:::a,b%"
  thanks varmojfekoj for the patch
- fixed bug: case changing options crash freeing the string pointer
  because they modify it: $template opts2,"%programname::1:lowercase%"
  thanks varmojfekoj for the patch
---------------------------------------------------------------------------
Version 1.19.3 (mmeckelein/varmojfekoj), 2007-08-31
- small mem leak fixed (after calling parseSelectorAct) - Thx varmojkekoj
- documentation section "Regular File" und "Blocks" updated
- solved an issue with dynamic file generation - Once again many thanks
  to varmojfekoj
- the negative selector for program name filter (Blocks) does not work as
  expected - Thanks varmojfekoj for patching
- added forwarding information to sysklogd (requires special template)
  to config doc
---------------------------------------------------------------------------
Version 1.19.2 (mmeckelein/varmojfekoj), 2007-08-28
- a specifically formed message caused a segfault - Many thanks varmojfekoj
  for providing a patch
- a typo and a weird condition are fixed in msg.c - Thanks again
  varmojfekoj 
- on file creation the file was always owned by root:root. This is fixed
  now - Thanks ypsa for solving this issue
---------------------------------------------------------------------------
Version 1.19.1 (mmeckelein), 2007-08-22
- a bug that caused a high load when a TCP/UDP connection was closed is 
  fixed now - Thanks mildew for solving this issue
- fixed a bug which caused a segfault on reinit - Thx varmojfekoj for the
  patch
- changed the hardcoded module path "/lib/rsyslog" to $(pkglibdir) in order
  to avoid trouble e.g. on 64 bit platforms (/lib64) - many thanks Peter
  Vrabec and darix, both provided a patch for solving this issue
- enhanced the unloading of modules - thanks again varmojfekoj
- applied a patch from varmojfekoj which fixes various little things in
  MySQL output module
---------------------------------------------------------------------------
Version 1.19.0 (varmojfekoj/rgerhards), 2007-08-16
- integrated patch from varmojfekoj to make the mysql module a loadable one
  many thanks for the patch, MUCH appreciated
---------------------------------------------------------------------------
Version 1.18.2 (rgerhards), 2007-08-13
- fixed a bug in outchannel code that caused templates to be incorrectly
  parsed
- fixed a bug in ommysql that caused a wrong ";template" missing message
- added some code for unloading modules; not yet fully complete (and we do
  not yet have loadable modules, so this is no problem)
- removed debian subdirectory by request of a debian packager (this is a special
  subdir for debian and there is also no point in maintaining it when there
  is a debian package available - so I gladly did this) in some cases
- improved overall doc quality (some pages were quite old) and linked to
  more of the online resources.
- improved /contrib/delete_mysql script by adding a host option and some
  other minor modifications
---------------------------------------------------------------------------
Version 1.18.1 (rgerhards), 2007-08-08
- applied a patch from varmojfekoj which solved a potential segfault
  of rsyslogd on HUP
- applied patch from Michel Samia to fix compilation when the pthreads
  feature is disabled
- some code cleanup (moved action object to its own file set)
- add config directive $MainMsgQueueSize, which now allows to configure the
  queue size dynamically
- all compile-time settings are now shown in rsyslogd -v, not just the
  active ones
- enhanced performance a little bit more
- added config file directive $ActionResumeInterval
- fixed a bug that prevented compilation under debian sid
- added a contrib directory for user-contributed useful things
---------------------------------------------------------------------------
Version 1.18.0 (rgerhards), 2007-08-03
- rsyslog now supports fallback actions when an action did not work. This
  is a great feature e.g. for backup database servers or backup syslog
  servers
- modified rklogd to only change the console log level if -c is specified
- added feature to use multiple actions inside a single selector
- implemented $ActionExecOnlyWhenPreviousIsSuspended config directive
- error messages during startup are now spit out to the configured log
  destinations
---------------------------------------------------------------------------
Version 1.17.6 (rgerhards), 2007-08-01
- continued to work on output module modularization - basic stage of
  this work is now FINISHED
- fixed bug in OMSRcreate() - always returned SR_RET_OK
- fixed a bug that caused ommysql to always complain about missing
  templates
- fixed a mem leak in OMSRdestruct - freeing the object itself was
  forgotten - thanks to varmojfekoj for the patch
- fixed a memory leak in syslogd/init() that happend when the config
  file could not be read - thanks to varmojfekoj for the patch
- fixed insufficient memory allocation in addAction() and its helpers.
  The initial fix and idea was developed by mildew, I fine-tuned
  it a bit. Thanks a lot for the fix, I'd probably had pulled out my
  hair to find the bug...
- added output of config file line number when a parsing error occured
- fixed bug in objomsr.c that caused program to abort in debug mode with
  an invalid assertion (in some cases)
- fixed a typo that caused the default template for MySQL to be wrong.
  thanks to mildew for catching this.
- added configuration file command $DebugPrintModuleList and
  $DebugPrintCfSysLineHandlerList
- fixed an invalid value for the MARK timer - unfortunately, there was
  a testing aid left in place. This resulted in quite frequent MARK messages
- added $IncludeConfig config directive
- applied a patch from mildew to prevent rsyslogd from freezing under heavy
  load. This could happen when the queue was full. Now, we drop messages
  but rsyslogd remains active.
---------------------------------------------------------------------------
Version 1.17.5 (rgerhards), 2007-07-30
- continued to work on output module modularization
- fixed a missing file bug - thanks to Andrea Montanari for reporting
  this problem
- fixed a problem with shutting down the worker thread and freeing the
  selector_t list - this caused messages to be lost, because the
  message queue was not properly drained before the selectors got
  destroyed.
---------------------------------------------------------------------------
Version 1.17.4 (rgerhards), 2007-07-27
- continued to work on output module modularization
- fixed a situation where rsyslogd could create zombie processes
  thanks to mildew for the patch
- applied patch from Michel Samia to fix compilation when NOT
  compiled for pthreads
---------------------------------------------------------------------------
Version 1.17.3 (rgerhards), 2007-07-25
- continued working on output module modularization
- fixed a bug that caused rsyslogd to segfault on exit (and
  probably also on HUP), when there was an unsent message in a selector
  that required forwarding and the dns lookup failed for that selector
  (yes, it was pretty unlikely to happen;))
  thanks to varmojfekoj <varmojfekoj@gmail.com> for the patch
- fixed a memory leak in config file parsing and die()
  thanks to varmojfekoj <varmojfekoj@gmail.com> for the patch
- rsyslogd now checks on startup if it is capable to performa any work
  at all. If it cant, it complains and terminates
  thanks to Michel Samia for providing the patch!
- fixed a small memory leak when HUPing syslogd. The allowed sender
  list now gets freed. thanks to mildew for the patch.
- changed the way error messages in early startup are logged. They
  now do no longer use the syslogd code directly but are rather
  send to stderr.
---------------------------------------------------------------------------
Version 1.17.2 (rgerhards), 2007-07-23
- made the port part of the -r option optional. Needed for backward
  compatibility with sysklogd
- replaced system() calls with something more reasonable. Please note that
  this might break compatibility with some existing configuration files.
  We accept this in favour of the gained security.
- removed a memory leak that could occur if timegenerated was used in
  RFC 3164 format in templates
- did some preparation in msg.c for advanced multithreading - placed the
  hooks, but not yet any active code
- worked further on modularization
- added $ModLoad MySQL (dummy) config directive
- added DropTrailingLFOnReception config directive
---------------------------------------------------------------------------
Version 1.17.1 (rgerhards), 2007-07-20
- fixed a bug that caused make install to install rsyslogd and rklogd under
  the wrong names
- fixed bug that caused $AllowedSenders to handle IPv6 scopes incorrectly;
  also fixed but that could grabble $AllowedSender wildcards. Thanks to
  mildew@gmail.com for the patch
- minor code cleanup - thanks to Peter Vrabec for the patch
- fixed minimal memory leak on HUP (caused by templates)
  thanks to varmojfekoj <varmojfekoj@gmail.com> for the patch
- fixed another memory leak on HUPing and on exiting rsyslogd
  again thanks to varmojfekoj <varmojfekoj@gmail.com> for the patch
- code cleanup (removed compiler warnings)
- fixed portability bug in configure.ac - thanks to Bartosz Kuźma for patch
- moved msg object into its own file set
- added the capability to continue trying to write log files when the
  file system is full. Functionality based on patch by Martin Schulze
  to sysklogd package.
---------------------------------------------------------------------------
Version 1.17.0 (RGer), 2007-07-17
- added $RepeatedLineReduction config parameter
- added $EscapeControlCharactersOnReceive config parameter
- added $ControlCharacterEscapePrefix config parameter
- added $DirCreateMode config parameter
- added $CreateDirs config parameter
- added $DebugPrintTemplateList config parameter
- added $ResetConfigVariables config parameter
- added $FileOwner config parameter
- added $FileGroup config parameter
- added $DirOwner config parameter
- added $DirGroup config parameter
- added $FailOnChownFailure config parameter
- added regular expression support to the filter engine
  thanks to Michel Samia for providing the patch!
- enhanced $AllowedSender functionality. Credits to mildew@gmail.com for
  the patch doing that
  - added IPv6 support
  - allowed DNS hostnames
  - allowed DNS wildcard names
- added new option $DropMsgsWithMaliciousDnsPTRRecords
- added autoconf so that rfc3195d, rsyslogd and klogd are stored to /sbin
- added capability to auto-create directories with dynaFiles
---------------------------------------------------------------------------
Version 1.16.0 (RGer/Peter Vrabec), 2007-07-13 - The Friday, 13th Release ;)
- build system switched to autotools
- removed SYSV preprocessor macro use, replaced with autotools equivalents
- fixed a bug that caused rsyslogd to segfault when TCP listening was
  disabled and it terminated
- added new properties "syslogfacility-text" and "syslogseverity-text"
  thanks to varmojfekoj <varmojfekoj@gmail.com> for the patch
- added the -x option to disable hostname dns reslution
  thanks to varmojfekoj <varmojfekoj@gmail.com> for the patch
- begun to better modularize syslogd.c - this is an ongoing project; moved
  type definitions to a separate file
- removed some now-unused fields from struct filed
- move file size limit fields in struct field to the "right spot" (the file
  writing part of the union - f_un.f_file)
- subdirectories linux and solaris are no longer part of the distribution
  package. This is not because we cease support for them, but there are no
  longer any files in them after the move to autotools
---------------------------------------------------------------------------
Version 1.15.1 (RGer), 2007-07-10
- fixed a bug that caused a dynaFile selector to stall when there was
  an open error with one file 
- improved template processing for dynaFiles; templates are now only
  looked up during initialization - speeds up processing
- optimized memory layout in struct filed when compiled with MySQL
  support
- fixed a bug that caused compilation without SYSLOG_INET to fail
- re-enabled the "last message repeated n times" feature. This
  feature was not taken care of while rsyslogd evolved from sysklogd
  and it was more or less defunct. Now it is fully functional again.
- added system properties: $NOW, $YEAR, $MONTH, $DAY, $HOUR, $MINUTE
- fixed a bug in iovAsString() that caused a memory leak under stress
  conditions (most probably memory shortage). This was unlikely to
  ever happen, but it doesn't hurt doing it right
- cosmetic: defined type "uchar", change all unsigned chars to uchar
---------------------------------------------------------------------------
Version 1.15.0 (RGer), 2007-07-05
- added ability to dynamically generate file names based on templates
  and thus properties. This was a much-requested feature. It makes
  life easy when it e.g. comes to splitting files based on the sender
  address.
- added $umask and $FileCreateMode config file directives
- applied a patch from Bartosz Kuzma to compile cleanly under NetBSD
- checks for extra (unexpected) characters in system config file lines
  have been added
- added IPv6 documentation - was accidently missing from CVS
- begun to change char to unsigned char
---------------------------------------------------------------------------
Version 1.14.2 (RGer), 2007-07-03
** this release fixes all known nits with IPv6 **
- restored capability to do /etc/service lookup for "syslog"
  service when -r 0 was given
- documented IPv6 handling of syslog messages
- integrate patch from Bartosz Kuźma to make rsyslog compile under
  Solaris again (the patch replaced a strndup() call, which is not
  available under Solaris
- improved debug logging when waiting on select
- updated rsyslogd man page with new options (-46A)
---------------------------------------------------------------------------
Version 1.14.1 (RGer/Peter Vrabec), 2007-06-29
- added Peter Vrabec's patch for IPv6 TCP
- prefixed all messages send to stderr in rsyslogd with "rsyslogd: "
---------------------------------------------------------------------------
Version 1.14.0 (RGer/Peter Vrabec), 2007-06-28
- Peter Vrabec provided IPv6 for rsyslog, so we are now IPv6 enabled
  IPv6 Support is currently for UDP only, TCP is to come soon.
  AllowedSender configuration does not yet work for IPv6.
- fixed code in iovCreate() that broke C's strict aliasing rules 
- fixed some char/unsigned char differences that forced the compiler
  to spit out warning messages
- updated the Red Hat init script to fix a known issue (thanks to
  Peter Vrabec)
---------------------------------------------------------------------------
Version 1.13.5 (RGer), 2007-06-22
- made the TCP session limit configurable via command line switch
  now -t <port>,<max sessions>
- added man page for rklogd(8) (basically a copy from klogd, but now
  there is one...)
- fixed a bug that caused internal messages (e.g. rsyslogd startup) to
  appear without a tag.
- removed a minor memory leak that occurred when TAG processing requalified
  a HOSTNAME to be a TAG (and a TAG already was set).
- removed potential small memory leaks in MsgSet***() functions. There
  would be a leak if a property was re-set, something that happened
  extremely seldom.
---------------------------------------------------------------------------
Version 1.13.4 (RGer), 2007-06-18
- added a new property "PRI-text", which holds the PRI field in
  textual form (e.g. "syslog.info")
- added alias "syslogseverity" for "syslogpriority", which is a
  misleading property name that needs to stay for historical
  reasons (and backward-compatility)
- added doc on how to record PRI value in log file
- enhanced signal handling in klogd, including removal of an unsafe
  call to the logging system during signal handling
---------------------------------------------------------------------------
Version 1.13.3 (RGer), 2007-06-15
- create a version of syslog.c from scratch. This is now
  - highly optimized for rsyslog
  - removes an incompatible license problem as the original
    version had a BSD license with advertising clause
  - fixed in the regard that rklogd will continue to work when
    rsysogd has been restarted (the original version, as well
    as sysklogd, will remain silent then)
  - solved an issue with an extra NUL char at message end that the
    original version had
- applied some changes to klogd to care for the new interface
- fixed a bug in syslogd.c which prevented compiling under debian
---------------------------------------------------------------------------
Version 1.13.2 (RGer), 2007-06-13
- lib order in makefile patched to facilitate static linking - thanks
  to Bennett Todd for providing the patch
- Integrated a patch from Peter Vrabec (pvrabec@redheat.com):
  - added klogd under the name of rklogd (remove dependency on
    original sysklogd package
  - createDB.sql now in UTF
  - added additional config files for use on Red Hat
---------------------------------------------------------------------------
Version 1.13.1 (RGer), 2007-02-05
- changed the listen backlog limit to a more reasonable value based on
  the maximum number of TCP connections configurd (10% + 5) - thanks to Guy
  Standen for the hint (actually, the limit was 5 and that was a 
  left-over from early testing).
- fixed a bug in makefile which caused DB-support to be disabled when
  NETZIP support was enabled
- added the -e option to allow transmission of every message to remote
  hosts (effectively turns off duplicate message suppression)
- (somewhat) improved memory consumption when compiled with MySQL support
- looks like we fixed an incompatibility with MySQL 5.x and above software
  At least in one case, the remote server name was destroyed, leading to 
  a connection failure. The new, improved code does not have this issue and
  so we see this as solved (the new code is generally somewhat better, so
  there is a good chance we fixed this incompatibility).
---------------------------------------------------------------------------
Version 1.13.0 (RGer), 2006-12-19
- added '$' as ToPos proptery replacer specifier - means "up to the
  end of the string"
- property replacer option "escape-cc", "drop-cc" and "space-cc"  added
- changed the handling of \0 characters inside syslog messages. We now
  consistently escape them to "#000". This is somewhat recommended in
  the draft-ietf-syslog-protocol-19 draft. While the real recomendation
  is to not escape any characters at all, we can not do this without
  considerable modification of the code. So we escape it to "#000", which
  is consistent with a sample found in the Internet-draft.
- removed message glue logic (see printchopped() comment for details)
  Also caused removal of parts table and thus some improvements in
  memory usage.
- changed the default MAXLINE to 2048 to take care of recent syslog
  standardization efforts (can easily be changed in syslogd.c)
- added support for byte-counted TCP syslog messages (much like
  syslog-transport-tls-05 Internet Draft). This was necessary to
  support compression over TCP.
- added support for receiving compressed syslog messages
- added support for sending compressed syslog messages
- fixed a bug where the last message in a syslog/tcp stream was
  lost if it was not properly terminated by a LF character
---------------------------------------------------------------------------
Version 1.12.3 (RGer), 2006-10-04
- implemented some changes to support Solaris (but support is not
  yet complete)
- commented out (via #if 0) some methods that are currently not being use
  but should be kept for further us
- added (interim) -u 1 option to turn off hostname and tag parsing
- done some modifications to better support Fedora
- made the field delimiter inside property replace configurable via
  template
- fixed a bug in property replacer: if fields were used, the delimitor
  became part of the field. Up until now, this was barely noticable as 
  the delimiter as TAB only and thus invisible to a human. With other
  delimiters available now, it quickly showed up. This bug fix might cause
  some grief to existing installations if they used the extra TAB for
  whatever reasons - sorry folks... Anyhow, a solution is easy: just add
  a TAB character contstant into your template. Thus, there has no attempt
  been made to do this in a backwards-compatible way.
---------------------------------------------------------------------------
Version 1.12.2 (RGer), 2006-02-15
- fixed a bug in the RFC 3339 date formatter. An extra space was added
  after the actual timestamp
- added support for providing high-precision RFC3339 timestamps for
  (rsyslogd-)internally-generated messages
- very (!) experimental support for syslog-protocol internet draft
  added (the draft is experimental, the code is solid ;))
- added support for field-extracting in the property replacer
- enhanced the legacy-syslog parser so that it can interpret messages
  that do not contain a TIMESTAMP
- fixed a bug that caused the default socket (usually /dev/log) to be
  opened even when -o command line option was given
- fixed a bug in the Debian sample startup script - it caused rsyslogd
  to listen to remote requests, which it shouldn't by default
---------------------------------------------------------------------------
Version 1.12.1 (RGer), 2005-11-23
- made multithreading work with BSD. Some signal-handling needed to be
  restructured. Also, there might be a slight delay of up to 10 seconds
  when huping and terminating rsyslogd under BSD
- fixed a bug where a NULL-pointer was passed to printf() in logmsg().
- fixed a bug during "make install" where rc3195d was not installed
  Thanks to Bennett Todd for spotting this.
- fixed a bug where rsyslogd dumped core when no TAG was found in the
  received message
- enhanced message parser so that it can deal with missing hostnames
  in many cases (may not be totally fail-safe)
- fixed a bug where internally-generated messages did not have the correct
  TAG
---------------------------------------------------------------------------
Version 1.12.0 (RGer), 2005-10-26
- moved to a multi-threaded design. single-threading is still optionally
  available. Multi-threading is experimental!
- fixed a potential race condition. In the original code, marking was done
  by an alarm handler, which could lead to all sorts of bad things. This
  has been changed now. See comments in syslogd.c/domark() for details.
- improved debug output for property-based filters
- not a code change, but: I have checked all exit()s to make sure that
  none occurs once rsyslogd has started up. Even in unusual conditions
  (like low-memory conditions) rsyslogd somehow remains active. Of course,
  it might loose a message or two, but at least it does not abort and it
  can also recover when the condition no longer persists.
- fixed a bug that could cause loss of the last message received
  immediately before rsyslogd was terminated.
- added comments on thread-safety of global variables in syslogd.c
- fixed a small bug: spurios printf() when TCP syslog was used
- fixed a bug that causes rsyslogd to dump core on termination when one
  of the selector lines did not receive a message during the run (very
  unlikely)
- fixed an one-too-low memory allocation in the TCP sender. Could result
  in rsyslogd dumping core.
- fixed a bug with regular expression support (thanks to Andres Riancho)
- a little bit of code restructuring (especially main(), which was
  horribly large)
---------------------------------------------------------------------------
Version 1.11.1 (RGer), 2005-10-19
- support for BSD-style program name and host blocks
- added a new property "programname" that can be used in templates
- added ability to specify listen port for rfc3195d
- fixed a bug that rendered the "startswith" comparison operation
  unusable.
- changed more functions to "static" storage class to help compiler
  optimize (should have been static in the first place...)
- fixed a potential memory leak in the string buffer class destructor.
  As the destructur was previously never called, the leak did not actually
  appear.
- some internal restructuring in anticipation/preparation of minimal
  multi-threading support
- rsyslogd still shares some code with the sysklogd project. Some patches
  for this shared code have been brought over from the sysklogd CVS.
---------------------------------------------------------------------------
Version 1.11.0 (RGer), 2005-10-12
- support for receiving messages via RFC 3195; added rfc3195d for that
  purpose
- added an additional guard to prevent rsyslogd from aborting when the
  2gb file size limit is hit. While a user can configure rsyslogd to
  handle such situations, it would abort if that was not done AND large
  file support was not enabled (ok, this is hopefully an unlikely scenario)
- fixed a bug that caused additional Unix domain sockets to be incorrectly
  processed - could lead to message loss in extreme cases
---------------------------------------------------------------------------
Version 1.10.2 (RGer), 2005-09-27
- added comparison operations in property-based filters:
  * isequal
  * startswith
- added ability to negate all property-based filter comparison operations
  by adding a !-sign right in front of the operation name
- added the ability to specify remote senders for UDP and TCP
  received messages. Allows to block all but well-known hosts
- changed the $-config line directives to be case-INsensitive
- new command line option -w added: "do not display warnings if messages
  from disallowed senders are received"
- fixed a bug that caused rsyslogd to dump core when the compare value
  was not quoted in property-based filters
- fixed a bug in the new CStr compare function which lead to invalid
  results (fortunately, this function was not yet used widely)
- added better support for "debugging" rsyslog.conf property filters
  (only if -d switch is given)
- changed some function definitions to static, which eventually enables
  some compiler optimizations
- fixed a bug in MySQL code; when a SQL error occured, rsyslogd could
  run in a tight loop. This was due to invalid sequence of error reporting
  and is now fixed.
---------------------------------------------------------------------------
Version 1.10.1 (RGer), 2005-09-23
- added the ability to execute a shell script as an action.
  Thanks to Bjoern Kalkbrenner for providing the code!
- fixed a bug in the MySQL code; due to the bug the automatic one-time
  retry after an error did not happen - this lead to error message in
  cases where none should be seen (e.g. after a MySQL restart)
- fixed a security issue with SQL-escaping in conjunction with
  non-(SQL-)standard MySQL features.
---------------------------------------------------------------------------
Version 1.10.0 (RGer), 2005-09-20
  REMINDER: 1.10 is the first unstable version if the 1.x series!
- added the capability to filter on any property in selector lines
  (not just facility and priority)
- changed stringbuf into a new counted string class
- added support for a "discard" action. If a selector line with
  discard (~ character) is found, no selector lines *after* that
  line will be processed.
- thanks to Andres Riancho, regular expression support has been
  added to the template engine
- added the FROMHOST property in the template processor, which could
  previously not be obtained. Thanks to Cristian Testa for pointing
  this out and even providing a fix.
- added display of compile-time options to -v output
- performance improvement for production build - made some checks
  to happen only during debug mode
- fixed a problem with compiling on SUSE and - while doing so - removed
  the socket call to set SO_BSDCOMPAT in cases where it is obsolete.
---------------------------------------------------------------------------
Version 1.0.4 (RGer), 2006-02-01
- a small but important fix: the tcp receiver had two forgotten printf's
  in it that caused a lot of unnecessary output to stdout. This was
  important enough to justify a new release
---------------------------------------------------------------------------
Version 1.0.3 (RGer), 2005-11-14
- added an additional guard to prevent rsyslogd from aborting when the
  2gb file size limit is hit. While a user can configure rsyslogd to
  handle such situations, it would abort if that was not done AND large
  file support was not enabled (ok, this is hopefully an unlikely scenario)
- fixed a bug that caused additional Unix domain sockets to be incorrectly
  processed - could lead to message loss in extreme cases
- applied some patches available from the sysklogd project to code
  shared from there
- fixed a bug that causes rsyslogd to dump core on termination when one
  of the selector lines did not receive a message during the run (very
  unlikely)
- fixed an one-too-low memory allocation in the TCP sender. Could result
  in rsyslogd dumping core.
- fixed a bug in the TCP sender that caused the retry logic to fail
  after an error or receiver overrun
- fixed a bug in init() that could lead to dumping core
- fixed a bug that could lead to dumping core when no HOSTNAME or no TAG
  was present in the syslog message
---------------------------------------------------------------------------
Version 1.0.2 (RGer), 2005-10-05
- fixed an issue with MySQL error reporting. When an error occured,
  the MySQL driver went into an endless loop (at least in most cases).
---------------------------------------------------------------------------
Version 1.0.1 (RGer), 2005-09-23
- fixed a security issue with SQL-escaping in conjunction with
  non-(SQL-)standard MySQL features.
---------------------------------------------------------------------------
Version 1.0.0 (RGer), 2005-09-12
- changed install doc to cover daily cron scripts - a trouble source
- added rc script for slackware (provided by Chris Elvidge - thanks!) 
- fixed a really minor bug in usage() - the -r option was still
  reported as without the port parameter
---------------------------------------------------------------------------
Version 0.9.8 (RGer), 2005-09-05
- made startup and shutdown message more consistent and included the
  pid, so that they can be easier correlated. Used syslog-protocol
  structured data format for this purpose.
- improved config info in startup message, now tells not only
  if it is listening remote on udp, but also for tcp. Also includes
  the port numbers. The previous startup message was misleading, because
  it did not say "remote reception" if rsyslogd was only listening via
  tcp (but not via udp).
- added a "how can you help" document to the doc set
---------------------------------------------------------------------------
Version 0.9.7 (RGer), 2005-08-15
- some of the previous doc files (like INSTALL) did not properly
  reflect the changes to the build process and the new doc. Fixed
  that.
- changed syslogd.c so that when compiled without database support,
  an error message is displayed when a database action is detected
  in the config file (previously this was used as an user rule ;))
- fixed a bug in the os-specific Makefiles which caused MySQL
  support to not be compiled, even if selected
---------------------------------------------------------------------------
Version 0.9.6 (RGer), 2005-08-09
- greatly enhanced documentation. Now available in html format in
  the "doc" folder and FreeBSD. Finally includes an install howto.
- improved MySQL error messages a little - they now show up as log
  messages, too (formerly only in debug mode)
- added the ability to specify the listen port for udp syslog.
  WARNING: This introduces an incompatibility. Formerly, udp
  syslog was enabled by the -r command line option. Now, it is
  "-r [port]", which is consistent with the tcp listener. However,
  just -r will now return an error message.
- added sample startup scripts for Debian and FreeBSD
- added support for easy feature selection in the makefile. Un-
  fortunately, this also means I needed to spilt the make file
  for different OS and distros. There are some really bad syntax
  differences between FreeBSD and Linux make.
---------------------------------------------------------------------------
Version 0.9.5 (RGer), 2005-08-01
- the "semicolon bug" was actually not (fully) solved in 0.9.4. One
  part of the bug was solved, but another still existed. This one
  is fixed now, too.
- the "semicolon bug" actually turned out to be a more generic bug.
  It appeared whenever an invalid template name was given. With some
  selector actions, rsyslogd dumped core, with other it "just" had
  a small ressource leak with others all worked well. These anomalies
  are now fixed. Note that they only appeared during system initaliziation
  once the system was running, nothing bad happened.
- improved error reporting for template errors on startup. They are now
  shown on the console and the start-up tty. Formerly, they were only
  visible in debug mode.
- support for multiple instances of rsyslogd on a single machine added
- added new option "-o" --> omit local unix domain socket. This option
  enables rsyslogd NOT to listen to the local socket. This is most
  helpful when multiple instances of rsyslogd (or rsyslogd and another
  syslogd) shall run on a single system.
- added new option "-i <pidfile>" which allows to specify the pidfile.
  This is needed when multiple instances of rsyslogd are to be run.
- the new project home page is now online at www.rsyslog.com
---------------------------------------------------------------------------
Version 0.9.4 (RGer), 2005-07-25
- finally added the TCP sender. It now supports non-blocking mode, no
  longer disabling message reception during connect. As it is now, it
  is usable in production. The code could be more sophisticated, but
  I've kept it short in anticipation of the move to liblogging, which
  will lead to the removal of the code just written ;)
- the "exiting on signal..." message still had the "syslogd" name in 
  it. Changed this to "rsyslogd", as we do not have a large user base
  yet, this should pose no problem.
- fixed "the semiconlon" bug. rsyslogd dumped core if a write-db action
  was specified but no semicolon was given after the password (an empty
  template was ok, but the semicolon needed to be present).
- changed a default for traditional output format. During testing, it
  was seen that the timestamp written to file in default format was
  the time of message reception, not the time specified in the TIMESTAMP
  field of the message itself. Traditionally, the message TIMESTAMP is
  used and this has been changed now.
---------------------------------------------------------------------------
Version 0.9.3 (RGer), 2005-07-19
- fixed a bug in the message parser. In June, the RFC 3164 timestamp
  was not correctly parsed (yes, only in June and some other months,
  see the code comment to learn why...)
- added the ability to specify the destination port when forwarding
  syslog messages (both for TCP and UDP)
- added an very experimental TCP sender (activated by
  @@machine:port in config). This is not yet for production use. If
  the receiver is not alive, rsyslogd will wait quite some time until
  the connection request times out, which most probably leads to
  loss of incoming messages.

---------------------------------------------------------------------------
Version 0.9.2 (RGer), around 2005-07-06
- I intended to change the maxsupported message size to 32k to
  support IHE - but given the memory inefficiency in the usual use
  cases, I have not done this. I have, however, included very
  specific instructions on how to do this in the source code. I have
  also done some testing with 32k messages, so you can change the
  max size without taking too much risk.
- added a syslog/tcp receiver; we now can receive messages via
  plain tcp, but we can still send only via UDP. The syslog/tcp
  receiver is the primary enhancement of this release.
- slightly changed some error messages that contained a spurios \n at
  the end of the line (which gives empty lines in your log...)

---------------------------------------------------------------------------
Version 0.9.1 (RGer)
- fixed code so that it compiles without errors under FreeBSD
- removed now unused function "allocate_log()" from syslogd.c
- changed the make file so that it contains more defines for
  different environments (in the long term, we need a better
  system for disabling/enabling features...)
- changed some printf's printing off_t types to %lld and
  explicit (long long) casts. I tried to figure out the exact type,
  but did not succeed in this. In the worst case, ultra-large peta-
  byte files will now display funny informational messages on rollover,
  something I think we can live with for the neersion 3.11.2 (rgerhards), 2008-02-??
---------------------------------------------------------------------------
Version 3.11.1 (rgerhards), 2008-02-12
- SNMP trap sender added thanks to Andre Lorbach (omsnmp)
- added input-plugin interface specification in form of a (copy) template
  input module
- applied documentation fix by Michael Biebl -- many thanks!
- bugfix: immark did not have MARK flags set...
- added x-info field to rsyslogd startup/shutdown message. Hopefully
  points users to right location for further info (many don't even know
  they run rsyslog ;))
- bugfix: trailing ":" of tag was lost while parsing legacy syslog messages
  without timestamp - thanks to Anders Blomdell for providing a patch!
- fixed a bug in stringbuf.c related to STRINGBUF_TRIM_ALLOCSIZE, which
  wasn't supposed to be used with rsyslog. Put a warning message up that
  tells this feature is not tested and probably not worth the effort.
  Thanks to Anders Blomdell fro bringing this to our attention
- somewhat improved performance of string buffers
- fixed bug that caused invalid treatment of tabs (HT) in rsyslog.conf
- bugfix: setting for $EscapeCopntrolCharactersOnReceive was not 
  properly initialized
- clarified usage of space-cc property replacer option
- improved abort diagnostic handler
- some initial effort for malloc/free runtime debugging support
- bugfix: using dynafile actions caused rsyslogd abort
- fixed minor man errors thanks to Michael Biebl
---------------------------------------------------------------------------
Version 3.11.0 (rgerhards), 2008-01-31
- implemented queued actions
- implemented simple rate limiting for actions
- implemented deliberate discarding of lower priority messages over higher
  priority ones when a queue runs out of space
- implemented disk quotas for disk queues
- implemented the $ActionResumeRetryCount config directive
- added $ActionQueueFilename config directive
- added $ActionQueueSize config directive
- added $ActionQueueHighWaterMark config directive
- added $ActionQueueLowWaterMark config directive
- added $ActionQueueDiscardMark config directive
- added $ActionQueueDiscardSeverity config directive
- added $ActionQueueCheckpointInterval config directive
- added $ActionQueueType config directive
- added $ActionQueueWorkerThreads config directive
- added $ActionQueueTimeoutshutdown config directive
- added $ActionQueueTimeoutActionCompletion config directive
- added $ActionQueueTimeoutenQueue config directive
- added $ActionQueueTimeoutworkerThreadShutdown config directive
- added $ActionQueueWorkerThreadMinimumMessages config directive
- added $ActionQueueMaxFileSize config directive
- added $ActionQueueSaveonShutdown config directive
- addded $ActionQueueDequeueSlowdown config directive
- addded $MainMsgQueueDequeueSlowdown config directive
- bugfix: added forgotten docs to package
- improved debugging support
- fixed a bug that caused $MainMsgQueueCheckpointInterval to work incorrectly
- when a long-running action needs to be cancelled on shutdown, the message
  that was processed by it is now preserved. This finishes support for
  guaranteed delivery of messages (if the output supports it, of course)
- fixed bug in output module interface, see
  http://sourceforge.net/tracker/index.php?func=detail&aid=1881008&group_id=123448&atid=696552
- changed the ommysql output plugin so that the (lengthy) connection
  initialization now takes place in message processing. This works much
  better with the new queued action mode (fast startup)
- fixed a bug that caused a potential hang in file and fwd output module
  varmojfekoj provided the patch - many thanks!
- bugfixed stream class offset handling on 32bit platforms
---------------------------------------------------------------------------
Version 3.10.3 (rgerhards), 2008-01-28
- fixed a bug with standard template definitions (not a big deal) - thanks
  to varmojfekoj for spotting it
- run-time instrumentation added
- implemented disk-assisted queue mode, which enables on-demand disk
  spooling if the queue's in-memory queue is exhausted
- implemented a dynamic worker thread pool for processing incoming
  messages; workers are started and shut down as need arises
- implemented a run-time instrumentation debug package
- implemented the $MainMsgQueueSaveOnShutdown config directive
- implemented the $MainMsgQueueWorkerThreadMinimumMessages config directive
- implemented the $MainMsgQueueTimeoutWorkerThreadShutdown config directive
---------------------------------------------------------------------------
Version 3.10.2 (rgerhards), 2008-01-14
- added the ability to keep stop rsyslogd without the need to drain
  the main message queue. In disk queue mode, rsyslog continues to
  run from the point where it stopped. In case of a system failure, it
  continues to process messages from the last checkpoint.
- fixed a bug that caused a segfault on startup when no $WorkDir directive
  was specified in rsyslog.conf
- provided more fine-grain control over shutdown timeouts and added a
  way to specify the enqueue timeout when the main message queue is full
- implemented $MainMsgQueueCheckpointInterval config directive
- implemented $MainMsgQueueTimeoutActionCompletion config directive
- implemented $MainMsgQueueTimeoutEnqueue config directive
- implemented $MainMsgQueueTimeoutShutdown config directive
---------------------------------------------------------------------------
Version 3.10.1 (rgerhards), 2008-01-10
- implemented the "disk" queue mode. However, it currently is of very
  limited use, because it does not support persistence over rsyslogd
  runs. So when rsyslogd is stopped, the queue is drained just as with
  the in-memory queue modes. Persistent queues will be a feature of
  the next release.
- performance-optimized string class, should bring an overall improvement
- fixed a memory leak in imudp -- thanks to varmojfekoj for the patch
- fixed a race condition that could lead to a rsyslogd hang when during
  HUP or termination
- done some doc updates
- added $WorkDirectory config directive
- added $MainMsgQueueFileName config directive
- added $MainMsgQueueMaxFileSize config directive
---------------------------------------------------------------------------
Version 3.10.0 (rgerhards), 2008-01-07
- implemented input module interface and initial input modules
- enhanced threading for input modules (each on its own thread now)
- ability to bind UDP listeners to specific local interfaces/ports and
  ability to run multiple of them concurrently
- added ability to specify listen IP address for UDP syslog server
- license changed to GPLv3
- mark messages are now provided by loadble module immark
- rklogd is no longer provided. Its functionality has now been taken over
  by imklog, a loadable input module. This offers a much better integration
  into rsyslogd and makes sure that the kernel logger process is brought
  up and down at the appropriate times
- enhanced $IncludeConfig directive to support wildcard characters
  (thanks to Michael Biebl)
- all inputs are now implemented as loadable plugins
- enhanced threading model: each input module now runs on its own thread
- enhanced message queue which now supports different queueing methods
  (among others, this can be used for performance fine-tuning)
- added a large number of new configuration directives for the new
  input modules
- enhanced multi-threading utilizing a worker thread pool for the
  main message queue
- compilation without pthreads is no longer supported
- much cleaner code due to new objects and removal of single-threading
  mode
---------------------------------------------------------------------------
Version 2.0.1 STABLE (rgerhards), 2008-01-24
- fixed a bug in integer conversion - but this function was never called,
  so it is not really a useful bug fix ;)
- fixed a bug with standard template definitions (not a big deal) - thanks
  to varmojfekoj for spotting it
- fixed a bug that caused a potential hang in file and fwd output module
  varmojfekoj provided the patch - many thanks!
---------------------------------------------------------------------------
Version 2.0.0 STABLE (rgerhards), 2008-01-02
- re-release of 1.21.2 as STABLE with no modifications except some
  doc updates
---------------------------------------------------------------------------
Version 1.21.2 (rgerhards), 2007-12-28
- created a gss-api output module. This keeps GSS-API code and
  TCP/UDP code separated. It is also important for forward-
  compatibility with v3. Please note that this change breaks compatibility
  with config files created for 1.21.0 and 1.21.1 - this was considered
  acceptable.
- fixed an error in forwarding retry code (could lead to message corruption
  but surfaced very seldom)
- increased portability for older platforms (AI_NUMERICSERV moved)
- removed socket leak in omfwd.c
- cross-platform patch for GSS-API compile problem on some platforms
  thanks to darix for the patch!
---------------------------------------------------------------------------
Version 1.21.1 (rgerhards), 2007-12-23
- small doc fix for $IncludeConfig
- fixed a bug in llDestroy()
- bugfix: fixing memory leak when message queue is full and during
  parsing. Thanks to varmojfekoj for the patch.
- bugfix: when compiled without network support, unix sockets were
  not properply closed
- bugfix: memory leak in cfsysline.c/doGetWord() fixed
---------------------------------------------------------------------------
Version 1.21.0 (rgerhards), 2007-12-19
- GSS-API support for syslog/TCP connections was added. Thanks to
  varmojfekoj for providing the patch with this functionality
- code cleanup
- enhanced $IncludeConfig directive to support wildcard filenames
- changed some multithreading synchronization
---------------------------------------------------------------------------
Version 1.20.1 (rgerhards), 2007-12-12
- corrected a debug setting that survived release. Caused TCP connections
  to be retried unnecessarily often.
- When a hostname ACL was provided and DNS resolution for that name failed,
  ACL processing was stopped at that point. Thanks to mildew for the patch.
  Fedora Bugzilla: http://bugzilla.redhat.com/show_bug.cgi?id=395911
- fixed a potential race condition, see link for details:
  http://rgerhards.blogspot.com/2007/12/rsyslog-race-condition.html
  Note that the probability of problems from this bug was very remote
- fixed a memory leak that happend when PostgreSQL date formats were
  used
---------------------------------------------------------------------------
Version 1.20.0 (rgerhards), 2007-12-07
- an output module for postgres databases has been added. Thanks to
  sur5r for contributing this code
- unloading dynamic modules has been cleaned up, we now have a
  real implementation and not just a dummy "good enough for the time
  being".
- enhanced platform independence - thanks to Bartosz Kuzma and Michael
  Biebl for their very useful contributions
- some general code cleanup (including warnings on 64 platforms, only)
---------------------------------------------------------------------------
Version 1.19.12 (rgerhards), 2007-12-03
- cleaned up the build system (thanks to Michael Biebl for the patch)
- fixed a bug where ommysql was still not compiled with -pthread option
---------------------------------------------------------------------------
Version 1.19.11 (rgerhards), 2007-11-29
- applied -pthread option to build when building for multi-threading mode
  hopefully solves an issue with segfaulting
---------------------------------------------------------------------------
Version 1.19.10 (rgerhards), 2007-10-19
- introdcued the new ":modulename:" syntax for calling module actions
  in selector lines; modified ommysql to support it. This is primarily
  an aid for further modules and a prequisite to actually allow third
  party modules to be created.
- minor fix in slackware startup script, "-r 0" is now "-r0"
- updated rsyslogd doc set man page; now in html format
- undid creation of a separate thread for the main loop -- this did not
  turn out to be needed or useful, so reduce complexity once again.
- added doc fixes provided by Michael Biebl - thanks
---------------------------------------------------------------------------
Version 1.19.9 (rgerhards), 2007-10-12
- now packaging system which again contains all components in a single
  tarball
- modularized main() a bit more, resulting in less complex code
- experimentally added an additional thread - will see if that affects
  the segfault bug we experience on some platforms. Note that this change
  is scheduled to be removed again later.
---------------------------------------------------------------------------
Version 1.19.8 (rgerhards), 2007-09-27
- improved repeated message processing
- applied patch provided by varmojfekoj to support building ommysql
  in its own way (now also resides in a plugin subdirectory);
  ommysql is now a separate package
- fixed a bug in cvthname() that lead to message loss if part
  of the source hostname would have been dropped
- created some support for distributing ommysql together with the
  main rsyslog package. I need to re-think it in the future, but
  for the time being the current mode is best. I now simply include
  one additional tarball for ommysql inside the main distribution.
  I look forward to user feedback on how this should be done best. In the
  long term, a separate project should be spawend for ommysql, but I'd
  like to do that only after the plugin interface is fully stable (what
  it is not yet).
---------------------------------------------------------------------------
Version 1.19.7 (rgerhards), 2007-09-25
- added code to handle situations where senders send us messages ending with
  a NUL character. It is now simply removed. This also caused trailing LF
  reduction to fail, when it was followed by such a NUL. This is now also
  handled.
- replaced some non-thread-safe function calls by their thread-safe
  counterparts
- fixed a minor memory leak that occured when the %APPNAME% property was
  used (I think nobody used that in practice)
- fixed a bug that caused signal handlers in cvthname() not to be restored when
  a malicious pointer record was detected and processing of the message been
  stopped for that reason (this should be really rare and can not be related
  to the segfault bug we are hunting).
- fixed a bug in cvthname that lead to passing a wrong parameter - in
  practice, this had no impact.
- general code cleanup (e.g. compiler warnings, comments)
---------------------------------------------------------------------------
Version 1.19.6 (rgerhards), 2007-09-11
- applied patch by varmojfekoj to change signal handling to the new
  sigaction API set (replacing the depreciated signal() calls and its
  friends.
- fixed a bug that in --enable-debug mode caused an assertion when the
  discard action was used
- cleaned up compiler warnings
- applied patch by varmojfekoj to FIX a bug that could cause 
  segfaults if empty properties were processed using modifying
  options (e.g. space-cc, drop-cc)
- fixed man bug: rsyslogd supports -l option
---------------------------------------------------------------------------
Version 1.19.5 (rgerhards), 2007-09-07
- changed part of the CStr interface so that better error tracking
  is provided and the calling sequence is more intuitive (there were
  invalid calls based on a too-weired interface)
- (hopefully) fixed some remaining bugs rooted in wrong use of 
  the CStr class. These could lead to program abort.
- applied patch by varmojfekoj two fix two potential segfault situations
- added $ModDir config directive
- modified $ModLoad so that an absolute path may be specified as
  module name (e.g. /rsyslog/ommysql.so)
---------------------------------------------------------------------------
Version 1.19.4 (rgerhards/varmojfekoj), 2007-09-04
- fixed a number of small memory leaks - thanks varmojfekoj for patching
- fixed an issue with CString class that could lead to rsyslog abort
  in tplToString() - thanks varmojfekoj for patching
- added a man-version of the config file documenation - thanks to Michel
  Samia for providing the man file
- fixed bug: a template like this causes an infinite loop:
  $template opts,"%programname:::a,b%"
  thanks varmojfekoj for the patch
- fixed bug: case changing options crash freeing the string pointer
  because they modify it: $template opts2,"%programname::1:lowercase%"
  thanks varmojfekoj for the patch
---------------------------------------------------------------------------
Version 1.19.3 (mmeckelein/varmojfekoj), 2007-08-31
- small mem leak fixed (after calling parseSelectorAct) - Thx varmojkekoj
- documentation section "Regular File" und "Blocks" updated
- solved an issue with dynamic file generation - Once again many thanks
  to varmojfekoj
- the negative selector for program name filter (Blocks) does not work as
  expected - Thanks varmojfekoj for patching
- added forwarding information to sysklogd (requires special template)
  to config doc
---------------------------------------------------------------------------
Version 1.19.2 (mmeckelein/varmojfekoj), 2007-08-28
- a specifically formed message caused a segfault - Many thanks varmojfekoj
  for providing a patch
- a typo and a weird condition are fixed in msg.c - Thanks again
  varmojfekoj 
- on file creation the file was always owned by root:root. This is fixed
  now - Thanks ypsa for solving this issue
---------------------------------------------------------------------------
Version 1.19.1 (mmeckelein), 2007-08-22
- a bug that caused a high load when a TCP/UDP connection was closed is 
  fixed now - Thanks mildew for solving this issue
- fixed a bug which caused a segfault on reinit - Thx varmojfekoj for the
  patch
- changed the hardcoded module path "/lib/rsyslog" to $(pkglibdir) in order
  to avoid trouble e.g. on 64 bit platforms (/lib64) - many thanks Peter
  Vrabec and darix, both provided a patch for solving this issue
- enhanced the unloading of modules - thanks again varmojfekoj
- applied a patch from varmojfekoj which fixes various little things in
  MySQL output module
---------------------------------------------------------------------------
Version 1.19.0 (varmojfekoj/rgerhards), 2007-08-16
- integrated patch from varmojfekoj to make the mysql module a loadable one
  many thanks for the patch, MUCH appreciated
---------------------------------------------------------------------------
Version 1.18.2 (rgerhards), 2007-08-13
- fixed a bug in outchannel code that caused templates to be incorrectly
  parsed
- fixed a bug in ommysql that caused a wrong ";template" missing message
- added some code for unloading modules; not yet fully complete (and we do
  not yet have loadable modules, so this is no problem)
- removed debian subdirectory by request of a debian packager (this is a special
  subdir for debian and there is also no point in maintaining it when there
  is a debian package available - so I gladly did this) in some cases
- improved overall doc quality (some pages were quite old) and linked to
  more of the online resources.
- improved /contrib/delete_mysql script by adding a host option and some
  other minor modifications
---------------------------------------------------------------------------
Version 1.18.1 (rgerhards), 2007-08-08
- applied a patch from varmojfekoj which solved a potential segfault
  of rsyslogd on HUP
- applied patch from Michel Samia to fix compilation when the pthreads
  feature is disabled
- some code cleanup (moved action object to its own file set)
- add config directive $MainMsgQueueSize, which now allows to configure the
  queue size dynamically
- all compile-time settings are now shown in rsyslogd -v, not just the
  active ones
- enhanced performance a little bit more
- added config file directive $ActionResumeInterval
- fixed a bug that prevented compilation under debian sid
- added a contrib directory for user-contributed useful things
---------------------------------------------------------------------------
Version 1.18.0 (rgerhards), 2007-08-03
- rsyslog now supports fallback actions when an action did not work. This
  is a great feature e.g. for backup database servers or backup syslog
  servers
- modified rklogd to only change the console log level if -c is specified
- added feature to use multiple actions inside a single selector
- implemented $ActionExecOnlyWhenPreviousIsSuspended config directive
- error messages during startup are now spit out to the configured log
  destinations
---------------------------------------------------------------------------
Version 1.17.6 (rgerhards), 2007-08-01
- continued to work on output module modularization - basic stage of
  this work is now FINISHED
- fixed bug in OMSRcreate() - always returned SR_RET_OK
- fixed a bug that caused ommysql to always complain about missing
  templates
- fixed a mem leak in OMSRdestruct - freeing the object itself was
  forgotten - thanks to varmojfekoj for the patch
- fixed a memory leak in syslogd/init() that happend when the config
  file could not be read - thanks to varmojfekoj for the patch
- fixed insufficient memory allocation in addAction() and its helpers.
  The initial fix and idea was developed by mildew, I fine-tuned
  it a bit. Thanks a lot for the fix, I'd probably had pulled out my
  hair to find the bug...
- added output of config file line number when a parsing error occured
- fixed bug in objomsr.c that caused program to abort in debug mode with
  an invalid assertion (in some cases)
- fixed a typo that caused the default template for MySQL to be wrong.
  thanks to mildew for catching this.
- added configuration file command $DebugPrintModuleList and
  $DebugPrintCfSysLineHandlerList
- fixed an invalid value for the MARK timer - unfortunately, there was
  a testing aid left in place. This resulted in quite frequent MARK messages
- added $IncludeConfig config directive
- applied a patch from mildew to prevent rsyslogd from freezing under heavy
  load. This could happen when the queue was full. Now, we drop messages
  but rsyslogd remains active.
---------------------------------------------------------------------------
Version 1.17.5 (rgerhards), 2007-07-30
- continued to work on output module modularization
- fixed a missing file bug - thanks to Andrea Montanari for reporting
  this problem
- fixed a problem with shutting down the worker thread and freeing the
  selector_t list - this caused messages to be lost, because the
  message queue was not properly drained before the selectors got
  destroyed.
---------------------------------------------------------------------------
Version 1.17.4 (rgerhards), 2007-07-27
- continued to work on output module modularization
- fixed a situation where rsyslogd could create zombie processes
  thanks to mildew for the patch
- applied patch from Michel Samia to fix compilation when NOT
  compiled for pthreads
---------------------------------------------------------------------------
Version 1.17.3 (rgerhards), 2007-07-25
- continued working on output module modularization
- fixed a bug that caused rsyslogd to segfault on exit (and
  probably also on HUP), when there was an unsent message in a selector
  that required forwarding and the dns lookup failed for that selector
  (yes, it was pretty unlikely to happen;))
  thanks to varmojfekoj <varmojfekoj@gmail.com> for the patch
- fixed a memory leak in config file parsing and die()
  thanks to varmojfekoj <varmojfekoj@gmail.com> for the patch
- rsyslogd now checks on startup if it is capable to performa any work
  at all. If it cant, it complains and terminates
  thanks to Michel Samia for providing the patch!
- fixed a small memory leak when HUPing syslogd. The allowed sender
  list now gets freed. thanks to mildew for the patch.
- changed the way error messages in early startup are logged. They
  now do no longer use the syslogd code directly but are rather
  send to stderr.
---------------------------------------------------------------------------
Version 1.17.2 (rgerhards), 2007-07-23
- made the port part of the -r option optional. Needed for backward
  compatibility with sysklogd
- replaced system() calls with something more reasonable. Please note that
  this might break compatibility with some existing configuration files.
  We accept this in favour of the gained security.
- removed a memory leak that could occur if timegenerated was used in
  RFC 3164 format in templates
- did some preparation in msg.c for advanced multithreading - placed the
  hooks, but not yet any active code
- worked further on modularization
- added $ModLoad MySQL (dummy) config directive
- added DropTrailingLFOnReception config directive
---------------------------------------------------------------------------
Version 1.17.1 (rgerhards), 2007-07-20
- fixed a bug that caused make install to install rsyslogd and rklogd under
  the wrong names
- fixed bug that caused $AllowedSenders to handle IPv6 scopes incorrectly;
  also fixed but that could grabble $AllowedSender wildcards. Thanks to
  mildew@gmail.com for the patch
- minor code cleanup - thanks to Peter Vrabec for the patch
- fixed minimal memory leak on HUP (caused by templates)
  thanks to varmojfekoj <varmojfekoj@gmail.com> for the patch
- fixed another memory leak on HUPing and on exiting rsyslogd
  again thanks to varmojfekoj <varmojfekoj@gmail.com> for the patch
- code cleanup (removed compiler warnings)
- fixed portability bug in configure.ac - thanks to Bartosz Kuźma for patch
- moved msg object into its own file set
- added the capability to continue trying to write log files when the
  file system is full. Functionality based on patch by Martin Schulze
  to sysklogd package.
---------------------------------------------------------------------------
Version 1.17.0 (RGer), 2007-07-17
- added $RepeatedLineReduction config parameter
- added $EscapeControlCharactersOnReceive config parameter
- added $ControlCharacterEscapePrefix config parameter
- added $DirCreateMode config parameter
- added $CreateDirs config parameter
- added $DebugPrintTemplateList config parameter
- added $ResetConfigVariables config parameter
- added $FileOwner config parameter
- added $FileGroup config parameter
- added $DirOwner config parameter
- added $DirGroup config parameter
- added $FailOnChownFailure config parameter
- added regular expression support to the filter engine
  thanks to Michel Samia for providing the patch!
- enhanced $AllowedSender functionality. Credits to mildew@gmail.com for
  the patch doing that
  - added IPv6 support
  - allowed DNS hostnames
  - allowed DNS wildcard names
- added new option $DropMsgsWithMaliciousDnsPTRRecords
- added autoconf so that rfc3195d, rsyslogd and klogd are stored to /sbin
- added capability to auto-create directories with dynaFiles
---------------------------------------------------------------------------
Version 1.16.0 (RGer/Peter Vrabec), 2007-07-13 - The Friday, 13th Release ;)
- build system switched to autotools
- removed SYSV preprocessor macro use, replaced with autotools equivalents
- fixed a bug that caused rsyslogd to segfault when TCP listening was
  disabled and it terminated
- added new properties "syslogfacility-text" and "syslogseverity-text"
  thanks to varmojfekoj <varmojfekoj@gmail.com> for the patch
- added the -x option to disable hostname dns reslution
  thanks to varmojfekoj <varmojfekoj@gmail.com> for the patch
- begun to better modularize syslogd.c - this is an ongoing project; moved
  type definitions to a separate file
- removed some now-unused fields from struct filed
- move file size limit fields in struct field to the "right spot" (the file
  writing part of the union - f_un.f_file)
- subdirectories linux and solaris are no longer part of the distribution
  package. This is not because we cease support for them, but there are no
  longer any files in them after the move to autotools
---------------------------------------------------------------------------
Version 1.15.1 (RGer), 2007-07-10
- fixed a bug that caused a dynaFile selector to stall when there was
  an open error with one file 
- improved template processing for dynaFiles; templates are now only
  looked up during initialization - speeds up processing
- optimized memory layout in struct filed when compiled with MySQL
  support
- fixed a bug that caused compilation without SYSLOG_INET to fail
- re-enabled the "last message repeated n times" feature. This
  feature was not taken care of while rsyslogd evolved from sysklogd
  and it was more or less defunct. Now it is fully functional again.
- added system properties: $NOW, $YEAR, $MONTH, $DAY, $HOUR, $MINUTE
- fixed a bug in iovAsString() that caused a memory leak under stress
  conditions (most probably memory shortage). This was unlikely to
  ever happen, but it doesn't hurt doing it right
- cosmetic: defined type "uchar", change all unsigned chars to uchar
---------------------------------------------------------------------------
Version 1.15.0 (RGer), 2007-07-05
- added ability to dynamically generate file names based on templates
  and thus properties. This was a much-requested feature. It makes
  life easy when it e.g. comes to splitting files based on the sender
  address.
- added $umask and $FileCreateMode config file directives
- applied a patch from Bartosz Kuzma to compile cleanly under NetBSD
- checks for extra (unexpected) characters in system config file lines
  have been added
- added IPv6 documentation - was accidently missing from CVS
- begun to change char to unsigned char
---------------------------------------------------------------------------
Version 1.14.2 (RGer), 2007-07-03
** this release fixes all known nits with IPv6 **
- restored capability to do /etc/service lookup for "syslog"
  service when -r 0 was given
- documented IPv6 handling of syslog messages
- integrate patch from Bartosz Kuźma to make rsyslog compile under
  Solaris again (the patch replaced a strndup() call, which is not
  available under Solaris
- improved debug logging when waiting on select
- updated rsyslogd man page with new options (-46A)
---------------------------------------------------------------------------
Version 1.14.1 (RGer/Peter Vrabec), 2007-06-29
- added Peter Vrabec's patch for IPv6 TCP
- prefixed all messages send to stderr in rsyslogd with "rsyslogd: "
---------------------------------------------------------------------------
Version 1.14.0 (RGer/Peter Vrabec), 2007-06-28
- Peter Vrabec provided IPv6 for rsyslog, so we are now IPv6 enabled
  IPv6 Support is currently for UDP only, TCP is to come soon.
  AllowedSender configuration does not yet work for IPv6.
- fixed code in iovCreate() that broke C's strict aliasing rules 
- fixed some char/unsigned char differences that forced the compiler
  to spit out warning messages
- updated the Red Hat init script to fix a known issue (thanks to
  Peter Vrabec)
---------------------------------------------------------------------------
Version 1.13.5 (RGer), 2007-06-22
- made the TCP session limit configurable via command line switch
  now -t <port>,<max sessions>
- added man page for rklogd(8) (basically a copy from klogd, but now
  there is one...)
- fixed a bug that caused internal messages (e.g. rsyslogd startup) to
  appear without a tag.
- removed a minor memory leak that occurred when TAG processing requalified
  a HOSTNAME to be a TAG (and a TAG already was set).
- removed potential small memory leaks in MsgSet***() functions. There
  would be a leak if a property was re-set, something that happened
  extremely seldom.
---------------------------------------------------------------------------
Version 1.13.4 (RGer), 2007-06-18
- added a new property "PRI-text", which holds the PRI field in
  textual form (e.g. "syslog.info")
- added alias "syslogseverity" for "syslogpriority", which is a
  misleading property name that needs to stay for historical
  reasons (and backward-compatility)
- added doc on how to record PRI value in log file
- enhanced signal handling in klogd, including removal of an unsafe
  call to the logging system during signal handling
---------------------------------------------------------------------------
Version 1.13.3 (RGer), 2007-06-15
- create a version of syslog.c from scratch. This is now
  - highly optimized for rsyslog
  - removes an incompatible license problem as the original
    version had a BSD license with advertising clause
  - fixed in the regard that rklogd will continue to work when
    rsysogd has been restarted (the original version, as well
    as sysklogd, will remain silent then)
  - solved an issue with an extra NUL char at message end that the
    original version had
- applied some changes to klogd to care for the new interface
- fixed a bug in syslogd.c which prevented compiling under debian
---------------------------------------------------------------------------
Version 1.13.2 (RGer), 2007-06-13
- lib order in makefile patched to facilitate static linking - thanks
  to Bennett Todd for providing the patch
- Integrated a patch from Peter Vrabec (pvrabec@redheat.com):
  - added klogd under the name of rklogd (remove dependency on
    original sysklogd package
  - createDB.sql now in UTF
  - added additional config files for use on Red Hat
---------------------------------------------------------------------------
Version 1.13.1 (RGer), 2007-02-05
- changed the listen backlog limit to a more reasonable value based on
  the maximum number of TCP connections configurd (10% + 5) - thanks to Guy
  Standen for the hint (actually, the limit was 5 and that was a 
  left-over from early testing).
- fixed a bug in makefile which caused DB-support to be disabled when
  NETZIP support was enabled
- added the -e option to allow transmission of every message to remote
  hosts (effectively turns off duplicate message suppression)
- (somewhat) improved memory consumption when compiled with MySQL support
- looks like we fixed an incompatibility with MySQL 5.x and above software
  At least in one case, the remote server name was destroyed, leading to 
  a connection failure. The new, improved code does not have this issue and
  so we see this as solved (the new code is generally somewhat better, so
  there is a good chance we fixed this incompatibility).
---------------------------------------------------------------------------
Version 1.13.0 (RGer), 2006-12-19
- added '$' as ToPos proptery replacer specifier - means "up to the
  end of the string"
- property replacer option "escape-cc", "drop-cc" and "space-cc"  added
- changed the handling of \0 characters inside syslog messages. We now
  consistently escape them to "#000". This is somewhat recommended in
  the draft-ietf-syslog-protocol-19 draft. While the real recomendation
  is to not escape any characters at all, we can not do this without
  considerable modification of the code. So we escape it to "#000", which
  is consistent with a sample found in the Internet-draft.
- removed message glue logic (see printchopped() comment for details)
  Also caused removal of parts table and thus some improvements in
  memory usage.
- changed the default MAXLINE to 2048 to take care of recent syslog
  standardization efforts (can easily be changed in syslogd.c)
- added support for byte-counted TCP syslog messages (much like
  syslog-transport-tls-05 Internet Draft). This was necessary to
  support compression over TCP.
- added support for receiving compressed syslog messages
- added support for sending compressed syslog messages
- fixed a bug where the last message in a syslog/tcp stream was
  lost if it was not properly terminated by a LF character
---------------------------------------------------------------------------
Version 1.12.3 (RGer), 2006-10-04
- implemented some changes to support Solaris (but support is not
  yet complete)
- commented out (via #if 0) some methods that are currently not being use
  but should be kept for further us
- added (interim) -u 1 option to turn off hostname and tag parsing
- done some modifications to better support Fedora
- made the field delimiter inside property replace configurable via
  template
- fixed a bug in property replacer: if fields were used, the delimitor
  became part of the field. Up until now, this was barely noticable as 
  the delimiter as TAB only and thus invisible to a human. With other
  delimiters available now, it quickly showed up. This bug fix might cause
  some grief to existing installations if they used the extra TAB for
  whatever reasons - sorry folks... Anyhow, a solution is easy: just add
  a TAB character contstant into your template. Thus, there has no attempt
  been made to do this in a backwards-compatible way.
---------------------------------------------------------------------------
Version 1.12.2 (RGer), 2006-02-15
- fixed a bug in the RFC 3339 date formatter. An extra space was added
  after the actual timestamp
- added support for providing high-precision RFC3339 timestamps for
  (rsyslogd-)internally-generated messages
- very (!) experimental support for syslog-protocol internet draft
  added (the draft is experimental, the code is solid ;))
- added support for field-extracting in the property replacer
- enhanced the legacy-syslog parser so that it can interpret messages
  that do not contain a TIMESTAMP
- fixed a bug that caused the default socket (usually /dev/log) to be
  opened even when -o command line option was given
- fixed a bug in the Debian sample startup script - it caused rsyslogd
  to listen to remote requests, which it shouldn't by default
---------------------------------------------------------------------------
Version 1.12.1 (RGer), 2005-11-23
- made multithreading work with BSD. Some signal-handling needed to be
  restructured. Also, there might be a slight delay of up to 10 seconds
  when huping and terminating rsyslogd under BSD
- fixed a bug where a NULL-pointer was passed to printf() in logmsg().
- fixed a bug during "make install" where rc3195d was not installed
  Thanks to Bennett Todd for spotting this.
- fixed a bug where rsyslogd dumped core when no TAG was found in the
  received message
- enhanced message parser so that it can deal with missing hostnames
  in many cases (may not be totally fail-safe)
- fixed a bug where internally-generated messages did not have the correct
  TAG
---------------------------------------------------------------------------
Version 1.12.0 (RGer), 2005-10-26
- moved to a multi-threaded design. single-threading is still optionally
  available. Multi-threading is experimental!
- fixed a potential race condition. In the original code, marking was done
  by an alarm handler, which could lead to all sorts of bad things. This
  has been changed now. See comments in syslogd.c/domark() for details.
- improved debug output for property-based filters
- not a code change, but: I have checked all exit()s to make sure that
  none occurs once rsyslogd has started up. Even in unusual conditions
  (like low-memory conditions) rsyslogd somehow remains active. Of course,
  it might loose a message or two, but at least it does not abort and it
  can also recover when the condition no longer persists.
- fixed a bug that could cause loss of the last message received
  immediately before rsyslogd was terminated.
- added comments on thread-safety of global variables in syslogd.c
- fixed a small bug: spurios printf() when TCP syslog was used
- fixed a bug that causes rsyslogd to dump core on termination when one
  of the selector lines did not receive a message during the run (very
  unlikely)
- fixed an one-too-low memory allocation in the TCP sender. Could result
  in rsyslogd dumping core.
- fixed a bug with regular expression support (thanks to Andres Riancho)
- a little bit of code restructuring (especially main(), which was
  horribly large)
---------------------------------------------------------------------------
Version 1.11.1 (RGer), 2005-10-19
- support for BSD-style program name and host blocks
- added a new property "programname" that can be used in templates
- added ability to specify listen port for rfc3195d
- fixed a bug that rendered the "startswith" comparison operation
  unusable.
- changed more functions to "static" storage class to help compiler
  optimize (should have been static in the first place...)
- fixed a potential memory leak in the string buffer class destructor.
  As the destructur was previously never called, the leak did not actually
  appear.
- some internal restructuring in anticipation/preparation of minimal
  multi-threading support
- rsyslogd still shares some code with the sysklogd project. Some patches
  for this shared code have been brought over from the sysklogd CVS.
---------------------------------------------------------------------------
Version 1.11.0 (RGer), 2005-10-12
- support for receiving messages via RFC 3195; added rfc3195d for that
  purpose
- added an additional guard to prevent rsyslogd from aborting when the
  2gb file size limit is hit. While a user can configure rsyslogd to
  handle such situations, it would abort if that was not done AND large
  file support was not enabled (ok, this is hopefully an unlikely scenario)
- fixed a bug that caused additional Unix domain sockets to be incorrectly
  processed - could lead to message loss in extreme cases
---------------------------------------------------------------------------
Version 1.10.2 (RGer), 2005-09-27
- added comparison operations in property-based filters:
  * isequal
  * startswith
- added ability to negate all property-based filter comparison operations
  by adding a !-sign right in front of the operation name
- added the ability to specify remote senders for UDP and TCP
  received messages. Allows to block all but well-known hosts
- changed the $-config line directives to be case-INsensitive
- new command line option -w added: "do not display warnings if messages
  from disallowed senders are received"
- fixed a bug that caused rsyslogd to dump core when the compare value
  was not quoted in property-based filters
- fixed a bug in the new CStr compare function which lead to invalid
  results (fortunately, this function was not yet used widely)
- added better support for "debugging" rsyslog.conf property filters
  (only if -d switch is given)
- changed some function definitions to static, which eventually enables
  some compiler optimizations
- fixed a bug in MySQL code; when a SQL error occured, rsyslogd could
  run in a tight loop. This was due to invalid sequence of error reporting
  and is now fixed.
---------------------------------------------------------------------------
Version 1.10.1 (RGer), 2005-09-23
- added the ability to execute a shell script as an action.
  Thanks to Bjoern Kalkbrenner for providing the code!
- fixed a bug in the MySQL code; due to the bug the automatic one-time
  retry after an error did not happen - this lead to error message in
  cases where none should be seen (e.g. after a MySQL restart)
- fixed a security issue with SQL-escaping in conjunction with
  non-(SQL-)standard MySQL features.
---------------------------------------------------------------------------
Version 1.10.0 (RGer), 2005-09-20
  REMINDER: 1.10 is the first unstable version if the 1.x series!
- added the capability to filter on any property in selector lines
  (not just facility and priority)
- changed stringbuf into a new counted string class
- added support for a "discard" action. If a selector line with
  discard (~ character) is found, no selector lines *after* that
  line will be processed.
- thanks to Andres Riancho, regular expression support has been
  added to the template engine
- added the FROMHOST property in the template processor, which could
  previously not be obtained. Thanks to Cristian Testa for pointing
  this out and even providing a fix.
- added display of compile-time options to -v output
- performance improvement for production build - made some checks
  to happen only during debug mode
- fixed a problem with compiling on SUSE and - while doing so - removed
  the socket call to set SO_BSDCOMPAT in cases where it is obsolete.
---------------------------------------------------------------------------
Version 1.0.4 (RGer), 2006-02-01
- a small but important fix: the tcp receiver had two forgotten printf's
  in it that caused a lot of unnecessary output to stdout. This was
  important enough to justify a new release
---------------------------------------------------------------------------
Version 1.0.3 (RGer), 2005-11-14
- added an additional guard to prevent rsyslogd from aborting when the
  2gb file size limit is hit. While a user can configure rsyslogd to
  handle such situations, it would abort if that was not done AND large
  file support was not enabled (ok, this is hopefully an unlikely scenario)
- fixed a bug that caused additional Unix domain sockets to be incorrectly
  processed - could lead to message loss in extreme cases
- applied some patches available from the sysklogd project to code
  shared from there
- fixed a bug that causes rsyslogd to dump core on termination when one
  of the selector lines did not receive a message during the run (very
  unlikely)
- fixed an one-too-low memory allocation in the TCP sender. Could result
  in rsyslogd dumping core.
- fixed a bug in the TCP sender that caused the retry logic to fail
  after an error or receiver overrun
- fixed a bug in init() that could lead to dumping core
- fixed a bug that could lead to dumping core when no HOSTNAME or no TAG
  was present in the syslog message
---------------------------------------------------------------------------
Version 1.0.2 (RGer), 2005-10-05
- fixed an issue with MySQL error reporting. When an error occured,
  the MySQL driver went into an endless loop (at least in most cases).
---------------------------------------------------------------------------
Version 1.0.1 (RGer), 2005-09-23
- fixed a security issue with SQL-escaping in conjunction with
  non-(SQL-)standard MySQL features.
---------------------------------------------------------------------------
Version 1.0.0 (RGer), 2005-09-12
- changed install doc to cover daily cron scripts - a trouble source
- added rc script for slackware (provided by Chris Elvidge - thanks!) 
- fixed a really minor bug in usage() - the -r option was still
  reported as without the port parameter
---------------------------------------------------------------------------
Version 0.9.8 (RGer), 2005-09-05
- made startup and shutdown message more consistent and included the
  pid, so that they can be easier correlated. Used syslog-protocol
  structured data format for this purpose.
- improved config info in startup message, now tells not only
  if it is listening remote on udp, but also for tcp. Also includes
  the port numbers. The previous startup message was misleading, because
  it did not say "remote reception" if rsyslogd was only listening via
  tcp (but not via udp).
- added a "how can you help" document to the doc set
---------------------------------------------------------------------------
Version 0.9.7 (RGer), 2005-08-15
- some of the previous doc files (like INSTALL) did not properly
  reflect the changes to the build process and the new doc. Fixed
  that.
- changed syslogd.c so that when compiled without database support,
  an error message is displayed when a database action is detected
  in the config file (previously this was used as an user rule ;))
- fixed a bug in the os-specific Makefiles which caused MySQL
  support to not be compiled, even if selected
---------------------------------------------------------------------------
Version 0.9.6 (RGer), 2005-08-09
- greatly enhanced documentation. Now available in html format in
  the "doc" folder and FreeBSD. Finally includes an install howto.
- improved MySQL error messages a little - they now show up as log
  messages, too (formerly only in debug mode)
- added the ability to specify the listen port for udp syslog.
  WARNING: This introduces an incompatibility. Formerly, udp
  syslog was enabled by the -r command line option. Now, it is
  "-r [port]", which is consistent with the tcp listener. However,
  just -r will now return an error message.
- added sample startup scripts for Debian and FreeBSD
- added support for easy feature selection in the makefile. Un-
  fortunately, this also means I needed to spilt the make file
  for different OS and distros. There are some really bad syntax
  differences between FreeBSD and Linux make.
---------------------------------------------------------------------------
Version 0.9.5 (RGer), 2005-08-01
- the "semicolon bug" was actually not (fully) solved in 0.9.4. One
  part of the bug was solved, but another still existed. This one
  is fixed now, too.
- the "semicolon bug" actually turned out to be a more generic bug.
  It appeared whenever an invalid template name was given. With some
  selector actions, rsyslogd dumped core, with other it "just" had
  a small ressource leak with others all worked well. These anomalies
  are now fixed. Note that they only appeared during system initaliziation
  once the system was running, nothing bad happened.
- improved error reporting for template errors on startup. They are now
  shown on the console and the start-up tty. Formerly, they were only
  visible in debug mode.
- support for multiple instances of rsyslogd on a single machine added
- added new option "-o" --> omit local unix domain socket. This option
  enables rsyslogd NOT to listen to the local socket. This is most
  helpful when multiple instances of rsyslogd (or rsyslogd and another
  syslogd) shall run on a single system.
- added new option "-i <pidfile>" which allows to specify the pidfile.
  This is needed when multiple instances of rsyslogd are to be run.
- the new project home page is now online at www.rsyslog.com
---------------------------------------------------------------------------
Version 0.9.4 (RGer), 2005-07-25
- finally added the TCP sender. It now supports non-blocking mode, no
  longer disabling message reception during connect. As it is now, it
  is usable in production. The code could be more sophisticated, but
  I've kept it short in anticipation of the move to liblogging, which
  will lead to the removal of the code just written ;)
- the "exiting on signal..." message still had the "syslogd" name in 
  it. Changed this to "rsyslogd", as we do not have a large user base
  yet, this should pose no problem.
- fixed "the semiconlon" bug. rsyslogd dumped core if a write-db action
  was specified but no semicolon was given after the password (an empty
  template was ok, but the semicolon needed to be present).
- changed a default for traditional output format. During testing, it
  was seen that the timestamp written to file in default format was
  the time of message reception, not the time specified in the TIMESTAMP
  field of the message itself. Traditionally, the message TIMESTAMP is
  used and this has been changed now.
---------------------------------------------------------------------------
Version 0.9.3 (RGer), 2005-07-19
- fixed a bug in the message parser. In June, the RFC 3164 timestamp
  was not correctly parsed (yes, only in June and some other months,
  see the code comment to learn why...)
- added the ability to specify the destination port when forwarding
  syslog messages (both for TCP and UDP)
- added an very experimental TCP sender (activated by
  @@machine:port in config). This is not yet for production use. If
  the receiver is not alive, rsyslogd will wait quite some time until
  the connection request times out, which most probably leads to
  loss of incoming messages.

---------------------------------------------------------------------------
Version 0.9.2 (RGer), around 2005-07-06
- I intended to change the maxsupported message size to 32k to
  support IHE - but given the memory inefficiency in the usual use
  cases, I have not done this. I have, however, included very
  specific instructions on how to do this in the source code. I have
  also done some testing with 32k messages, so you can change the
  max size without taking too much risk.
- added a syslog/tcp receiver; we now can receive messages via
  plain tcp, but we can still send only via UDP. The syslog/tcp
  receiver is the primary enhancement of this release.
- slightly changed some error messages that contained a spurios \n at
  the end of the line (which gives empty lines in your log...)

---------------------------------------------------------------------------
Version 0.9.1 (RGer)
- fixed code so that it compiles without errors under FreeBSD
- removed now unused function "allocate_log()" from syslogd.c
- changed the make file so that it contains more defines for
  different environments (in the long term, we need a better
  system for disabling/enabling features...)
- changed some printf's printing off_t types to %lld and
  explicit (long long) casts. I tried to figure out the exact type,
  but did not succeed in this. In the worst case, ultra-large peta-
  byte files will now display funny informational messages on rollover,
  something I think we can live with for the neersion 3.11.2 (rgerhards), 2008-02-??
---------------------------------------------------------------------------
Version 3.11.1 (rgerhards), 2008-02-12
- SNMP trap sender added thanks to Andre Lorbach (omsnmp)
- added input-plugin interface specification in form of a (copy) template
  input module
- applied documentation fix by Michael Biebl -- many thanks!
- bugfix: immark did not have MARK flags set...
- added x-info field to rsyslogd startup/shutdown message. Hopefully
  points users to right location for further info (many don't even know
  they run rsyslog ;))
- bugfix: trailing ":" of tag was lost while parsing legacy syslog messages
  without timestamp - thanks to Anders Blomdell for providing a patch!
- fixed a bug in stringbuf.c related to STRINGBUF_TRIM_ALLOCSIZE, which
  wasn't supposed to be used with rsyslog. Put a warning message up that
  tells this feature is not tested and probably not worth the effort.
  Thanks to Anders Blomdell fro bringing this to our attention
- somewhat improved performance of string buffers
- fixed bug that caused invalid treatment of tabs (HT) in rsyslog.conf
- bugfix: setting for $EscapeCopntrolCharactersOnReceive was not 
  properly initialized
- clarified usage of space-cc property replacer option
- improved abort diagnostic handler
- some initial effort for malloc/free runtime debugging support
- bugfix: using dynafile actions caused rsyslogd abort
- fixed minor man errors thanks to Michael Biebl
---------------------------------------------------------------------------
Version 3.11.0 (rgerhards), 2008-01-31
- implemented queued actions
- implemented simple rate limiting for actions
- implemented deliberate discarding of lower priority messages over higher
  priority ones when a queue runs out of space
- implemented disk quotas for disk queues
- implemented the $ActionResumeRetryCount config directive
- added $ActionQueueFilename config directive
- added $ActionQueueSize config directive
- added $ActionQueueHighWaterMark config directive
- added $ActionQueueLowWaterMark config directive
- added $ActionQueueDiscardMark config directive
- added $ActionQueueDiscardSeverity config directive
- added $ActionQueueCheckpointInterval config directive
- added $ActionQueueType config directive
- added $ActionQueueWorkerThreads config directive
- added $ActionQueueTimeoutshutdown config directive
- added $ActionQueueTimeoutActionCompletion config directive
- added $ActionQueueTimeoutenQueue config directive
- added $ActionQueueTimeoutworkerThreadShutdown config directive
- added $ActionQueueWorkerThreadMinimumMessages config directive
- added $ActionQueueMaxFileSize config directive
- added $ActionQueueSaveonShutdown config directive
- addded $ActionQueueDequeueSlowdown config directive
- addded $MainMsgQueueDequeueSlowdown config directive
- bugfix: added forgotten docs to package
- improved debugging support
- fixed a bug that caused $MainMsgQueueCheckpointInterval to work incorrectly
- when a long-running action needs to be cancelled on shutdown, the message
  that was processed by it is now preserved. This finishes support for
  guaranteed delivery of messages (if the output supports it, of course)
- fixed bug in output module interface, see
  http://sourceforge.net/tracker/index.php?func=detail&aid=1881008&group_id=123448&atid=696552
- changed the ommysql output plugin so that the (lengthy) connection
  initialization now takes place in message processing. This works much
  better with the new queued action mode (fast startup)
- fixed a bug that caused a potential hang in file and fwd output module
  varmojfekoj provided the patch - many thanks!
- bugfixed stream class offset handling on 32bit platforms
---------------------------------------------------------------------------
Version 3.10.3 (rgerhards), 2008-01-28
- fixed a bug with standard template definitions (not a big deal) - thanks
  to varmojfekoj for spotting it
- run-time instrumentation added
- implemented disk-assisted queue mode, which enables on-demand disk
  spooling if the queue's in-memory queue is exhausted
- implemented a dynamic worker thread pool for processing incoming
  messages; workers are started and shut down as need arises
- implemented a run-time instrumentation debug package
- implemented the $MainMsgQueueSaveOnShutdown config directive
- implemented the $MainMsgQueueWorkerThreadMinimumMessages config directive
- implemented the $MainMsgQueueTimeoutWorkerThreadShutdown config directive
---------------------------------------------------------------------------
Version 3.10.2 (rgerhards), 2008-01-14
- added the ability to keep stop rsyslogd without the need to drain
  the main message queue. In disk queue mode, rsyslog continues to
  run from the point where it stopped. In case of a system failure, it
  continues to process messages from the last checkpoint.
- fixed a bug that caused a segfault on startup when no $WorkDir directive
  was specified in rsyslog.conf
- provided more fine-grain control over shutdown timeouts and added a
  way to specify the enqueue timeout when the main message queue is full
- implemented $MainMsgQueueCheckpointInterval config directive
- implemented $MainMsgQueueTimeoutActionCompletion config directive
- implemented $MainMsgQueueTimeoutEnqueue config directive
- implemented $MainMsgQueueTimeoutShutdown config directive
---------------------------------------------------------------------------
Version 3.10.1 (rgerhards), 2008-01-10
- implemented the "disk" queue mode. However, it currently is of very
  limited use, because it does not support persistence over rsyslogd
  runs. So when rsyslogd is stopped, the queue is drained just as with
  the in-memory queue modes. Persistent queues will be a feature of
  the next release.
- performance-optimized string class, should bring an overall improvement
- fixed a memory leak in imudp -- thanks to varmojfekoj for the patch
- fixed a race condition that could lead to a rsyslogd hang when during
  HUP or termination
- done some doc updates
- added $WorkDirectory config directive
- added $MainMsgQueueFileName config directive
- added $MainMsgQueueMaxFileSize config directive
---------------------------------------------------------------------------
Version 3.10.0 (rgerhards), 2008-01-07
- implemented input module interface and initial input modules
- enhanced threading for input modules (each on its own thread now)
- ability to bind UDP listeners to specific local interfaces/ports and
  ability to run multiple of them concurrently
- added ability to specify listen IP address for UDP syslog server
- license changed to GPLv3
- mark messages are now provided by loadble module immark
- rklogd is no longer provided. Its functionality has now been taken over
  by imklog, a loadable input module. This offers a much better integration
  into rsyslogd and makes sure that the kernel logger process is brought
  up and down at the appropriate times
- enhanced $IncludeConfig directive to support wildcard characters
  (thanks to Michael Biebl)
- all inputs are now implemented as loadable plugins
- enhanced threading model: each input module now runs on its own thread
- enhanced message queue which now supports different queueing methods
  (among others, this can be used for performance fine-tuning)
- added a large number of new configuration directives for the new
  input modules
- enhanced multi-threading utilizing a worker thread pool for the
  main message queue
- compilation without pthreads is no longer supported
- much cleaner code due to new objects and removal of single-threading
  mode
---------------------------------------------------------------------------
Version 2.0.1 STABLE (rgerhards), 2008-01-24
- fixed a bug in integer conversion - but this function was never called,
  so it is not really a useful bug fix ;)
- fixed a bug with standard template definitions (not a big deal) - thanks
  to varmojfekoj for spotting it
- fixed a bug that caused a potential hang in file and fwd output module
  varmojfekoj provided the patch - many thanks!
---------------------------------------------------------------------------
Version 2.0.0 STABLE (rgerhards), 2008-01-02
- re-release of 1.21.2 as STABLE with no modifications except some
  doc updates
---------------------------------------------------------------------------
Version 1.21.2 (rgerhards), 2007-12-28
- created a gss-api output module. This keeps GSS-API code and
  TCP/UDP code separated. It is also important for forward-
  compatibility with v3. Please note that this change breaks compatibility
  with config files created for 1.21.0 and 1.21.1 - this was considered
  acceptable.
- fixed an error in forwarding retry code (could lead to message corruption
  but surfaced very seldom)
- increased portability for older platforms (AI_NUMERICSERV moved)
- removed socket leak in omfwd.c
- cross-platform patch for GSS-API compile problem on some platforms
  thanks to darix for the patch!
---------------------------------------------------------------------------
Version 1.21.1 (rgerhards), 2007-12-23
- small doc fix for $IncludeConfig
- fixed a bug in llDestroy()
- bugfix: fixing memory leak when message queue is full and during
  parsing. Thanks to varmojfekoj for the patch.
- bugfix: when compiled without network support, unix sockets were
  not properply closed
- bugfix: memory leak in cfsysline.c/doGetWord() fixed
---------------------------------------------------------------------------
Version 1.21.0 (rgerhards), 2007-12-19
- GSS-API support for syslog/TCP connections was added. Thanks to
  varmojfekoj for providing the patch with this functionality
- code cleanup
- enhanced $IncludeConfig directive to support wildcard filenames
- changed some multithreading synchronization
---------------------------------------------------------------------------
Version 1.20.1 (rgerhards), 2007-12-12
- corrected a debug setting that survived release. Caused TCP connections
  to be retried unnecessarily often.
- When a hostname ACL was provided and DNS resolution for that name failed,
  ACL processing was stopped at that point. Thanks to mildew for the patch.
  Fedora Bugzilla: http://bugzilla.redhat.com/show_bug.cgi?id=395911
- fixed a potential race condition, see link for details:
  http://rgerhards.blogspot.com/2007/12/rsyslog-race-condition.html
  Note that the probability of problems from this bug was very remote
- fixed a memory leak that happend when PostgreSQL date formats were
  used
---------------------------------------------------------------------------
Version 1.20.0 (rgerhards), 2007-12-07
- an output module for postgres databases has been added. Thanks to
  sur5r for contributing this code
- unloading dynamic modules has been cleaned up, we now have a
  real implementation and not just a dummy "good enough for the time
  being".
- enhanced platform independence - thanks to Bartosz Kuzma and Michael
  Biebl for their very useful contributions
- some general code cleanup (including warnings on 64 platforms, only)
---------------------------------------------------------------------------
Version 1.19.12 (rgerhards), 2007-12-03
- cleaned up the build system (thanks to Michael Biebl for the patch)
- fixed a bug where ommysql was still not compiled with -pthread option
---------------------------------------------------------------------------
Version 1.19.11 (rgerhards), 2007-11-29
- applied -pthread option to build when building for multi-threading mode
  hopefully solves an issue with segfaulting
---------------------------------------------------------------------------
Version 1.19.10 (rgerhards), 2007-10-19
- introdcued the new ":modulename:" syntax for calling module actions
  in selector lines; modified ommysql to support it. This is primarily
  an aid for further modules and a prequisite to actually allow third
  party modules to be created.
- minor fix in slackware startup script, "-r 0" is now "-r0"
- updated rsyslogd doc set man page; now in html format
- undid creation of a separate thread for the main loop -- this did not
  turn out to be needed or useful, so reduce complexity once again.
- added doc fixes provided by Michael Biebl - thanks
---------------------------------------------------------------------------
Version 1.19.9 (rgerhards), 2007-10-12
- now packaging system which again contains all components in a single
  tarball
- modularized main() a bit more, resulting in less complex code
- experimentally added an additional thread - will see if that affects
  the segfault bug we experience on some platforms. Note that this change
  is scheduled to be removed again later.
---------------------------------------------------------------------------
Version 1.19.8 (rgerhards), 2007-09-27
- improved repeated message processing
- applied patch provided by varmojfekoj to support building ommysql
  in its own way (now also resides in a plugin subdirectory);
  ommysql is now a separate package
- fixed a bug in cvthname() that lead to message loss if part
  of the source hostname would have been dropped
- created some support for distributing ommysql together with the
  main rsyslog package. I need to re-think it in the future, but
  for the time being the current mode is best. I now simply include
  one additional tarball for ommysql inside the main distribution.
  I look forward to user feedback on how this should be done best. In the
  long term, a separate project should be spawend for ommysql, but I'd
  like to do that only after the plugin interface is fully stable (what
  it is not yet).
---------------------------------------------------------------------------
Version 1.19.7 (rgerhards), 2007-09-25
- added code to handle situations where senders send us messages ending with
  a NUL character. It is now simply removed. This also caused trailing LF
  reduction to fail, when it was followed by such a NUL. This is now also
  handled.
- replaced some non-thread-safe function calls by their thread-safe
  counterparts
- fixed a minor memory leak that occured when the %APPNAME% property was
  used (I think nobody used that in practice)
- fixed a bug that caused signal handlers in cvthname() not to be restored when
  a malicious pointer record was detected and processing of the message been
  stopped for that reason (this should be really rare and can not be related
  to the segfault bug we are hunting).
- fixed a bug in cvthname that lead to passing a wrong parameter - in
  practice, this had no impact.
- general code cleanup (e.g. compiler warnings, comments)
---------------------------------------------------------------------------
Version 1.19.6 (rgerhards), 2007-09-11
- applied patch by varmojfekoj to change signal handling to the new
  sigaction API set (replacing the depreciated signal() calls and its
  friends.
- fixed a bug that in --enable-debug mode caused an assertion when the
  discard action was used
- cleaned up compiler warnings
- applied patch by varmojfekoj to FIX a bug that could cause 
  segfaults if empty properties were processed using modifying
  options (e.g. space-cc, drop-cc)
- fixed man bug: rsyslogd supports -l option
---------------------------------------------------------------------------
Version 1.19.5 (rgerhards), 2007-09-07
- changed part of the CStr interface so that better error tracking
  is provided and the calling sequence is more intuitive (there were
  invalid calls based on a too-weired interface)
- (hopefully) fixed some remaining bugs rooted in wrong use of 
  the CStr class. These could lead to program abort.
- applied patch by varmojfekoj two fix two potential segfault situations
- added $ModDir config directive
- modified $ModLoad so that an absolute path may be specified as
  module name (e.g. /rsyslog/ommysql.so)
---------------------------------------------------------------------------
Version 1.19.4 (rgerhards/varmojfekoj), 2007-09-04
- fixed a number of small memory leaks - thanks varmojfekoj for patching
- fixed an issue with CString class that could lead to rsyslog abort
  in tplToString() - thanks varmojfekoj for patching
- added a man-version of the config file documenation - thanks to Michel
  Samia for providing the man file
- fixed bug: a template like this causes an infinite loop:
  $template opts,"%programname:::a,b%"
  thanks varmojfekoj for the patch
- fixed bug: case changing options crash freeing the string pointer
  because they modify it: $template opts2,"%programname::1:lowercase%"
  thanks varmojfekoj for the patch
---------------------------------------------------------------------------
Version 1.19.3 (mmeckelein/varmojfekoj), 2007-08-31
- small mem leak fixed (after calling parseSelectorAct) - Thx varmojkekoj
- documentation section "Regular File" und "Blocks" updated
- solved an issue with dynamic file generation - Once again many thanks
  to varmojfekoj
- the negative selector for program name filter (Blocks) does not work as
  expected - Thanks varmojfekoj for patching
- added forwarding information to sysklogd (requires special template)
  to config doc
---------------------------------------------------------------------------
Version 1.19.2 (mmeckelein/varmojfekoj), 2007-08-28
- a specifically formed message caused a segfault - Many thanks varmojfekoj
  for providing a patch
- a typo and a weird condition are fixed in msg.c - Thanks again
  varmojfekoj 
- on file creation the file was always owned by root:root. This is fixed
  now - Thanks ypsa for solving this issue
---------------------------------------------------------------------------
Version 1.19.1 (mmeckelein), 2007-08-22
- a bug that caused a high load when a TCP/UDP connection was closed is 
  fixed now - Thanks mildew for solving this issue
- fixed a bug which caused a segfault on reinit - Thx varmojfekoj for the
  patch
- changed the hardcoded module path "/lib/rsyslog" to $(pkglibdir) in order
  to avoid trouble e.g. on 64 bit platforms (/lib64) - many thanks Peter
  Vrabec and darix, both provided a patch for solving this issue
- enhanced the unloading of modules - thanks again varmojfekoj
- applied a patch from varmojfekoj which fixes various little things in
  MySQL output module
---------------------------------------------------------------------------
Version 1.19.0 (varmojfekoj/rgerhards), 2007-08-16
- integrated patch from varmojfekoj to make the mysql module a loadable one
  many thanks for the patch, MUCH appreciated
---------------------------------------------------------------------------
Version 1.18.2 (rgerhards), 2007-08-13
- fixed a bug in outchannel code that caused templates to be incorrectly
  parsed
- fixed a bug in ommysql that caused a wrong ";template" missing message
- added some code for unloading modules; not yet fully complete (and we do
  not yet have loadable modules, so this is no problem)
- removed debian subdirectory by request of a debian packager (this is a special
  subdir for debian and there is also no point in maintaining it when there
  is a debian package available - so I gladly did this) in some cases
- improved overall doc quality (some pages were quite old) and linked to
  more of the online resources.
- improved /contrib/delete_mysql script by adding a host option and some
  other minor modifications
---------------------------------------------------------------------------
Version 1.18.1 (rgerhards), 2007-08-08
- applied a patch from varmojfekoj which solved a potential segfault
  of rsyslogd on HUP
- applied patch from Michel Samia to fix compilation when the pthreads
  feature is disabled
- some code cleanup (moved action object to its own file set)
- add config directive $MainMsgQueueSize, which now allows to configure the
  queue size dynamically
- all compile-time settings are now shown in rsyslogd -v, not just the
  active ones
- enhanced performance a little bit more
- added config file directive $ActionResumeInterval
- fixed a bug that prevented compilation under debian sid
- added a contrib directory for user-contributed useful things
---------------------------------------------------------------------------
Version 1.18.0 (rgerhards), 2007-08-03
- rsyslog now supports fallback actions when an action did not work. This
  is a great feature e.g. for backup database servers or backup syslog
  servers
- modified rklogd to only change the console log level if -c is specified
- added feature to use multiple actions inside a single selector
- implemented $ActionExecOnlyWhenPreviousIsSuspended config directive
- error messages during startup are now spit out to the configured log
  destinations
---------------------------------------------------------------------------
Version 1.17.6 (rgerhards), 2007-08-01
- continued to work on output module modularization - basic stage of
  this work is now FINISHED
- fixed bug in OMSRcreate() - always returned SR_RET_OK
- fixed a bug that caused ommysql to always complain about missing
  templates
- fixed a mem leak in OMSRdestruct - freeing the object itself was
  forgotten - thanks to varmojfekoj for the patch
- fixed a memory leak in syslogd/init() that happend when the config
  file could not be read - thanks to varmojfekoj for the patch
- fixed insufficient memory allocation in addAction() and its helpers.
  The initial fix and idea was developed by mildew, I fine-tuned
  it a bit. Thanks a lot for the fix, I'd probably had pulled out my
  hair to find the bug...
- added output of config file line number when a parsing error occured
- fixed bug in objomsr.c that caused program to abort in debug mode with
  an invalid assertion (in some cases)
- fixed a typo that caused the default template for MySQL to be wrong.
  thanks to mildew for catching this.
- added configuration file command $DebugPrintModuleList and
  $DebugPrintCfSysLineHandlerList
- fixed an invalid value for the MARK timer - unfortunately, there was
  a testing aid left in place. This resulted in quite frequent MARK messages
- added $IncludeConfig config directive
- applied a patch from mildew to prevent rsyslogd from freezing under heavy
  load. This could happen when the queue was full. Now, we drop messages
  but rsyslogd remains active.
---------------------------------------------------------------------------
Version 1.17.5 (rgerhards), 2007-07-30
- continued to work on output module modularization
- fixed a missing file bug - thanks to Andrea Montanari for reporting
  this problem
- fixed a problem with shutting down the worker thread and freeing the
  selector_t list - this caused messages to be lost, because the
  message queue was not properly drained before the selectors got
  destroyed.
---------------------------------------------------------------------------
Version 1.17.4 (rgerhards), 2007-07-27
- continued to work on output module modularization
- fixed a situation where rsyslogd could create zombie processes
  thanks to mildew for the patch
- applied patch from Michel Samia to fix compilation when NOT
  compiled for pthreads
---------------------------------------------------------------------------
Version 1.17.3 (rgerhards), 2007-07-25
- continued working on output module modularization
- fixed a bug that caused rsyslogd to segfault on exit (and
  probably also on HUP), when there was an unsent message in a selector
  that required forwarding and the dns lookup failed for that selector
  (yes, it was pretty unlikely to happen;))
  thanks to varmojfekoj <varmojfekoj@gmail.com> for the patch
- fixed a memory leak in config file parsing and die()
  thanks to varmojfekoj <varmojfekoj@gmail.com> for the patch
- rsyslogd now checks on startup if it is capable to performa any work
  at all. If it cant, it complains and terminates
  thanks to Michel Samia for providing the patch!
- fixed a small memory leak when HUPing syslogd. The allowed sender
  list now gets freed. thanks to mildew for the patch.
- changed the way error messages in early startup are logged. They
  now do no longer use the syslogd code directly but are rather
  send to stderr.
---------------------------------------------------------------------------
Version 1.17.2 (rgerhards), 2007-07-23
- made the port part of the -r option optional. Needed for backward
  compatibility with sysklogd
- replaced system() calls with something more reasonable. Please note that
  this might break compatibility with some existing configuration files.
  We accept this in favour of the gained security.
- removed a memory leak that could occur if timegenerated was used in
  RFC 3164 format in templates
- did some preparation in msg.c for advanced multithreading - placed the
  hooks, but not yet any active code
- worked further on modularization
- added $ModLoad MySQL (dummy) config directive
- added DropTrailingLFOnReception config directive
---------------------------------------------------------------------------
Version 1.17.1 (rgerhards), 2007-07-20
- fixed a bug that caused make install to install rsyslogd and rklogd under
  the wrong names
- fixed bug that caused $AllowedSenders to handle IPv6 scopes incorrectly;
  also fixed but that could grabble $AllowedSender wildcards. Thanks to
  mildew@gmail.com for the patch
- minor code cleanup - thanks to Peter Vrabec for the patch
- fixed minimal memory leak on HUP (caused by templates)
  thanks to varmojfekoj <varmojfekoj@gmail.com> for the patch
- fixed another memory leak on HUPing and on exiting rsyslogd
  again thanks to varmojfekoj <varmojfekoj@gmail.com> for the patch
- code cleanup (removed compiler warnings)
- fixed portability bug in configure.ac - thanks to Bartosz Kuźma for patch
- moved msg object into its own file set
- added the capability to continue trying to write log files when the
  file system is full. Functionality based on patch by Martin Schulze
  to sysklogd package.
---------------------------------------------------------------------------
Version 1.17.0 (RGer), 2007-07-17
- added $RepeatedLineReduction config parameter
- added $EscapeControlCharactersOnReceive config parameter
- added $ControlCharacterEscapePrefix config parameter
- added $DirCreateMode config parameter
- added $CreateDirs config parameter
- added $DebugPrintTemplateList config parameter
- added $ResetConfigVariables config parameter
- added $FileOwner config parameter
- added $FileGroup config parameter
- added $DirOwner config parameter
- added $DirGroup config parameter
- added $FailOnChownFailure config parameter
- added regular expression support to the filter engine
  thanks to Michel Samia for providing the patch!
- enhanced $AllowedSender functionality. Credits to mildew@gmail.com for
  the patch doing that
  - added IPv6 support
  - allowed DNS hostnames
  - allowed DNS wildcard names
- added new option $DropMsgsWithMaliciousDnsPTRRecords
- added autoconf so that rfc3195d, rsyslogd and klogd are stored to /sbin
- added capability to auto-create directories with dynaFiles
---------------------------------------------------------------------------
Version 1.16.0 (RGer/Peter Vrabec), 2007-07-13 - The Friday, 13th Release ;)
- build system switched to autotools
- removed SYSV preprocessor macro use, replaced with autotools equivalents
- fixed a bug that caused rsyslogd to segfault when TCP listening was
  disabled and it terminated
- added new properties "syslogfacility-text" and "syslogseverity-text"
  thanks to varmojfekoj <varmojfekoj@gmail.com> for the patch
- added the -x option to disable hostname dns reslution
  thanks to varmojfekoj <varmojfekoj@gmail.com> for the patch
- begun to better modularize syslogd.c - this is an ongoing project; moved
  type definitions to a separate file
- removed some now-unused fields from struct filed
- move file size limit fields in struct field to the "right spot" (the file
  writing part of the union - f_un.f_file)
- subdirectories linux and solaris are no longer part of the distribution
  package. This is not because we cease support for them, but there are no
  longer any files in them after the move to autotools
---------------------------------------------------------------------------
Version 1.15.1 (RGer), 2007-07-10
- fixed a bug that caused a dynaFile selector to stall when there was
  an open error with one file 
- improved template processing for dynaFiles; templates are now only
  looked up during initialization - speeds up processing
- optimized memory layout in struct filed when compiled with MySQL
  support
- fixed a bug that caused compilation without SYSLOG_INET to fail
- re-enabled the "last message repeated n times" feature. This
  feature was not taken care of while rsyslogd evolved from sysklogd
  and it was more or less defunct. Now it is fully functional again.
- added system properties: $NOW, $YEAR, $MONTH, $DAY, $HOUR, $MINUTE
- fixed a bug in iovAsString() that caused a memory leak under stress
  conditions (most probably memory shortage). This was unlikely to
  ever happen, but it doesn't hurt doing it right
- cosmetic: defined type "uchar", change all unsigned chars to uchar
---------------------------------------------------------------------------
Version 1.15.0 (RGer), 2007-07-05
- added ability to dynamically generate file names based on templates
  and thus properties. This was a much-requested feature. It makes
  life easy when it e.g. comes to splitting files based on the sender
  address.
- added $umask and $FileCreateMode config file directives
- applied a patch from Bartosz Kuzma to compile cleanly under NetBSD
- checks for extra (unexpected) characters in system config file lines
  have been added
- added IPv6 documentation - was accidently missing from CVS
- begun to change char to unsigned char
---------------------------------------------------------------------------
Version 1.14.2 (RGer), 2007-07-03
** this release fixes all known nits with IPv6 **
- restored capability to do /etc/service lookup for "syslog"
  service when -r 0 was given
- documented IPv6 handling of syslog messages
- integrate patch from Bartosz Kuźma to make rsyslog compile under
  Solaris again (the patch replaced a strndup() call, which is not
  available under Solaris
- improved debug logging when waiting on select
- updated rsyslogd man page with new options (-46A)
---------------------------------------------------------------------------
Version 1.14.1 (RGer/Peter Vrabec), 2007-06-29
- added Peter Vrabec's patch for IPv6 TCP
- prefixed all messages send to stderr in rsyslogd with "rsyslogd: "
---------------------------------------------------------------------------
Version 1.14.0 (RGer/Peter Vrabec), 2007-06-28
- Peter Vrabec provided IPv6 for rsyslog, so we are now IPv6 enabled
  IPv6 Support is currently for UDP only, TCP is to come soon.
  AllowedSender configuration does not yet work for IPv6.
- fixed code in iovCreate() that broke C's strict aliasing rules 
- fixed some char/unsigned char differences that forced the compiler
  to spit out warning messages
- updated the Red Hat init script to fix a known issue (thanks to
  Peter Vrabec)
---------------------------------------------------------------------------
Version 1.13.5 (RGer), 2007-06-22
- made the TCP session limit configurable via command line switch
  now -t <port>,<max sessions>
- added man page for rklogd(8) (basically a copy from klogd, but now
  there is one...)
- fixed a bug that caused internal messages (e.g. rsyslogd startup) to
  appear without a tag.
- removed a minor memory leak that occurred when TAG processing requalified
  a HOSTNAME to be a TAG (and a TAG already was set).
- removed potential small memory leaks in MsgSet***() functions. There
  would be a leak if a property was re-set, something that happened
  extremely seldom.
---------------------------------------------------------------------------
Version 1.13.4 (RGer), 2007-06-18
- added a new property "PRI-text", which holds the PRI field in
  textual form (e.g. "syslog.info")
- added alias "syslogseverity" for "syslogpriority", which is a
  misleading property name that needs to stay for historical
  reasons (and backward-compatility)
- added doc on how to record PRI value in log file
- enhanced signal handling in klogd, including removal of an unsafe
  call to the logging system during signal handling
---------------------------------------------------------------------------
Version 1.13.3 (RGer), 2007-06-15
- create a version of syslog.c from scratch. This is now
  - highly optimized for rsyslog
  - removes an incompatible license problem as the original
    version had a BSD license with advertising clause
  - fixed in the regard that rklogd will continue to work when
    rsysogd has been restarted (the original version, as well
    as sysklogd, will remain silent then)
  - solved an issue with an extra NUL char at message end that the
    original version had
- applied some changes to klogd to care for the new interface
- fixed a bug in syslogd.c which prevented compiling under debian
---------------------------------------------------------------------------
Version 1.13.2 (RGer), 2007-06-13
- lib order in makefile patched to facilitate static linking - thanks
  to Bennett Todd for providing the patch
- Integrated a patch from Peter Vrabec (pvrabec@redheat.com):
  - added klogd under the name of rklogd (remove dependency on
    original sysklogd package
  - createDB.sql now in UTF
  - added additional config files for use on Red Hat
---------------------------------------------------------------------------
Version 1.13.1 (RGer), 2007-02-05
- changed the listen backlog limit to a more reasonable value based on
  the maximum number of TCP connections configurd (10% + 5) - thanks to Guy
  Standen for the hint (actually, the limit was 5 and that was a 
  left-over from early testing).
- fixed a bug in makefile which caused DB-support to be disabled when
  NETZIP support was enabled
- added the -e option to allow transmission of every message to remote
  hosts (effectively turns off duplicate message suppression)
- (somewhat) improved memory consumption when compiled with MySQL support
- looks like we fixed an incompatibility with MySQL 5.x and above software
  At least in one case, the remote server name was destroyed, leading to 
  a connection failure. The new, improved code does not have this issue and
  so we see this as solved (the new code is generally somewhat better, so
  there is a good chance we fixed this incompatibility).
---------------------------------------------------------------------------
Version 1.13.0 (RGer), 2006-12-19
- added '$' as ToPos proptery replacer specifier - means "up to the
  end of the string"
- property replacer option "escape-cc", "drop-cc" and "space-cc"  added
- changed the handling of \0 characters inside syslog messages. We now
  consistently escape them to "#000". This is somewhat recommended in
  the draft-ietf-syslog-protocol-19 draft. While the real recomendation
  is to not escape any characters at all, we can not do this without
  considerable modification of the code. So we escape it to "#000", which
  is consistent with a sample found in the Internet-draft.
- removed message glue logic (see printchopped() comment for details)
  Also caused removal of parts table and thus some improvements in
  memory usage.
- changed the default MAXLINE to 2048 to take care of recent syslog
  standardization efforts (can easily be changed in syslogd.c)
- added support for byte-counted TCP syslog messages (much like
  syslog-transport-tls-05 Internet Draft). This was necessary to
  support compression over TCP.
- added support for receiving compressed syslog messages
- added support for sending compressed syslog messages
- fixed a bug where the last message in a syslog/tcp stream was
  lost if it was not properly terminated by a LF character
---------------------------------------------------------------------------
Version 1.12.3 (RGer), 2006-10-04
- implemented some changes to support Solaris (but support is not
  yet complete)
- commented out (via #if 0) some methods that are currently not being use
  but should be kept for further us
- added (interim) -u 1 option to turn off hostname and tag parsing
- done some modifications to better support Fedora
- made the field delimiter inside property replace configurable via
  template
- fixed a bug in property replacer: if fields were used, the delimitor
  became part of the field. Up until now, this was barely noticable as 
  the delimiter as TAB only and thus invisible to a human. With other
  delimiters available now, it quickly showed up. This bug fix might cause
  some grief to existing installations if they used the extra TAB for
  whatever reasons - sorry folks... Anyhow, a solution is easy: just add
  a TAB character contstant into your template. Thus, there has no attempt
  been made to do this in a backwards-compatible way.
---------------------------------------------------------------------------
Version 1.12.2 (RGer), 2006-02-15
- fixed a bug in the RFC 3339 date formatter. An extra space was added
  after the actual timestamp
- added support for providing high-precision RFC3339 timestamps for
  (rsyslogd-)internally-generated messages
- very (!) experimental support for syslog-protocol internet draft
  added (the draft is experimental, the code is solid ;))
- added support for field-extracting in the property replacer
- enhanced the legacy-syslog parser so that it can interpret messages
  that do not contain a TIMESTAMP
- fixed a bug that caused the default socket (usually /dev/log) to be
  opened even when -o command line option was given
- fixed a bug in the Debian sample startup script - it caused rsyslogd
  to listen to remote requests, which it shouldn't by default
---------------------------------------------------------------------------
Version 1.12.1 (RGer), 2005-11-23
- made multithreading work with BSD. Some signal-handling needed to be
  restructured. Also, there might be a slight delay of up to 10 seconds
  when huping and terminating rsyslogd under BSD
- fixed a bug where a NULL-pointer was passed to printf() in logmsg().
- fixed a bug during "make install" where rc3195d was not installed
  Thanks to Bennett Todd for spotting this.
- fixed a bug where rsyslogd dumped core when no TAG was found in the
  received message
- enhanced message parser so that it can deal with missing hostnames
  in many cases (may not be totally fail-safe)
- fixed a bug where internally-generated messages did not have the correct
  TAG
---------------------------------------------------------------------------
Version 1.12.0 (RGer), 2005-10-26
- moved to a multi-threaded design. single-threading is still optionally
  available. Multi-threading is experimental!
- fixed a potential race condition. In the original code, marking was done
  by an alarm handler, which could lead to all sorts of bad things. This
  has been changed now. See comments in syslogd.c/domark() for details.
- improved debug output for property-based filters
- not a code change, but: I have checked all exit()s to make sure that
  none occurs once rsyslogd has started up. Even in unusual conditions
  (like low-memory conditions) rsyslogd somehow remains active. Of course,
  it might loose a message or two, but at least it does not abort and it
  can also recover when the condition no longer persists.
- fixed a bug that could cause loss of the last message received
  immediately before rsyslogd was terminated.
- added comments on thread-safety of global variables in syslogd.c
- fixed a small bug: spurios printf() when TCP syslog was used
- fixed a bug that causes rsyslogd to dump core on termination when one
  of the selector lines did not receive a message during the run (very
  unlikely)
- fixed an one-too-low memory allocation in the TCP sender. Could result
  in rsyslogd dumping core.
- fixed a bug with regular expression support (thanks to Andres Riancho)
- a little bit of code restructuring (especially main(), which was
  horribly large)
---------------------------------------------------------------------------
Version 1.11.1 (RGer), 2005-10-19
- support for BSD-style program name and host blocks
- added a new property "programname" that can be used in templates
- added ability to specify listen port for rfc3195d
- fixed a bug that rendered the "startswith" comparison operation
  unusable.
- changed more functions to "static" storage class to help compiler
  optimize (should have been static in the first place...)
- fixed a potential memory leak in the string buffer class destructor.
  As the destructur was previously never called, the leak did not actually
  appear.
- some internal restructuring in anticipation/preparation of minimal
  multi-threading support
- rsyslogd still shares some code with the sysklogd project. Some patches
  for this shared code have been brought over from the sysklogd CVS.
---------------------------------------------------------------------------
Version 1.11.0 (RGer), 2005-10-12
- support for receiving messages via RFC 3195; added rfc3195d for that
  purpose
- added an additional guard to prevent rsyslogd from aborting when the
  2gb file size limit is hit. While a user can configure rsyslogd to
  handle such situations, it would abort if that was not done AND large
  file support was not enabled (ok, this is hopefully an unlikely scenario)
- fixed a bug that caused additional Unix domain sockets to be incorrectly
  processed - could lead to message loss in extreme cases
---------------------------------------------------------------------------
Version 1.10.2 (RGer), 2005-09-27
- added comparison operations in property-based filters:
  * isequal
  * startswith
- added ability to negate all property-based filter comparison operations
  by adding a !-sign right in front of the operation name
- added the ability to specify remote senders for UDP and TCP
  received messages. Allows to block all but well-known hosts
- changed the $-config line directives to be case-INsensitive
- new command line option -w added: "do not display warnings if messages
  from disallowed senders are received"
- fixed a bug that caused rsyslogd to dump core when the compare value
  was not quoted in property-based filters
- fixed a bug in the new CStr compare function which lead to invalid
  results (fortunately, this function was not yet used widely)
- added better support for "debugging" rsyslog.conf property filters
  (only if -d switch is given)
- changed some function definitions to static, which eventually enables
  some compiler optimizations
- fixed a bug in MySQL code; when a SQL error occured, rsyslogd could
  run in a tight loop. This was due to invalid sequence of error reporting
  and is now fixed.
---------------------------------------------------------------------------
Version 1.10.1 (RGer), 2005-09-23
- added the ability to execute a shell script as an action.
  Thanks to Bjoern Kalkbrenner for providing the code!
- fixed a bug in the MySQL code; due to the bug the automatic one-time
  retry after an error did not happen - this lead to error message in
  cases where none should be seen (e.g. after a MySQL restart)
- fixed a security issue with SQL-escaping in conjunction with
  non-(SQL-)standard MySQL features.
---------------------------------------------------------------------------
Version 1.10.0 (RGer), 2005-09-20
  REMINDER: 1.10 is the first unstable version if the 1.x series!
- added the capability to filter on any property in selector lines
  (not just facility and priority)
- changed stringbuf into a new counted string class
- added support for a "discard" action. If a selector line with
  discard (~ character) is found, no selector lines *after* that
  line will be processed.
- thanks to Andres Riancho, regular expression support has been
  added to the template engine
- added the FROMHOST property in the template processor, which could
  previously not be obtained. Thanks to Cristian Testa for pointing
  this out and even providing a fix.
- added display of compile-time options to -v output
- performance improvement for production build - made some checks
  to happen only during debug mode
- fixed a problem with compiling on SUSE and - while doing so - removed
  the socket call to set SO_BSDCOMPAT in cases where it is obsolete.
---------------------------------------------------------------------------
Version 1.0.4 (RGer), 2006-02-01
- a small but important fix: the tcp receiver had two forgotten printf's
  in it that caused a lot of unnecessary output to stdout. This was
  important enough to justify a new release
---------------------------------------------------------------------------
Version 1.0.3 (RGer), 2005-11-14
- added an additional guard to prevent rsyslogd from aborting when the
  2gb file size limit is hit. While a user can configure rsyslogd to
  handle such situations, it would abort if that was not done AND large
  file support was not enabled (ok, this is hopefully an unlikely scenario)
- fixed a bug that caused additional Unix domain sockets to be incorrectly
  processed - could lead to message loss in extreme cases
- applied some patches available from the sysklogd project to code
  shared from there
- fixed a bug that causes rsyslogd to dump core on termination when one
  of the selector lines did not receive a message during the run (very
  unlikely)
- fixed an one-too-low memory allocation in the TCP sender. Could result
  in rsyslogd dumping core.
- fixed a bug in the TCP sender that caused the retry logic to fail
  after an error or receiver overrun
- fixed a bug in init() that could lead to dumping core
- fixed a bug that could lead to dumping core when no HOSTNAME or no TAG
  was present in the syslog message
---------------------------------------------------------------------------
Version 1.0.2 (RGer), 2005-10-05
- fixed an issue with MySQL error reporting. When an error occured,
  the MySQL driver went into an endless loop (at least in most cases).
---------------------------------------------------------------------------
Version 1.0.1 (RGer), 2005-09-23
- fixed a security issue with SQL-escaping in conjunction with
  non-(SQL-)standard MySQL features.
---------------------------------------------------------------------------
Version 1.0.0 (RGer), 2005-09-12
- changed install doc to cover daily cron scripts - a trouble source
- added rc script for slackware (provided by Chris Elvidge - thanks!) 
- fixed a really minor bug in usage() - the -r option was still
  reported as without the port parameter
---------------------------------------------------------------------------
Version 0.9.8 (RGer), 2005-09-05
- made startup and shutdown message more consistent and included the
  pid, so that they can be easier correlated. Used syslog-protocol
  structured data format for this purpose.
- improved config info in startup message, now tells not only
  if it is listening remote on udp, but also for tcp. Also includes
  the port numbers. The previous startup message was misleading, because
  it did not say "remote reception" if rsyslogd was only listening via
  tcp (but not via udp).
- added a "how can you help" document to the doc set
---------------------------------------------------------------------------
Version 0.9.7 (RGer), 2005-08-15
- some of the previous doc files (like INSTALL) did not properly
  reflect the changes to the build process and the new doc. Fixed
  that.
- changed syslogd.c so that when compiled without database support,
  an error message is displayed when a database action is detected
  in the config file (previously this was used as an user rule ;))
- fixed a bug in the os-specific Makefiles which caused MySQL
  support to not be compiled, even if selected
---------------------------------------------------------------------------
Version 0.9.6 (RGer), 2005-08-09
- greatly enhanced documentation. Now available in html format in
  the "doc" folder and FreeBSD. Finally includes an install howto.
- improved MySQL error messages a little - they now show up as log
  messages, too (formerly only in debug mode)
- added the ability to specify the listen port for udp syslog.
  WARNING: This introduces an incompatibility. Formerly, udp
  syslog was enabled by the -r command line option. Now, it is
  "-r [port]", which is consistent with the tcp listener. However,
  just -r will now return an error message.
- added sample startup scripts for Debian and FreeBSD
- added support for easy feature selection in the makefile. Un-
  fortunately, this also means I needed to spilt the make file
  for different OS and distros. There are some really bad syntax
  differences between FreeBSD and Linux make.
---------------------------------------------------------------------------
Version 0.9.5 (RGer), 2005-08-01
- the "semicolon bug" was actually not (fully) solved in 0.9.4. One
  part of the bug was solved, but another still existed. This one
  is fixed now, too.
- the "semicolon bug" actually turned out to be a more generic bug.
  It appeared whenever an invalid template name was given. With some
  selector actions, rsyslogd dumped core, with other it "just" had
  a small ressource leak with others all worked well. These anomalies
  are now fixed. Note that they only appeared during system initaliziation
  once the system was running, nothing bad happened.
- improved error reporting for template errors on startup. They are now
  shown on the console and the start-up tty. Formerly, they were only
  visible in debug mode.
- support for multiple instances of rsyslogd on a single machine added
- added new option "-o" --> omit local unix domain socket. This option
  enables rsyslogd NOT to listen to the local socket. This is most
  helpful when multiple instances of rsyslogd (or rsyslogd and another
  syslogd) shall run on a single system.
- added new option "-i <pidfile>" which allows to specify the pidfile.
  This is needed when multiple instances of rsyslogd are to be run.
- the new project home page is now online at www.rsyslog.com
---------------------------------------------------------------------------
Version 0.9.4 (RGer), 2005-07-25
- finally added the TCP sender. It now supports non-blocking mode, no
  longer disabling message reception during connect. As it is now, it
  is usable in production. The code could be more sophisticated, but
  I've kept it short in anticipation of the move to liblogging, which
  will lead to the removal of the code just written ;)
- the "exiting on signal..." message still had the "syslogd" name in 
  it. Changed this to "rsyslogd", as we do not have a large user base
  yet, this should pose no problem.
- fixed "the semiconlon" bug. rsyslogd dumped core if a write-db action
  was specified but no semicolon was given after the password (an empty
  template was ok, but the semicolon needed to be present).
- changed a default for traditional output format. During testing, it
  was seen that the timestamp written to file in default format was
  the time of message reception, not the time specified in the TIMESTAMP
  field of the message itself. Traditionally, the message TIMESTAMP is
  used and this has been changed now.
---------------------------------------------------------------------------
Version 0.9.3 (RGer), 2005-07-19
- fixed a bug in the message parser. In June, the RFC 3164 timestamp
  was not correctly parsed (yes, only in June and some other months,
  see the code comment to learn why...)
- added the ability to specify the destination port when forwarding
  syslog messages (both for TCP and UDP)
- added an very experimental TCP sender (activated by
  @@machine:port in config). This is not yet for production use. If
  the receiver is not alive, rsyslogd will wait quite some time until
  the connection request times out, which most probably leads to
  loss of incoming messages.

---------------------------------------------------------------------------
Version 0.9.2 (RGer), around 2005-07-06
- I intended to change the maxsupported message size to 32k to
  support IHE - but given the memory inefficiency in the usual use
  cases, I have not done this. I have, however, included very
  specific instructions on how to do this in the source code. I have
  also done some testing with 32k messages, so you can change the
  max size without taking too much risk.
- added a syslog/tcp receiver; we now can receive messages via
  plain tcp, but we can still send only via UDP. The syslog/tcp
  receiver is the primary enhancement of this release.
- slightly changed some error messages that contained a spurios \n at
  the end of the line (which gives empty lines in your log...)

---------------------------------------------------------------------------
Version 0.9.1 (RGer)
- fixed code so that it compiles without errors under FreeBSD
- removed now unused function "allocate_log()" from syslogd.c
- changed the make file so that it contains more defines for
  different environments (in the long term, we need a better
  system for disabling/enabling features...)
- changed some printf's printing off_t types to %lld and
  explicit (long long) casts. I tried to figure out the exact type,
  but did not succeed in this. In the worst case, ultra-large peta-
  byte files will now display funny informational messages on rollover,
  something I think we can live with for the next 10 years or so...

---------------------------------------------------------------------------
Version 0.9.0 (RGer)
- changed the filed structure to be a linked list. Previously, it
  was a table - well, for non-SYSV it was defined as linked list,
  but from what I see that code did no longer work after my
  modifications. I am now using a linked list in general because
  that is needed for other upcoming modifications.
- fixed a bug that caused rsyslogd not to listen to anything if
  the configuration file could not be read
- pervious versions disabled network logging (send/receive) if
  syslog/udp port was not in /etc/services. Now defaulting to
  port 514 in this case.
- internal error messages are now supported up to 256 bytes
- error message seen during config file read are now also displayed
  to the attached tty and not only the console
- changed some error messages during init to be sent to the console
  and/or emergency log. Previously, they were only seen if the
  -d (debug) option was present on the command line.
- fixed the "2gb file issue on 32bit systems". If a file grew to
  more than 2gb, the syslogd was aborted with "file size exceeded". 
  Now, defines have been added according to
  http://www.daimi.au.dk/~kasperd/comp.os.linux.development.faq.html#LARGEFILE
  Testing revealed that they work ;)
  HOWEVER, if your file system, glibc, kernel, whatever does not
  support files larger 2gb, you need to set a file size limit with
  the new output channel mechanism.
- updated man pages to reflect the changes

---------------------------------------------------------------------------
Version 0.8.4

- improved -d debug output (removed developer-only content)
- now compiles under FreeBSD and NetBSD (only quick testing done on NetBSD)
---------------------------------------------------------------------------
Version 0.8.3

- security model in "make install" changed
- minor doc updates
---------------------------------------------------------------------------
Version 0.8.2

- added man page for rsyslog.conf and rsyslogd
- gave up on the concept of rsyslog being a "drop in" replacement
  for syslogd. Now, the user installs rsyslogd and also needs to
  adjust his system settings to this specifically. This also lead
  to these changes:
  * changed Makefile so that install now installs rsyslogd instead
    of dealing with syslogd
  * changed the default config file name to rsyslog.conf
---------------------------------------------------------------------------
Version 0.8.1

- fixed a nasty memory leak (probably not the last one with this release)
- some enhancements to Makefile as suggested by Bennett Todd
- syslogd-internal messages (like restart) were missing the hostname
  this has been corrected
---------------------------------------------------------------------------
Version 0.8.0

Initial testing release. Based on the sysklogd package. Thanks to the
sysklogd maintainers for all their good work!
---------------------------------------------------------------------------

----------------------------------------------------------------------
The following comments were left in the syslogd source. While they provide
not too much detail, the help to date when Rainer started work on the
project (which was 2003, now even surprising for Rainer himself ;)).
 * \author Rainer Gerhards <rgerhards@adiscon.com>
 * \date 2003-10-17
 *       Some initial modifications on the sysklogd package to support
 *       liblogging. These have actually not yet been merged to the
 *       source you see currently (but they hopefully will)
 *
 * \date 2004-10-28
 *       Restarted the modifications of sysklogd. This time, we
 *       focus on a simpler approach first. The initial goal is to
 *       provide MySQL database support (so that syslogd can log
 *       to the database).
----------------------------------------------------------------------
The following comments are from the stock syslogd.c source. They provide
some insight into what happened to the source before we forked
rsyslogd. However, much of the code already has been replaced and more
is to be replaced. So over time, these comments become less valuable.
I have moved them out of the syslogd.c file to shrink it, especially
as a lot of them do no longer apply. For historical reasons and
understanding of how the daemon evolved, they are probably still
helpful.
 * Author: Eric Allman
 * extensive changes by Ralph Campbell
 * more extensive changes by Eric Allman (again)
 *
 * Steve Lord:	Fix UNIX domain socket code, added linux kernel logging
 *		change defines to
 *		SYSLOG_INET	- listen on a UDP socket
 *		SYSLOG_UNIXAF	- listen on unix domain socket
 *		SYSLOG_KERNEL	- listen to linux kernel
 *
 * Mon Feb 22 09:55:42 CST 1993:  Dr. Wettstein
 * 	Additional modifications to the source.  Changed priority scheme
 *	to increase the level of configurability.  In its stock configuration
 *	syslogd no longer logs all messages of a certain priority and above
 *	to a log file.  The * wildcard is supported to specify all priorities.
 *	Note that this is a departure from the BSD standard.
 *
 *	Syslogd will now listen to both the inetd and the unixd socket.  The
 *	strategy is to allow all local programs to direct their output to
 *	syslogd through the unixd socket while the program listens to the
 *	inetd socket to get messages forwarded from other hosts.
 *
 * Fri Mar 12 16:55:33 CST 1993:  Dr. Wettstein
 *	Thanks to Stephen Tweedie (dcs.ed.ac.uk!sct) for helpful bug-fixes
 *	and an enlightened commentary on the prioritization problem.
 *
 *	Changed the priority scheme so that the default behavior mimics the
 *	standard BSD.  In this scenario all messages of a specified priority
 *	and above are logged.
 *
 *	Add the ability to specify a wildcard (=) as the first character
 *	of the priority name.  Doing this specifies that ONLY messages with
 *	this level of priority are to be logged.  For example:
 *
 *		*.=debug			/usr/adm/debug
 *
 *	Would log only messages with a priority of debug to the /usr/adm/debug
 *	file.
 *
 *	Providing an * as the priority specifies that all messages are to be
 *	logged.  Note that this case is degenerate with specifying a priority
 *	level of debug.  The wildcard * was retained because I believe that
 *	this is more intuitive.
 *
 * Thu Jun 24 11:34:13 CDT 1993:  Dr. Wettstein
 *	Modified sources to incorporate changes in libc4.4.  Messages from
 *	syslog are now null-terminated, syslogd code now parses messages
 *	based on this termination scheme.  Linux as of libc4.4 supports the
 *	fsync system call.  Modified code to fsync after all writes to
 *	log files.
 *
 * Sat Dec 11 11:59:43 CST 1993:  Dr. Wettstein
 *	Extensive changes to the source code to allow compilation with no
 *	complaints with -Wall.
 *
 *	Reorganized the facility and priority name arrays so that they
 *	compatible with the syslog.h source found in /usr/include/syslog.h.
 *	NOTE that this should really be changed.  The reason I do not
 *	allow the use of the values defined in syslog.h is on account of
 *	the extensions made to allow the wildcard character in the
 *	priority field.  To fix this properly one should malloc an array,
 *	copy the contents of the array defined by syslog.h and then
 *	make whatever modifications that are desired.  Next round.
 *
 * Thu Jan  6 12:07:36 CST 1994:  Dr. Wettstein
 *	Added support for proper decomposition and re-assembly of
 *	fragment messages on UNIX domain sockets.  Lack of this capability
 *	was causing 'partial' messages to be output.  Since facility and
 *	priority information is encoded as a leader on the messages this
 *	was causing lines to be placed in erroneous files.
 *
 *	Also added a patch from Shane Alderton (shane@ion.apana.org.au) to
 *	correct a problem with syslogd dumping core when an attempt was made
 *	to write log messages to a logged-on user.  Thank you.
 *
 *	Many thanks to Juha Virtanen (jiivee@hut.fi) for a series of
 *	interchanges which lead to the fixing of problems with messages set
 *	to priorities of none and emerg.  Also thanks to Juha for a patch
 *	to exclude users with a class of LOGIN from receiving messages.
 *
 *	Shane Alderton provided an additional patch to fix zombies which
 *	were conceived when messages were written to multiple users.
 *
 * Mon Feb  6 09:57:10 CST 1995:  Dr. Wettstein
 *	Patch to properly reset the single priority message flag.  Thanks
 *	to Christopher Gori for spotting this bug and forwarding a patch.
 *
 * Wed Feb 22 15:38:31 CST 1995:  Dr. Wettstein
 *	Added version information to startup messages.
 *
 *	Added defines so that paths to important files are taken from
 *	the definitions in paths.h.  Hopefully this will insure that
 *	everything follows the FSSTND standards.  Thanks to Chris Metcalf
 *	for a set of patches to provide this functionality.  Also thanks
 *	Elias Levy for prompting me to get these into the sources.
 *
 * Wed Jul 26 18:57:23 MET DST 1995:  Martin Schulze
 *	Linux' gethostname only returns the hostname and not the fqdn as
 *	expected in the code. But if you call hostname with an fqdn then
 *	gethostname will return an fqdn, so we have to mention that. This
 *	has been changed.
 *
 *	The 'LocalDomain' and the hostname of a remote machine is
 *	converted to lower case, because the original caused some
 *	inconsistency, because the (at least my) nameserver did respond an
 *	fqdn containing of upper- _and_ lowercase letters while
 *	'LocalDomain' consisted only of lowercase letters and that didn't
 *	match.
 *
 * Sat Aug  5 18:59:15 MET DST 1995:  Martin Schulze
 *	Now no messages that were received from any remote host are sent
 *	out to another. At my domain this missing feature caused ugly
 *	syslog-loops, sometimes.
 *
 *	Remember that no message is sent out. I can't figure out any
 *	scenario where it might be useful to change this behavior and to
 *	send out messages to other hosts than the one from which we
 *	received the message, but I might be shortsighted. :-/
 *
 * Thu Aug 10 19:01:08 MET DST 1995:  Martin Schulze
 *	Added my pidfile.[ch] to it to perform a better handling with
 *	pidfiles. Now both, syslogd and klogd, can only be started
 *	once. They check the pidfile.
 *
 * Sun Aug 13 19:01:41 MET DST 1995:  Martin Schulze
 *	Add an addition to syslog.conf's interpretation. If a priority
 *	begins with an exclamation mark ('!') the normal interpretation
 *	of the priority is inverted: ".!*" is the same as ".none", ".!=info"
 *	don't logs the info priority, ".!crit" won't log any message with
 *	the priority crit or higher. For example:
 *
 *		mail.*;mail.!=info		/usr/adm/mail
 *
 *	Would log all messages of the facility mail except those with
 *	the priority info to /usr/adm/mail. This makes the syslogd
 *	much more flexible.
 *
 *	Defined TABLE_ALLPRI=255 and changed some occurrences.
 *
 * Sat Aug 19 21:40:13 MET DST 1995:  Martin Schulze
 *	Making the table of facilities and priorities while in debug
 *	mode more readable.
 *
 *	If debugging is turned on, printing the whole table of
 *	facilities and priorities every hexadecimal or 'X' entry is
 *	now 2 characters wide.
 *
 *	The number of the entry is prepended to each line of
 *	facilities and priorities, and F_UNUSED lines are not shown
 *	anymore.
 *
 *	Corrected some #ifdef SYSV's.
 *
 * Mon Aug 21 22:10:35 MET DST 1995:  Martin Schulze
 *	Corrected a strange behavior during parsing of configuration
 *	file. The original BSD syslogd doesn't understand spaces as
 *	separators between specifier and action. This syslogd now
 *	understands them. The old behavior caused some confusion over
 *	the Linux community.
 *
 * Thu Oct 19 00:02:07 MET 1995:  Martin Schulze
 *	The default behavior has changed for security reasons. The
 *	syslogd will not receive any remote message unless you turn
 *	reception on with the "-r" option.
 *
 *	Not defining SYSLOG_INET will result in not doing any network
 *	activity, i.e. not sending or receiving messages.  I changed
 *	this because the old idea is implemented with the "-r" option
 *	and the old thing didn't work anyway.
 *
 * Thu Oct 26 13:14:06 MET 1995:  Martin Schulze
 *	Added another logfile type F_FORW_UNKN.  The problem I ran into
 *	was a name server that runs on my machine and a forwarder of
 *	kern.crit to another host.  The hosts address can only be
 *	fetched using the nameserver.  But named is started after
 *	syslogd, so syslogd complained.
 *
 *	This logfile type will retry to get the address of the
 *	hostname ten times and then complain.  This should be enough to
 *	get the named up and running during boot sequence.
 *
 * Fri Oct 27 14:08:15 1995:  Dr. Wettstein
 *	Changed static array of logfiles to a dynamic array. This
 *	can grow during process.
 *
 * Fri Nov 10 23:08:18 1995:  Martin Schulze
 *	Inserted a new tabular sys_h_errlist that contains plain text
 *	for error codes that are returned from the net subsystem and
 *	stored in h_errno. I have also changed some wrong lookups to
 *	sys_errlist.
 *
 * Wed Nov 22 22:32:55 1995:  Martin Schulze
 *	Added the fabulous strip-domain feature that allows us to
 *	strip off (several) domain names from the fqdn and only log
 *	the simple hostname. This is useful if you're in a LAN that
 *	has a central log server and also different domains.
 *
 *	I have also also added the -l switch do define hosts as
 *	local. These will get logged with their simple hostname, too.
 *
 * Thu Nov 23 19:02:56 MET DST 1995:  Martin Schulze
 *	Added the possibility to omit fsyncing of logfiles after every
 *	write. This will give some performance back if you have
 *	programs that log in a very verbose manner (like innd or
 *	smartlist). Thanks to Stephen R. van den Berg <srb@cuci.nl>
 *	for the idea.
 *
 * Thu Jan 18 11:14:36 CST 1996:  Dr. Wettstein
 *	Added patche from beta-testers to stop compile error.  Also
 *	added removal of pid file as part of termination cleanup.
 *
 * Wed Feb 14 12:42:09 CST 1996:  Dr. Wettstein
 *	Allowed forwarding of messages received from remote hosts to
 *	be controlled by a command-line switch.  Specifying -h allows
 *	forwarding.  The default behavior is to disable forwarding of
 *	messages which were received from a remote host.
 *
 *	Parent process of syslogd does not exit until child process has
 *	finished initialization process.  This allows rc.* startup to
 *	pause until syslogd facility is up and operating.
 *
 *	Re-arranged the select code to move UNIX domain socket accepts
 *	to be processed later.  This was a contributed change which
 *	has been proposed to correct the delays sometimes encountered
 *	when syslogd starts up.
 *
 *	Minor code cleanups.
 *
 * Thu May  2 15:15:33 CDT 1996:  Dr. Wettstein
 *	Fixed bug in init function which resulted in file descripters
 *	being orphaned when syslogd process was re-initialized with SIGHUP
 *	signal.  Thanks to Edvard Tuinder
 *	(Edvard.Tuinder@praseodymium.cistron.nl) for putting me on the
 *	trail of this bug.  I am amazed that we didn't catch this one
 *	before now.
 *
 * Tue May 14 00:03:35 MET DST 1996:  Martin Schulze
 *	Corrected a mistake that causes the syslogd to stop logging at
 *	some virtual consoles under Linux. This was caused by checking
 *	the wrong error code. Thanks to Michael Nonweiler
 *	<mrn20@hermes.cam.ac.uk> for sending me a patch.
 *
 * Mon May 20 13:29:32 MET DST 1996:  Miquel van Smoorenburg <miquels@cistron.nl>
 *	Added continuation line supported and fixed a bug in
 *	the init() code.
 *
 * Tue May 28 00:58:45 MET DST 1996:  Martin Schulze
 *	Corrected behaviour of blocking pipes - i.e. the whole system
 *	hung.  Michael Nonweiler <mrn20@hermes.cam.ac.uk> has sent us
 *	a patch to correct this.  A new logfile type F_PIPE has been
 *	introduced.
 *
 * Mon Feb 3 10:12:15 MET DST 1997:  Martin Schulze
 *	Corrected behaviour of logfiles if the file can't be opened.
 *	There was a bug that causes syslogd to try to log into non
 *	existing files which ate cpu power.
 *
 * Sun Feb 9 03:22:12 MET DST 1997:  Martin Schulze
 *	Modified syslogd.c to not kill itself which confuses bash 2.0.
 *
 * Mon Feb 10 00:09:11 MET DST 1997:  Martin Schulze
 *	Improved debug code to decode the numeric facility/priority
 *	pair into textual information.
 *
 * Tue Jun 10 12:35:10 MET DST 1997:  Martin Schulze
 *	Corrected freeing of logfiles.  Thanks to Jos Vos <jos@xos.nl>
 *	for reporting the bug and sending an idea to fix the problem.
 *
 * Tue Jun 10 12:51:41 MET DST 1997:  Martin Schulze
 *	Removed sleep(10) from parent process.  This has caused a slow
 *	startup in former times - and I don't see any reason for this.
 *
 * Sun Jun 15 16:23:29 MET DST 1997: Michael Alan Dorman
 *	Some more glibc patches made by <mdorman@debian.org>.
 *
 * Thu Jan  1 16:04:52 CET 1998: Martin Schulze <joey@infodrom.north.de
 *	Applied patch from Herbert Thielen <Herbert.Thielen@lpr.e-technik.tu-muenchen.de>.
 *	This included some balance parentheses for emacs and a bug in
 *	the exclamation mark handling.
 *
 *	Fixed small bug which caused syslogd to write messages to the
 *	wrong logfile under some very rare conditions.  Thanks to
 *	Herbert Xu <herbert@gondor.apana.org.au> for fiddling this out.
 *
 * Thu Jan  8 22:46:35 CET 1998: Martin Schulze <joey@infodrom.north.de>
 *	Reworked one line of the above patch as it prevented syslogd
 *	from binding the socket with the result that no messages were
 *	forwarded to other hosts.
 *
 * Sat Jan 10 01:33:06 CET 1998: Martin Schulze <joey@infodrom.north.de>
 *	Fixed small bugs in F_FORW_UNKN meachanism.  Thanks to Torsten
 *	Neumann <torsten@londo.rhein-main.de> for pointing me to it.
 *
 * Mon Jan 12 19:50:58 CET 1998: Martin Schulze <joey@infodrom.north.de>
 *	Modified debug output concerning remote receiption.
 *
 * Mon Feb 23 23:32:35 CET 1998: Topi Miettinen <Topi.Miettinen@ml.tele.fi>
 *	Re-worked handling of Unix and UDP sockets to support closing /
 *	opening of them in order to have it open only if it is needed
 *	either for forwarding to a remote host or by receiption from
 *	the network.
 *
 * Wed Feb 25 10:54:09 CET 1998: Martin Schulze <joey@infodrom.north.de>
 *	Fixed little comparison mistake that prevented the MARK
 *	feature to work properly.
 *
 * Wed Feb 25 13:21:44 CET 1998: Martin Schulze <joey@infodrom.north.de>
 *	Corrected Topi's patch as it prevented forwarding during
 *	startup due to an unknown LogPort.
 *
 * Sat Oct 10 20:01:48 CEST 1998: Martin Schulze <joey@infodrom.north.de>
 *	Added support for TESTING define which will turn syslogd into
 *	stdio-mode used for debugging.
 *
 * Sun Oct 11 20:16:59 CEST 1998: Martin Schulze <joey@infodrom.north.de>
 *	Reworked the initialization/fork code.  Now the parent
 *	process activates a signal handler which the daughter process
 *	will raise if it is initialized.  Only after that one the
 *	parent process may exit.  Otherwise klogd might try to flush
 *	its log cache while syslogd can't receive the messages yet.
 *
 * Mon Oct 12 13:30:35 CEST 1998: Martin Schulze <joey@infodrom.north.de>
 *	Redirected some error output with regard to argument parsing to
 *	stderr.
 *
 * Mon Oct 12 14:02:51 CEST 1998: Martin Schulze <joey@infodrom.north.de>
 *	Applied patch provided vom Topi Miettinen with regard to the
 *	people from OpenBSD.  This provides the additional '-a'
 *	argument used for specifying additional UNIX domain sockets to
 *	listen to.  This is been used with chroot()'ed named's for
 *	example.  See for http://www.psionic.com/papers/dns.html
 *
 * Mon Oct 12 18:29:44 CEST 1998: Martin Schulze <joey@infodrom.north.de>
 *	Added `ftp' facility which was introduced in glibc version 2.
 *	It's #ifdef'ed so won't harm with older libraries.
 *
 * Mon Oct 12 19:59:21 MET DST 1998: Martin Schulze <joey@infodrom.north.de>
 *	Code cleanups with regard to bsd -> posix transition and
 *	stronger security (buffer length checking).  Thanks to Topi
 *	Miettinen <tom@medialab.sonera.net>
 *	. index() --> strchr()
 *	. sprintf() --> snprintf()
 *	. bcopy() --> memcpy()
 *	. bzero() --> memset()
 *	. UNAMESZ --> UT_NAMESIZE
 *	. sys_errlist --> strerror()
 *
 * Mon Oct 12 20:22:59 CEST 1998: Martin Schulze <joey@infodrom.north.de>
 *	Added support for setutent()/getutent()/endutend() instead of
 *	binary reading the UTMP file.  This is the the most portable
 *	way.  This allows /var/run/utmp format to change, even to a
 *	real database or utmp daemon. Also if utmp file locking is
 *	implemented in libc, syslog will use it immediately.  Thanks
 *	to Topi Miettinen <tom@medialab.sonera.net>.
 *
 * Mon Oct 12 20:49:18 MET DST 1998: Martin Schulze <joey@infodrom.north.de>
 *	Avoid logging of SIGCHLD when syslogd is in the process of
 *	exiting and closing its files.  Again thanks to Topi.
 *
 * Mon Oct 12 22:18:34 CEST 1998: Martin Schulze <joey@infodrom.north.de>
 *	Modified printline() to support 8bit characters - such as
 *	russion letters.  Thanks to Vladas Lapinskas <lapinskas@mail.iae.lt>.
 *
 * Sat Nov 14 02:29:37 CET 1998: Martin Schulze <joey@infodrom.north.de>
 *	``-m 0'' now turns of MARK logging entirely.
 *
 * Tue Jan 19 01:04:18 MET 1999: Martin Schulze <joey@infodrom.north.de>
 *	Finally fixed an error with `-a' processing, thanks to Topi
 *	Miettinen <tom@medialab.sonera.net>.
 *
 * Sun May 23 10:08:53 CEST 1999: Martin Schulze <joey@infodrom.north.de>
 *	Removed superflous call to utmpname().  The path to the utmp
 *	file is defined in the used libc and should not be hardcoded
 *	into the syslogd binary referring the system it was compiled on.
 *
 * Sun Sep 17 20:45:33 CEST 2000: Martin Schulze <joey@infodrom.ffis.de>
 *	Fixed some bugs in printline() code that did not escape
 *	control characters '\177' through '\237' and contained a
 *	single-byte buffer overflow.  Thanks to Solar Designer
 *	<solar@false.com>.
 *
 * Sun Sep 17 21:26:16 CEST 2000: Martin Schulze <joey@infodrom.ffis.de>
 *	Don't close open sockets upon reload.  Thanks to Bill
 *	Nottingham.
 *
 * Mon Sep 18 09:10:47 CEST 2000: Martin Schulze <joey@infodrom.ffis.de>
 *	Fixed bug in printchopped() that caused syslogd to emit
 *	kern.emerg messages when splitting long lines.  Thanks to
 *	Daniel Jacobowitz <dan@debian.org> for the fix.
 *
 * Mon Sep 18 15:33:26 CEST 2000: Martin Schulze <joey@infodrom.ffis.de>
 *	Removed unixm/unix domain sockets and switch to Datagram Unix
 *	Sockets.  This should remove one possibility to play DoS with
 *	syslogd.  Thanks to Olaf Kirch <okir@caldera.de> for the patch.
 *
 * Sun Mar 11 20:23:44 CET 2001: Martin Schulze <joey@infodrom.ffis.de>
 *	Don't return a closed fd if `-a' is called with a wrong path.
 *	Thanks to Bill Nottingham <notting@redhat.com> for providing
 *	a patch.<|MERGE_RESOLUTION|>--- conflicted
+++ resolved
@@ -1,17 +1,13 @@
 ---------------------------------------------------------------------------
-<<<<<<< HEAD
-Version 5.8.6  [V5-stable] (rgerhards/al), 2011-??-??
+Version 5.8.6  [V5-stable] 2011-??-??
 - bugfix: ActionQueue could malfunction due to index error
   Thanks to Vlad Grigorescu for the patch
-=======
-Version 5.8.6  [V5-stable] 2011-??-??
 - bugfix: $ActionExecOnlyOnce interval did not work properly
   Thanks to Tomas Heinrich for the patch
 - bugfix: race condition when extracting program name, APPNAME, structured
   data and PROCID (RFC5424 fields) could lead to invalid characters e.g.
   in dynamic file names or during forwarding (general malfunction of these
   fields in templates, mostly under heavy load)
->>>>>>> 0de862d5
 - bugfix: imuxsock did no longer ignore message-provided timestamp, if
   so configured (the *default*). Lead to no longer sub-second timestamps.
   closes: http://bugzilla.adiscon.com/show_bug.cgi?id=281
