--- conflicted
+++ resolved
@@ -1,5 +1,4 @@
 ---------------------------------------------------------------------------
-<<<<<<< HEAD
 Version 5.5.4  [DEVEL] (rgerhards), 2010-05-03
 - This version offers full support for Solaris on Intel and Sparc
 - bugfix: problems with atomic operations emulaton
@@ -430,10 +429,7 @@
 - increased ompgsql performance by adapting to new transactional
   output module interface
 ---------------------------------------------------------------------------
-Version 4.7.2  [v4-devel] (rgerhards), 2010-04-??
-=======
 Version 4.7.2  [v4-devel] (rgerhards), 2010-05-03
->>>>>>> 1ab2bb26
 - bugfix: problems with atomic operations emulaton
   replaced atomic operation emulation with new code. The previous code
   seemed to have some issue and also limited concurrency severely. The
