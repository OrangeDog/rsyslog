--- conflicted
+++ resolved
@@ -1,5 +1,7 @@
 ---------------------------------------------------------------------------
-<<<<<<< HEAD
+Version 4.7.5  [v4-beta] (al), 2011-??-??
+- bugfix: potential misadressing in property replacer
+---------------------------------------------------------------------------
 Version 4.7.4  [v4-beta] (rgerhards), 2011-07-11
 - added support for the ":omusrmsg:" syntax in configuring user messages
 - added support for the ":omfile:" syntax in configuring user messages
@@ -75,10 +77,9 @@
 - bugfix: potential segfaults during queue shutdown
   (bugs require certain non-standard settings to appear)
   Thanks to varmojfekoj for the patch [imported from 4.5.8]
-=======
+---------------------------------------------------------------------------
 Version 4.6.8  [v4-stable] (rgerhards), 2011-??-??
 - bugfix: potential misadressing in property replacer
->>>>>>> a3953fbe
 ---------------------------------------------------------------------------
 Version 4.6.7  [v4-stable] (rgerhards), 2011-07-11
 - added support for the ":omusrmsg:" syntax in configuring user messages
