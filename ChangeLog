--- conflicted
+++ resolved
@@ -1,5 +1,4 @@
 ---------------------------------------------------------------------------
-<<<<<<< HEAD
 Version 3.18.4 (rgerhards), 2008-09-??
 - bugfix: order-of magnitude issue with base-10 size definitions
   in config file parser. Could lead to invalid sizes, constraints
@@ -651,7 +650,7 @@
 - compilation without pthreads is no longer supported
 - much cleaner code due to new objects and removal of single-threading
   mode
-=======
+---------------------------------------------------------------------------
 Version 2.0.6 V2-STABLE (rgerhards), 2008-??-??
 - bugfix: copy&paste error lead to dangling if - this caused a very minor
   issue with re-formatting a RFC3164 date when the message was invalidly
@@ -659,7 +658,6 @@
   code for some years (even v1 had it) and I think it never had any
   effect at all in practice. Though, it should be fixed - but definitely
   nothing to worry about.
->>>>>>> 4bc99a5e
 ---------------------------------------------------------------------------
 Version 2.0.6 V2-STABLE (rgerhards), 2008-08-07
 - bugfix: IPv6 addresses could not be specified in forwarding actions
