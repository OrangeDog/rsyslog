--- conflicted
+++ resolved
@@ -1,5 +1,4 @@
 ---------------------------------------------------------------------------
-<<<<<<< HEAD
 Version 7.5.3 [devel] 2013-07-??
 - bugfix: queue file size was not correctly processed
   this could lead to using one queue file per message for sizes >2GiB
@@ -72,13 +71,12 @@
 - add -S command line option to specify IP address to use for RELP client
   connections
   Thanks to Axel Rau for the patch.
-=======
+---------------------------------------------------------------------------
 Version 7.4.4  [v7.4-stable] 2013-0?-??
 - doc bugfix: remove no-longer existing omtemplate from developer doc
   was specifically mentioned as a sample for creating new plugins
   Thanks to Yannick Brosseau for alerting us of this problem.
   closes: http://bugzilla.adiscon.com/show_bug.cgi?id=473
->>>>>>> f5bf5434
 ---------------------------------------------------------------------------
 Version 7.4.3  [v7.4-stable] 2013-07-18
 - bugfix: queue file size was not correctly processed
