---------------------------------------------------------------------------
Version 6.6.1  [v6-stable] 2012-10-??
- bugfix: build problems on some platforms
- bugfix: misaddressing of $mmnormalizeuserawmsg parameter
  On many platforms, this has no effect at all. At some, it may cause
  a segfault. The problem occurs only during config phase, no segfault
  happens when rsyslog has fully started.
- fix API "glitch" in some plugins
  This did not affect users, but could have caused trouble in the future
  for developers.
- bugfix: no error msg on invalid field option in legacy/string template
- bugfix: no error msg on unreadable $IncludeConfig path
- bugfix: $IncludeConfig did not correctly process directories
  closes: http://bugzilla.adiscon.com/show_bug.cgi?id=376
  The testbench was also enhanced to check for these cases.
  Thanks to Georgi Georgiev for the bug report.
- bugfix: spurios error messages from imuxsock about (non-error) EAGAIN
  Thanks to Marius Tomaschewski for the patch.
- imklog: added $klogParseKernelTimestamp option
  When enabled, kernel message [timestamp] is converted for message time.
  Default is to use receive time as in 5.8.x and before, because the clock
  used to create the timestamp is not supposed to be as accurate as the
  monotonic clock (depends on hardware and kernel) resulting in differences
  between kernel and system messages which occurred at same time.
  Thanks to Marius Tomaschewski for the patch.
- imklog: added $klogKeepKernelTimestamp option
  When enabled, the kernel [timestamp] remains at begin of
  each message, even it is used for the message time too.
  Thanks to Marius Tomaschewski for the patch.
- bugfix: imklog mistakenly took kernel timestamp subseconds as nanoseconds
  ... actually, they are microseconds. So the fractional part of the 
  timestamp was not properly formatted.
  Thanks to Marius Tomaschewski for the bug report and the patch idea.
- bugfix: hostname set in rsyslog.conf was not picked up until HUP
  which could also mean "never" or "not for a very long time".
  Thanks to oxpa for providing analysis and a patch
- bugfix: some message properties could be garbled due to race condition
  This happened only on very high volume systems, if the same message was
  being processed by two different actions. This was a regression caused
  by the new config processor, which did no longer properly enable msg
  locking in multithreaded cases. The bugfix is actually a refactoring of
  the msg locking code - we no longer do unlocked operations, as the use
  case for it has mostly gone away. It is potentially possible only at
  very low-end systems, and there the small additional overhead of doing
  the locking does not really hurt. Instead, the removal of that 
  capability can actually slightly improve performance in common cases,
  as the code path is smaller and requires slightly less memory writes.
  That probably outperforms the extra locking overhead (which in the 
  low-end case always happens in user space, without need for kernel
  support as we can always directly aquire the lock - there is no
  contention at all).
---------------------------------------------------------------------------
Version 6.6.0  [v6-stable] 2012-10-22
This starts a new stable branch, based on the 6.5.x series, plus:
- bugfix: imuxsock did not properly honor $LocalHostIPIF
---------------------------------------------------------------------------
Version 6.5.1  [beta] 2012-10-11
- added tool "logctl" to handle lumberjack logs in MongoDB
- imfile ported to new v6 config interface
- imfile now supports config parameter for maximum number of submits
  which is a fine-tuning parameter in regard to input baching
- added pure JSON output plugin parameter passing mode
- ommongodb now supports templates
- bugfix: imtcp could abort on exit due to invalid free()
- bugfix: remove invalid socket option call from imuxsock
  Thanks to Cristian Ionescu-Idbohrn and Jonny Törnbom 
- bugfix: missing support for escape sequences in RainerScript
  only \' was supported. Now the usual set is supported. Note that v5
  used \x as escape where x was any character (e.g. "\n" meant "n" and NOT
  LF). This also means there is some incompatibility to v5 for well-know
  sequences. Better break it now than later.
- bugfix: remove invalid socket option call from imuxsock
  Thanks to Cristian Ionescu-Idbohrn and Jonny Törnbom 
- bugfix: missing support for escape sequences in RainerScript
  only \' was supported. Now the usual set is supported. Note that v5
  used \x as escape where x was any character (e.g. "\n" meant "n" and NOT
  LF). This also means there is some incompatibility to v5 for well-know
  sequences. Better break it now than later.
- bugfix: small memory leaks in template() statements
  these were one-time memory leaks during startup, so they did NOT grow
  during runtime
- bugfix: config validation run did not always return correct return state
- bugfix: config errors did not always cause statement to fail
  This could lead to startup with invalid parameters.
---------------------------------------------------------------------------
Version 6.5.0  [devel] 2012-08-28
- imrelp now supports non-cancel thread termination
  (but now requires at least librelp 1.0.1)
- implemented freeCnf() module interface
  This was actually not present in older versions, even though some modules
  already used it. The implementation was now done, and not in 6.3/6.4 
  because the resulting memory leak was ultra-slim and the new interface
  handling has some potential to seriously break things. Not the kind of
  thing you want to add in late beta state, if avoidable.
- added --enable-debugless configure option for very high demanding envs
  This actually at compile time disables a lot of debug code, resulting
  in some speedup (but serious loss of debugging capabilities)
- added new 0mq plugins (via czmq lib)
  Thanks to David Kelly for contributing these modules
- bugfix: omhdfs did no longer compile
- bugfix: SystemLogSocketAnnotate did not work correctly
  Thanks to Miloslav Trmač for the patch
- $SystemLogParseTrusted config file option
  Thanks to Milan Bartos for the patch
- added template config directive
- added new uuid message property
  Thanks to Jérôme Renard for the idea and patches.
  Note: patches were released under ASL 2.0, see
  http://bugzilla.adiscon.com/show_bug.cgi?id=353
---------------------------------------------------------------------------
Version 6.4.3  [V6-STABLE/NEVER RELEASED] 2012-??-??
This version was never released as 6.6.0 came quickly enough. Note that
all these patches here are present in 6.6.0.
- cleanup: removed remains of -c option (compatibility mode)
  both from code & doc and emitted warning message if still used
  closes: http://bugzilla.adiscon.com/show_bug.cgi?id=361
  Thanks to Michael Biebl for reporting & suggestions
- bugfix: imuxsock and imklog truncated head of received message
  This happened only under some circumstances. Thanks to Marius
  Tomaschewski, Florian Piekert and Milan Bartos for their help in
  solving this issue.
- change lumberjack cookie to "@cee:" from "@cee: "
  CEE originally specified the cookie with SP, whereas other lumberjack
  tools used it without space. In order to keep interop with lumberjack,
  we now use the cookie without space as well. I hope this can be changed
  in CEE as well when it is released at a later time.
  Thanks to Miloslav Trmač for pointing this out and a similiar v7 patch.
- bugfix: comments inside objects (e.g. action()) were not properly handled
- bugfix: sysklogd-emulating standard template was no longer present in v6
  This was obviously lost during the transition to the new config format.
  Thanks to Milan Bartos for alerting us and a patch!
- bugfix: some valid legacy PRI filters were flagged as errornous
  closes: http://bugzilla.adiscon.com/show_bug.cgi?id=358
  This happend to filters of the style "local0,local1.*", where the 
  multiple facilities were comma-separated.
- bugfix: imuxsock did not properly honor $LocalHostIPIF
---------------------------------------------------------------------------
Version 6.4.2  [V6-STABLE] 2012-09-20
- bugfix: potential abort, if action queue could not be properly started
  This most importantly could happen due to configuration errors.
- bugfix: remove invalid socket option call from imuxsock
  Thanks to Cristian Ionescu-Idbohrn and Jonny Törnbom 
- bugfix: missing support for escape sequences in RainerScript
  only \' was supported. Now the usual set is supported. Note that v5
  used \x as escape where x was any character (e.g. "\n" meant "n" and NOT
  LF). This also means there is some incompatibility to v5 for well-know
  sequences. Better break it now than later.
- bugfix: config validation run did not always return correct return state
---------------------------------------------------------------------------
Version 6.4.1  [V6-STABLE] 2012-09-06
- bugfix: multiple main queues with same queue file name were not detected
  This lead to queue file corruption. While the root cause is a config
  error, it is a bug that this important and hard to find config error
  was not detected by rsyslog.
- bugfix: "jsonf" property replacer option did generate invalid JSON
  in JSON, we have "fieldname":"value", but the option emitted 
  "fieldname"="value". Interestingly, this was accepted by a couple
  of sinks, most importantly elasticsearch. Now the correct format is
  emitted, which causes a remote chance that some things that relied on
  the wrong format will break.
  Thanks to Miloslav Trmač for the patch
- change $!all-json did emit an empty (thus non-JSON) string if no libee
  data was present. It now emits {} and thus valid JSON. There is a
  small risk that this may break some things that relied on the previous
  inconsistency.
  Thanks to Miloslav Trmač for the patch
- bugfix: omusrsmsg incorrect return state & config warning handling
  During config file processing, Omusrmsg often incorrectly returned a
  warning status, even when no warning was present (caused by
  uninitialized variable). Also, the core handled warning messages
  incorrectly, and treated them as errors. As a result, omusrmsg
  (most often) could not properly be loaded. Note that this only
  occurs with legacy config action syntax. This was a regression
  caused by an incorrect merge in to the 6.3.x codebase.
  Thanks to Stefano Mason for alerting us of this bug.
- bugfix: Fixed TCP CheckConnection handling in omfwd.c. Interface needed 
  to be changed in lower stream classes. Syslog TCP Sending is now resumed
  properly. Unfixed, that lead to non-detection of downstate of remote
  hosts.
---------------------------------------------------------------------------
Version 6.4.0  [V6-STABLE] 2012-08-20
- THIS IS THE FIRST VERSION OF THE 6.4.x STABLE BRANCH
  It includes all enhancements made in 6.3.x plus what is written in the
  ChangeLog below. 
- omelasticsearch: support for parameters parent & dynparent added
- bugfix: imtcp aborted when more than 2 connections were used.
  Incremented pthread stack size to 4MB for imtcp, imptcp and imttcp
  closes: http://bugzilla.adiscon.com/show_bug.cgi?id=342
- bugfix: imptcp aborted when $InputPTCPServerBindRuleset was used
- bugfix: problem with cutting first 16 characters from message with
  bAnnotate
  Thanks to Milan Bartos for the patch.
---------------------------------------------------------------------------
Version 6.3.12  [BETA] 2012-07-02
- support for elasticsearch via omelasticsearch added
  Note that this module has been tested quite well by a number of folks,
  and this is why we merge in new functionality in a late beta stage.
  Even if problems would exist, only users of omelasticsearch would
  experience them, making it a pretty safe addition.
- bugfix: $ActionName was not properly honored
  Thanks to Abby Edwards for alerting us
---------------------------------------------------------------------------
Version 6.3.11  [BETA] 2012-06-18
- bugfix: expression-based filters with AND/OR could segfault
  due to a problem with boolean shortcut operations. From the user's
  perspective, the segfault is almost non-deterministic (it occurs when
  a shortcut is used).
  Thanks to Lars Peterson for providing the initial bug report and his
  support in solving it.
- bugfix: "last message repeated n times" message was missing hostname
  Thanks to Zdenek Salvet for finding this bug and to Bodik for reporting
---------------------------------------------------------------------------
Version 6.3.10  [BETA] 2012-06-04
- bugfix: delayble source could block action queue, even if there was
  a disk queue associated with it. The root cause of this problem was
  that it makes no sense to delay messages once they arrive in the 
  action queue - the "input" that is being held in that case is the main
  queue worker, what makes no sense.
  Thanks to Marcin for alerting us on this problem and providing 
  instructions to reproduce it.
- bugfix: invalid free in imptcp could lead to abort during startup
- bugfix: if debug message could end up in log file when forking
  if rsyslog was set to auto-background (thus fork, the default) and debug
  mode to stdout was enabled, debug messages ended up in the first log file
  opened. Currently, stdout logging is completely disabled in forking mode
  (but writing to the debug log file is still possible). This is a change 
  in behaviour, which is under review. If it causes problems to you,
  please let us know.
  Thanks to Tomas Heinrich for the patch.
- bugfix: --enable-smcustbindcdr configure directive did not work
  closes: http://bugzilla.adiscon.com/show_bug.cgi?id=330
  Thanks to Ultrabug for the patch.
- bugfix: made rsyslog compile when libestr ist not installed in /usr
  Thanks to Miloslav Trmač for providing patches and suggestions
---------------------------------------------------------------------------
Version 6.3.9  [BETA] 2012-05-22
- bugfix: imtcp could cause hang during reception
  this also applied to other users of core file tcpsrv.c, but imtcp was
  by far the most prominent and widely-used, the rest rather exotic
  (like imdiag)
- added capability to specify substrings for field extraction mode
- added the "jsonf" property replacer option (and fieldname)
- bugfix: omudpspoof did not work correctly if no spoof hostname was
  configured
- bugfix: property replacer option "json" could lead to content loss
  message was truncated if escaping was necessary
- bugfix: assigned ruleset was lost when using disk queues
  This looked quite hard to diagnose for disk-assisted queues, as the
  pure memory part worked well, but ruleset info was lost for messages
  stored inside the disk queue.
- bugfix/imuxsock: solving abort if hostname was not set; configured
  hostname was not used (both merge regressions)
 -bugfix/omfile: template action parameter was not accepted
  (and template name set to "??" if the parameter was used)
  Thanks to Brian Knox for alerting us on this bug.
- bugfix: ommysql did not properly init/exit the mysql runtime library
  this could lead to segfaults. Triggering condition: multiple action
  instances using ommysql.  Thanks to Tomas Heinrich for reporting this
  problem and providing an initial patch (which my solution is based on,
  I need to add more code to clean the mess up).
- bugfix: rsyslog did not terminate when delayable inputs were blocked
  due to unvailable sources. Fixes:
  http://bugzilla.adiscon.com/show_bug.cgi?id=299
  Thanks to Marcin M for bringing up this problem and Andre Lorbach
  for helping to reproduce and fix it.
- added capability to specify substrings for field extraction mode
- bugfix: disk queue was not persisted on shutdown, regression of fix to
  http://bugzilla.adiscon.com/show_bug.cgi?id=299
  The new code also handles the case of shutdown of blocking light and 
  full delayable sources somewhat smarter and permits, assuming sufficient
  timouts, to persist message up to the max queue capacity. Also some nits
  in debug instrumentation have been fixed.
---------------------------------------------------------------------------
Version 6.3.8  [DEVEL] 2012-04-16
- added $PStatJSON directive to permit stats records in JSON format
- added "date-unixtimestamp" property replacer option to format as a
  unix timestamp (seconds since epoch)
- added "json" property replacer option to support JSON encoding on a
  per-property basis
- added omhiredis (contributed module)
- added mmjsonparse to support recognizing and parsing JSON enhanced syslog
  messages
- upgraded more plugins to support the new v6 config format:
  - ommysql
  - omlibdbi
  - omsnmp
- added configuration directives to customize queue light delay marks
  $MainMsgQueueLightDelayMark, $ActionQueueLightDelayMark; both
  specify number of messages starting at which a delay happens.
- added message property parsesuccess to indicate if the last run
  higher-level parser could successfully parse the message or not
  (see property replacer html doc for details)
- bugfix: abort during startup when rsyslog.conf v6+ format was used in
  a certain way
- bugfix: property $!all-json made rsyslog abort if no normalized data
  was available
- bugfix: memory leak in array passing output module mode
- added configuration directives to customize queue light delay marks
- permit size modifiers (k,m,g,...) in integer config parameters
  Thanks to Jo Rhett for the suggestion.
- bugfix: hostname was not requeried on HUP
  Thanks to Per Jessen for reporting this bug and Marius Tomaschewski for
  his help in testing the fix.
- bugfix: imklog invalidly computed facility and severity
  closes: http://bugzilla.adiscon.com/show_bug.cgi?id=313
- added configuration directive to disable octet-counted framing
  for imtcp, directive is $InputTCPServerSupportOctetCountedFraming 
  for imptcp, directive is $InputPTCPServerSupportOctetCountedFraming 
- added capability to use a local interface IP address as fromhost-ip for
  locally originating messages. New directive $LocalHostIPIF
---------------------------------------------------------------------------
Version 6.3.7  [DEVEL] 2012-02-02
- imported refactored v5.9.6 imklog linux driver, now combined with BSD
  driver
- removed imtemplate/omtemplate template modules, as this was waste of time
  The actual input/output modules are better copy templates. Instead, the
  now-removed modules cost time for maintenance AND often caused confusion
  on what their role was.
- added a couple of new stats objects
- improved support for new v6 config system. The build-in output modules
  now all support the new config language
- bugfix: facility local<x> was not correctly interpreted in legacy filters
  Was only accepted if it was the first PRI in a multi-filter PRI.
  Thanks to forum user Mark for bringing this to our attention.
- bugfix: potential abort after reading invalid X.509 certificate
  closes: http://bugzilla.adiscon.com/show_bug.cgi?id=290
  Thanks to Tomas Heinrich for the patch
- bufgix: legacy parsing of some filters did not work correctly
- bugfix: rsyslog aborted during startup if there is an error in loading
  an action and legacy configuration mode is used
- bugfix: bsd klog driver did no longer compile
- relicensed larger parts of the code under Apache (ASL) 2.0
---------------------------------------------------------------------------
Version 6.3.6  [DEVEL] 2011-09-19
- added $InputRELPServerBindRuleset directive to specify rulesets for RELP
- bugfix: config parser did not support properties with dashes in them
  inside property-based filters. Thanks to Gerrit Seré for reporting this.
---------------------------------------------------------------------------
Version 6.3.5  [DEVEL] (rgerhards/al), 2011-09-01
- bugfix/security: off-by-two bug in legacy syslog parser, CVE-2011-3200
- bugfix: mark message processing did not work correctly
- imudp&imtcp now report error if no listener at all was defined
  Thanks to Marcin for suggesting this error message.
- bugfix: potential misadressing in property replacer
---------------------------------------------------------------------------
Version 6.3.4  [DEVEL] (rgerhards), 2011-08-02
- added support for action() config object
  * in rsyslog core engine
  * in omfile
  * in omusrmsg
- bugfix: omusrmsg format usr1,usr2 was no longer supported
- bugfix: misaddressing in config handler
  In theory, can cause segfault, in practice this is extremely unlikely
  Thanks to Marcin for alertig me.
---------------------------------------------------------------------------
Version 6.3.3  [DEVEL] (rgerhards), 2011-07-13
- rsyslog.conf format: now parsed by RainerScript parser
  this provides the necessary base for future enhancements as well as some
  minor immediate ones. For details see:
  http://blog.gerhards.net/2011/07/rsyslog-633-config-format-improvements.html
- performance of script-based filters notably increased
- removed compatibility mode as we expect people have adjusted their
  confs by now
- added support for the ":omfile:" syntax for actions
---------------------------------------------------------------------------
Version 6.3.2  [DEVEL] (rgerhards), 2011-07-06
- added support for the ":omusrmsg:" syntax in configuring user messages
- systemd support: set stdout/stderr to null - thx to Lennart for the patch
- added support for obtaining timestamp for kernel message from message
  If the kernel time-stamps messages, time is now take from that
  timestamp instead of the system time when the message was read. This
  provides much better accuracy. Thanks to Lennart Poettering for
  suggesting this feature and his help during implementation.
- added support for obtaining timestamp from system for imuxsock
  This permits to read the time a message was submitted to the system
  log socket. Most importantly, this is provided in microsecond resolution.
  So we are able to obtain high precision timestampis even for messages
  that were - as is usual - not formatted with them. This also simplifies
  things in regard to local time calculation in chroot environments.
  Many thanks to Lennart Poettering for suggesting this feature,
  providing some guidance on implementing it and coordinating getting the
  necessary support into the Linux kernel.
- bugfix: timestamp was incorrectly calculated for timezones with minute
  offset
  closes: http://bugzilla.adiscon.com/show_bug.cgi?id=271
- bugfix: memory leak in imtcp & subsystems under some circumstances
  This leak is tied to error conditions which lead to incorrect cleanup
  of some data structures.
---------------------------------------------------------------------------
Version 6.3.1  [DEVEL] (rgerhards), 2011-06-07
- added a first implementation of a DNS name cache
  this still has a couple of weaknesses, like no expiration of entries,
  suboptimal algorithms -- but it should perform much better than
  what we had previously. Implementation will be improved based on
  feedback during the next couple of releases
---------------------------------------------------------------------------
Version 6.3.0  [DEVEL] (rgerhards), 2011-06-01
- introduced new config system
  http://blog.gerhards.net/2011/06/new-rsyslog-config-system-materializes.html
---------------------------------------------------------------------------
Version 6.2.2  [v6-stable], 2012-06-13
- build system improvements and spec file templates
  Thanks to Abby Edwards for providing these enhancements
- bugfix: disk queue was not persisted on shutdown, regression of fix to
  http://bugzilla.adiscon.com/show_bug.cgi?id=299
  The new code also handles the case of shutdown of blocking light and 
  full delayable sources somewhat smarter and permits, assuming sufficient
  timouts, to persist message up to the max queue capacity. Also some nits
  in debug instrumentation have been fixed.
- bugfix: --enable-smcustbindcdr configure directive did not work
  closes: http://bugzilla.adiscon.com/show_bug.cgi?id=330
  Thanks to Ultrabug for the patch.
- add small delay (50ms) after sending shutdown message
  There seem to be cases where the shutdown message is otherwise not
  processed, not even on an idle system. Thanks to Marcin for
  bringing this problem up.
- support for resolving huge groups
  closes: http://bugzilla.adiscon.com/show_bug.cgi?id=310
  Thanks to Alec Warner for the patch
- bugfix: potential hang due to mutex deadlock
  closes: http://bugzilla.adiscon.com/show_bug.cgi?id=316
  Thanks to Andreas Piesk for reporting&analyzing this bug as well as
  providing patches and other help in resolving it.
- bugfix: property PROCID empty instead of proper nilvalue if not present
  If it is not present, it must have the nilvalue "-" as of RFC5424
  closes: http://bugzilla.adiscon.com/show_bug.cgi?id=332
  Thanks to John N for reporting this issue.
- bugfix: did not compile under solaris due to $uptime property code
  For the time being, $uptime is not supported on Solaris
- bugfix: "last message repeated n times" message was missing hostname
  Thanks to Zdenek Salvet for finding this bug and to Bodik for reporting
---------------------------------------------------------------------------
Version 6.2.1  [v6-stable], 2012-05-10
- change plugin config interface to be compatible with pre-v6.2 system
  The functionality was already removed (because it is superseeded by the
  v6.3+ config language), but code was still present. I have now removed
  those parts that affect interface. Full removal will happen in v6.3, in
  order to limit potential regressions. However, it was considered useful
  enough to do the interface change in v6-stable; this also eases merging
  branches!
- re-licensed larger parts of the codebase under the Apache license 2.0
- bugfix: omprog made rsyslog abort on startup if not binary to
  execute was configured
- bugfix: imklog invalidly computed facility and severity
  closes: http://bugzilla.adiscon.com/show_bug.cgi?id=313
- bugfix: stopped DA queue was never processed after a restart due to a
  regression from statistics module
- bugfix: memory leak in array passing output module mode
- bugfix: ommysql did not properly init/exit the mysql runtime library
  this could lead to segfaults. Triggering condition: multiple action
  instances using ommysql.  Thanks to Tomas Heinrich for reporting this
  problem and providing an initial patch (which my solution is based on,
  I need to add more code to clean the mess up).
- bugfix: rsyslog did not terminate when delayable inputs were blocked
  due to unvailable sources. Fixes:
  http://bugzilla.adiscon.com/show_bug.cgi?id=299
  Thanks to Marcin M for bringing up this problem and Andre Lorbach
  for helping to reproduce and fix it.
- bugfix/tcpflood: sending small test files did not work correctly
---------------------------------------------------------------------------
Version 6.2.0  [v6-stable], 2012-01-09
- bugfix (kind of): removed numerical part from pri-text
  see v6 compatibility document for reasons
- bugfix: race condition when extracting program name, APPNAME, structured
  data and PROCID (RFC5424 fields) could lead to invalid characters e.g.
  in dynamic file names or during forwarding (general malfunction of these
  fields in templates, mostly under heavy load)
- bugfix: imuxsock did no longer ignore message-provided timestamp, if
  so configured (the *default*). Lead to no longer sub-second timestamps.
  closes: http://bugzilla.adiscon.com/show_bug.cgi?id=281
- bugfix: omfile returns fatal error code for things that go really wrong
  previously, RS_RET_RESUME was returned, which lead to a loop inside the
  rule engine as omfile could not really recover.
- bugfix: rsyslogd -v always said 64 atomics were not present
  thanks to mono_matsuko for the patch
- bugfix: potential abort after reading invalid X.509 certificate
  closes: http://bugzilla.adiscon.com/show_bug.cgi?id=290
  Thanks to Tomas Heinrich for the patch
- enhanced module loader to not rely on PATH_MAX
- imuxsock: added capability to "annotate" messages with "trusted
  information", which contains some properties obtained from the system
  and as such sure to not be faked. This is inspired by the similiar idea
  introduced in systemd.
---------------------------------------------------------------------------
Version 6.1.12  [BETA], 2011-09-01
- bugfix/security: off-by-two bug in legacy syslog parser, CVE-2011-3200
- bugfix: mark message processing did not work correctly
- bugfix: potential misadressing in property replacer
- bugfix: memcpy overflow can occur in allowed sender checkig
  if a name is resolved to IPv4-mapped-on-IPv6 address
  Found by Ismail Dönmez at suse
- bugfix: The NUL-Byte for the syslogtag was not copied in MsgDup (msg.c)
- bugfix: fixed incorrect state handling for Discard Action (transactions)
  Note: This caused all messages in a batch to be set to COMMITTED, 
  even if they were discarded. 
---------------------------------------------------------------------------
Version 6.1.11  [BETA] (rgerhards), 2011-07-11
- systemd support: set stdout/stderr to null - thx to Lennart for the patch
- added support for the ":omusrmsg:" syntax in configuring user messages
- added support for the ":omfile:" syntax in configuring user messages
---------------------------------------------------------------------------
Version 6.1.10  [BETA] (rgerhards), 2011-06-22
- bugfix: problems in failover action handling
  closes: http://bugzilla.adiscon.com/show_bug.cgi?id=270
  closes: http://bugzilla.adiscon.com/show_bug.cgi?id=254
- bugfix: mutex was invalidly left unlocked during action processing
  At least one case where this can occur is during thread shutdown, which
  may be initiated by lower activity. In most cases, this is quite
  unlikely to happen. However, if it does, data structures may be 
  corrupted which could lead to fatal failure and segfault. I detected
  this via a testbench test, not a user report. But I assume that some
  users may have had unreproducable aborts that were cause by this bug.
---------------------------------------------------------------------------
Version 6.1.9  [BETA] (rgerhards), 2011-06-14
- bugfix: problems in failover action handling
  closes: http://bugzilla.adiscon.com/show_bug.cgi?id=270
  closes: http://bugzilla.adiscon.com/show_bug.cgi?id=254
- bugfix: mutex was invalidly left unlocked during action processing
  At least one case where this can occur is during thread shutdown, which
  may be initiated by lower activity. In most cases, this is quite
  unlikely to happen. However, if it does, data structures may be 
  corrupted which could lead to fatal failure and segfault. I detected
  this via a testbench test, not a user report. But I assume that some
  users may have had unreproducable aborts that were cause by this bug.
- bugfix/improvement:$WorkDirectory now gracefully handles trailing slashes
- bugfix: memory leak in imtcp & subsystems under some circumstances
  This leak is tied to error conditions which lead to incorrect cleanup
  of some data structures. [backport from v6.3]
- bugfix: $ActionFileDefaultTemplate did not work
  closes: http://bugzilla.adiscon.com/show_bug.cgi?id=262
---------------------------------------------------------------------------
Version 6.1.8  [BETA] (rgerhards), 2011-05-20
- official new beta version (note that in a sense 6.1.7 was already beta,
  so we may release the first stable v6 earlier than usual)
- new module mmsnmptrapd, a sample message modification module
- import of minor bug fixes from v4 & v5
---------------------------------------------------------------------------
Version 6.1.7  [DEVEL] (rgerhards), 2011-04-15
- added log classification capabilities (via mmnormalize & tags)
- speeded up tcp forwarding by reducing number of API calls
  this especially speeds up TLS processing
- somewhat improved documentation index
- bugfix: enhanced imudp config processing code disabled due to wrong
  merge (affected UDP realtime capabilities)
- bugfix (kind of): memory leak with tcp reception epoll handler
  This was an extremely unlikely leak and, if it happend, quite small.
  Still it is better to handle this border case.
- bugfix: IPv6-address could not be specified in omrelp
  this was due to improper parsing of ":"
  closes: http://bugzilla.adiscon.com/show_bug.cgi?id=250
- bugfix: do not open files with full privileges, if privs will be dropped
  This make the privilege drop code more bulletproof, but breaks Ubuntu's
  work-around for log files created by external programs with the wrong
  user and/or group. Note that it was long said that this "functionality"
  would break once we go for serious privilege drop code, so hopefully
  nobody still depends on it (and, if so, they lost...).
- bugfix: pipes not opened in full priv mode when privs are to be dropped
---------------------------------------------------------------------------
Version 6.1.6  [DEVEL] (rgerhards), 2011-03-14
- enhanced omhdfs to support batching mode. This permits to increase
  performance, as we now call the HDFS API with much larger message
  sizes and far more infrequently
- improved testbench
  among others, life tests for ommysql (against a test database) have
  been added, valgrind-based testing enhanced, ...
- bugfix: minor memory leak in omlibdbi (< 1k per instance and run)
- bugfix: (regression) omhdfs did no longer compile
- bugfix: omlibdbi did not use password from rsyslog.con
  closes: http://bugzilla.adiscon.com/show_bug.cgi?id=203
- systemd support somewhat improved (can now take over existing log sockt)
- bugfix: discard action did not work under some circumstances
  fixes: http://bugzilla.adiscon.com/show_bug.cgi?id=217
- bugfix: file descriptor leak in gnutls netstream driver
  fixes: http://bugzilla.adiscon.com/show_bug.cgi?id=222
- fixed compile problem in imtemplate
  fixes: http://bugzilla.adiscon.com/show_bug.cgi?id=235
---------------------------------------------------------------------------
Version 6.1.5  [DEVEL] (rgerhards), 2011-03-04
- improved testbench
- enhanced imtcp to use a pool of worker threads to process incoming
  messages. This enables higher processing rates, especially in the TLS
  case (where more CPU is needed for the crypto functions)
- added support for TLS (in anon mode) to tcpflood
- improved TLS error reporting
- improved TLS startup (Diffie-Hellman bits do not need to be generated,
  as we do not support full anon key exchange -- we always need certs)
- bugfix: fixed a memory leak and potential abort condition
  this could happen if multiple rulesets were used and some output batches
  contained messages belonging to more than one ruleset.
  fixes: http://bugzilla.adiscon.com/show_bug.cgi?id=226
  fixes: http://bugzilla.adiscon.com/show_bug.cgi?id=218
- bugfix: memory leak when $RepeatedMsgReduction on was used
  bug tracker: http://bugzilla.adiscon.com/show_bug.cgi?id=225
- bugfix: potential abort condition when $RepeatedMsgReduction set to on
  as well as potentially in a number of other places where MsgDup() was
  used. This only happened when the imudp input module was used and it
  depended on name resolution not yet had taken place. In other words,
  this was a strange problem that could lead to hard to diagnose 
  instability. So if you experience instability, chances are good that
  this fix will help.
---------------------------------------------------------------------------
Version 6.1.4  [DEVEL] (rgerhards), 2011-02-18
- bugfix/omhdfs: directive $OMHDFSFileName rendered unusable 
  due to a search and replace-induced bug ;)
- bugfix: minor race condition in action.c - considered cosmetic
  This is considered cosmetic as multiple threads tried to write exactly
  the same value into the same memory location without sync. The method
  has been changed so this can no longer happen.
- added pmsnare parser module (written by David Lang)
- enhanced imfile to support non-cancel input termination
- improved systemd socket activation thanks to Marius Tomaschewski
- improved error reporting for $WorkDirectory
  non-existance and other detectable problems are now reported,
  and the work directory is NOT set in this case
- bugfix: pmsnare causded abort under some conditions
- bugfix: abort if imfile reads file line of more than 64KiB
  Thanks to Peter Eisentraut for reporting and analysing this problem.
  bug tracker: http://bugzilla.adiscon.com/show_bug.cgi?id=221
- bugfix: queue engine did not properly slow down inputs in FULL_DELAY mode
  when in disk-assisted mode. This especially affected imfile, which
  created unnecessarily queue files if a large set of input file data was
  to process.
- bugfix: very long running actions could prevent shutdown under some
  circumstances. This has now been solved, at least for common
  situations.
- bugfix: fixed compile problem due to empty structs
  this occured only on some platforms/compilers. thanks to Dražen Kačar 
  for the fix
---------------------------------------------------------------------------
Version 6.1.3  [DEVEL] (rgerhards), 2011-02-01
- experimental support for monogodb added
- added $IMUDPSchedulingPolicy and $IMUDPSchedulingPriority config settings
- added $LocalHostName config directive
- improved tcpsrv performance by enabling multiple-entry epoll
  so far, we always pulled a single event from the epoll interface. 
  Now 128, what should result in performance improvement (less API
  calls) on busy systems. Most importantly affects imtcp.
- imptcp now supports non-cancel termination mode, a plus in stability
- imptcp speedup: multiple worker threads can now be used to read data
- new directive $InputIMPTcpHelperThreads added
- bugfix: fixed build problems on some platforms
  namely those that have 32bit atomic operations but not 64 bit ones
- bugfix: local hostname was pulled too-early, so that some config 
  directives (namely FQDN settings) did not have any effect
- enhanced tcpflood to support multiple sender threads
  this is required for some high-throughput scenarios (and necessary to
  run some performance tests, because otherwise the sender is too slow).
- added some new custom parsers (snare, aix, some Cisco "specialities")
  thanks to David Lang
---------------------------------------------------------------------------
Version 6.1.2  [DEVEL] (rgerhards), 2010-12-16
- added experimental support for log normalizaton (via liblognorm)
  support for normalizing log messages has been added in the form of
  mmnormalize. The core engine (property replacer, filter engine) has
  been enhanced to support properties from normalized events.
  Note: this is EXPERIMENTAL code. It is currently know that
  there are issues if the functionality is used with
  - disk-based queues
  - asynchronous action queues
  You can not use the new functionality together with these features.
  This limitation will be removed in later releases. However, we 
  preferred to release early, so that one can experiment with the new
  feature set and accepted the price that this means the full set of
  functionality is not yet available. If not used together with
  these features, log normalizing should be pretty stable.
- enhanced testing tool tcpflood
  now supports sending via UDP and the capability to run multiple
  iterations and generate statistics data records
- bugfix: potential abort when output modules with different parameter
  passing modes were used in configured output modules
---------------------------------------------------------------------------
Version 6.1.1  [DEVEL] (rgerhards), 2010-11-30
- bugfix(important): problem in TLS handling could cause rsyslog to loop
  in a tight loop, effectively disabling functionality and bearing the
  risk of unresponsiveness of the whole system.
  Bug tracker: http://bugzilla.adiscon.com/show_bug.cgi?id=194
- support for omhdfs officially added (import from 5.7.1)
- merged imuxsock improvements from 5.7.1 (see there)
- support for systemd officially added (import from 5.7.0)
- bugfix: a couple of problems that imfile had on some platforms, namely
  Ubuntu (not their fault, but occured there)
- bugfix: imfile utilizes 32 bit to track offset. Most importantly,
  this problem can not experienced on Fedora 64 bit OS (which has
  64 bit long's!)
- a number of other bugfixes from older versions imported
---------------------------------------------------------------------------
Version 6.1.0  [DEVEL] (rgerhards), 2010-08-12

*********************************** NOTE **********************************
The v6 versions of rsyslog feature a greatly redesigned config system 
which, among others, supports scoping. However, the initial version does
not contain the whole new system. Rather it will evolve. So it is
expected that interfaces, even new ones, break during the initial
6.x.y releases.
*********************************** NOTE **********************************

- added $Begin, $End and $ScriptScoping config scope statments
  (at this time for actions only).
- added imptcp, a simplified, Linux-specific and potentielly fast
  syslog plain tcp input plugin (NOT supporting TLS!)
  [ported from v4]
---------------------------------------------------------------------------
Version 5.10.2  [V5-STABLE], 201?-??-??
- bugfix: spurios error messages from imuxsock about (non-error) EAGAIN
  Thanks to Marius Tomaschewski for the patch.
- imklog: added $klogParseKernelTimestamp option
  When enabled, kernel message [timestamp] is converted for message time.
  Default is to use receive time as in 5.8.x and before, because the clock
  used to create the timestamp is not supposed to be as accurate as the
  monotonic clock (depends on hardware and kernel) resulting in differences
  between kernel and system messages which occurred at same time.
  Thanks to Marius Tomaschewski for the patch.
- imklog: added $klogKeepKernelTimestamp option
  When enabled, the kernel [timestamp] remains at begin of
  each message, even it is used for the message time too.
  Thanks to Marius Tomaschewski for the patch.
- bugfix: imklog mistakenly took kernel timestamp subseconds as nanoseconds
  ... actually, they are microseconds. So the fractional part of the 
  timestamp was not properly formatted.
  Thanks to Marius Tomaschewski for the bug report and the patch idea.
<<<<<<< HEAD
- imklog: added $klogKeepKernelTimestamp option
  When enabled, the kernel [timestamp] remains at begin of
  each message, even it is used for the message time too.
  Thanks to Marius Tomaschewski for the patch.
- bugfix: imklog mistakenly took kernel timestamp subseconds as nanoseconds
  ... actually, they are microseconds. So the fractional part of the 
  timestamp was not properly formatted.
  Thanks to Marius Tomaschewski for the bug report and the patch idea.
=======
- bugfix: invalid DST handling under Solaris
  Thanks to Scott Severtson for the patch.
>>>>>>> 15399832
---------------------------------------------------------------------------
Version 5.10.1  [V5-STABLE], 2012-10-17
- bugfix: imuxsock and imklog truncated head of received message
  This happened only under some circumstances. Thanks to Marius
  Tomaschewski, Florian Piekert and Milan Bartos for their help in
  solving this issue.
- enable DNS resolution in imrelp
  Thanks to Apollon Oikonomopoulos for the patch
- bugfix: invalid property name in property-filter could cause abort
  if action chaining (& operator) was used
  http://bugzilla.adiscon.com/show_bug.cgi?id=355
  Thanks to pilou@gmx.com for the bug report
- bugfix: remove invalid socket option call from imuxsock
  Thanks to Cristian Ionescu-Idbohrn and Jonny Törnbom 
- bugfix: fixed wrong bufferlength for snprintf in tcpflood.c when using 
  the -f (dynafiles) option. 
- fixed issues in build system (namely related to cust1 dummy plugin)
---------------------------------------------------------------------------
Version 5.10.0  [V5-STABLE], 2012-08-23

NOTE: this is the new rsyslog v5-stable, incorporating all changes from the
      5.9.x series. In addition to that, it contains the fixes and
      enhancements listed below in this entry.

- bugfix: delayble source could block action queue, even if there was
  a disk queue associated with it. The root cause of this problem was
  that it makes no sense to delay messages once they arrive in the 
  action queue - the "input" that is being held in that case is the main
  queue worker, what makes no sense.
  Thanks to Marcin for alerting us on this problem and providing 
  instructions to reproduce it.
- bugfix: disk queue was not persisted on shutdown, regression of fix to
  http://bugzilla.adiscon.com/show_bug.cgi?id=299
  The new code also handles the case of shutdown of blocking light and 
  full delayable sources somewhat smarter and permits, assuming sufficient
  timouts, to persist message up to the max queue capacity. Also some nits
  in debug instrumentation have been fixed.
- add small delay (50ms) after sending shutdown message
  There seem to be cases where the shutdown message is otherwise not
  processed, not even on an idle system. Thanks to Marcin for
  bringing this problem up.
- support for resolving huge groups
  closes: http://bugzilla.adiscon.com/show_bug.cgi?id=310
  Thanks to Alec Warner for the patch
- bugfix: potential hang due to mutex deadlock
  closes: http://bugzilla.adiscon.com/show_bug.cgi?id=316
  Thanks to Andreas Piesk for reporting&analyzing this bug as well as
  providing patches and other help in resolving it.
- bugfix: property PROCID empty instead of proper nilvalue if not present
  If it is not present, it must have the nilvalue "-" as of RFC5424
  closes: http://bugzilla.adiscon.com/show_bug.cgi?id=332
  Thanks to John N for reporting this issue.
- bugfix: "last message repeated n times" message was missing hostname
  Thanks to Zdenek Salvet for finding this bug and to Bodik for reporting
- bugfix: multiple main queues with same queue file name was not detected
  This lead to queue file corruption. While the root cause is a config
  error, it is a bug that this important and hard to find config error
  was not detected by rsyslog.
---------------------------------------------------------------------------
Version 5.9.7  [V5-BETA], 2012-05-10
- added capability to specify substrings for field extraction mode
- bugfix: ommysql did not properly init/exit the mysql runtime library
  this could lead to segfaults. Triggering condition: multiple action
  instances using ommysql.  Thanks to Tomas Heinrich for reporting this
  problem and providing an initial patch (which my solution is based on,
  I need to add more code to clean the mess up).
- bugfix: rsyslog did not terminate when delayable inputs were blocked
  due to unvailable sources. Fixes:
  http://bugzilla.adiscon.com/show_bug.cgi?id=299
  Thanks to Marcin M for bringing up this problem and Andre Lorbach
  for helping to reproduce and fix it.
- bugfix/tcpflood: sending small test files did not work correctly
---------------------------------------------------------------------------
Version 5.9.6  [V5-BETA], 2012-04-12
- added configuration directives to customize queue light delay marks
- permit size modifiers (k,m,g,...) in integer config parameters
  Thanks to Jo Rhett for the suggestion.
- bugfix: hostname was not requeried on HUP
  Thanks to Per Jessen for reporting this bug and Marius Tomaschewski for
  his help in testing the fix.
- bugfix: imklog invalidly computed facility and severity
  closes: http://bugzilla.adiscon.com/show_bug.cgi?id=313
- bugfix: imptcp input name could not be set
  config directive was accepted, but had no effect
- added configuration directive to disable octet-counted framing
  for imtcp, directive is $InputTCPServerSupportOctetCountedFraming 
  for imptcp, directive is $InputPTCPServerSupportOctetCountedFraming 
- added capability to use a local interface IP address as fromhost-ip for
  locally originating messages. New directive $LocalHostIPIF
- added configuration directives to customize queue light delay marks
  $MainMsgQueueLightDelayMark, $ActionQueueLightDelayMark; both
  specify number of messages starting at which a delay happens.
---------------------------------------------------------------------------
Version 5.9.5  [V5-DEVEL], 2012-01-27
- improved impstats subsystem, added many new counters
- enhanced module loader to not rely on PATH_MAX
- refactored imklog linux driver, now combined with BSD driver
  The Linux driver no longer supports outdated kernel symbol resolution,
  which was disabled by default for very long. Also overall cleanup,
  resulting in much smaller code. Linux and BSD are now covered by a
  single small driver.
- $IMUXSockRateLimitInterval DEFAULT CHANGED, was 5, now 0
  The new default turns off rate limiting. This was chosen as people
  experienced problems with rate-limiting activated by default. Now it
  needs an explicit opt-in by setting this parameter.
  Thanks to Chris Gaffney for suggesting to make it opt-in; thanks to
  many unnamed others who already had complained at the time Chris made
  the suggestion ;-)
---------------------------------------------------------------------------
Version 5.9.4  [V5-DEVEL], 2011-11-29
- imuxsock: added capability to "annotate" messages with "trusted
  information", which contains some properties obtained from the system
  and as such sure to not be faked. This is inspired by the similiar idea
  introduced in systemd.
- removed dependency on gcrypt for recently-enough GnuTLS
  see: http://bugzilla.adiscon.com/show_bug.cgi?id=289
- bugfix: imuxsock did no longer ignore message-provided timestamp, if
  so configured (the *default*). Lead to no longer sub-second timestamps.
  closes: http://bugzilla.adiscon.com/show_bug.cgi?id=281
- bugfix: omfile returns fatal error code for things that go really wrong
  previously, RS_RET_RESUME was returned, which lead to a loop inside the
  rule engine as omfile could not really recover.
- bugfix: rsyslogd -v always said 64 atomics were not present
  thanks to mono_matsuko for the patch
---------------------------------------------------------------------------
Version 5.9.3  [V5-DEVEL], 2011-09-01
- bugfix/security: off-by-two bug in legacy syslog parser, CVE-2011-3200
- bugfix: mark message processing did not work correctly
- added capability to emit config error location info for warnings 
  otherwise, omusrmsg's warning about new config format was not
  accompanied by problem location.
- bugfix: potential misadressing in property replacer
- bugfix: MSGID corruption in RFC5424 parser under some circumstances
  closes: http://bugzilla.adiscon.com/show_bug.cgi?id=275
- bugfix: The NUL-Byte for the syslogtag was not copied in MsgDup (msg.c)
---------------------------------------------------------------------------
Version 5.9.2  [V5-DEVEL] (rgerhards), 2011-07-11
- systemd support: set stdout/stderr to null - thx to Lennart for the patch
- added support for the ":omusrmsg:" syntax in configuring user messages
- added support for the ":omfile:" syntax for actions
---------------------------------------------------------------------------
Version 5.9.1  [V5-DEVEL] (rgerhards), 2011-06-30
- added support for obtaining timestamp for kernel message from message
  If the kernel time-stamps messages, time is now take from that
  timestamp instead of the system time when the message was read. This
  provides much better accuracy. Thanks to Lennart Poettering for
  suggesting this feature and his help during implementation.
- added support for obtaining timestamp from system for imuxsock
  This permits to read the time a message was submitted to the system
  log socket. Most importantly, this is provided in microsecond resolution.
  So we are able to obtain high precision timestampis even for messages
  that were - as is usual - not formatted with them. This also simplifies
  things in regard to local time calculation in chroot environments.
  Many thanks to Lennart Poettering for suggesting this feature,
  providing some guidance on implementing it and coordinating getting the
  necessary support into the Linux kernel.
- bugfix: timestamp was incorrectly calculated for timezones with minute
  offset
  closes: http://bugzilla.adiscon.com/show_bug.cgi?id=271
- bugfix: problems in failover action handling
  closes: http://bugzilla.adiscon.com/show_bug.cgi?id=270
  closes: http://bugzilla.adiscon.com/show_bug.cgi?id=254
- bugfix: mutex was invalidly left unlocked during action processing
  At least one case where this can occur is during thread shutdown, which
  may be initiated by lower activity. In most cases, this is quite
  unlikely to happen. However, if it does, data structures may be 
  corrupted which could lead to fatal failure and segfault. I detected
  this via a testbench test, not a user report. But I assume that some
  users may have had unreproducable aborts that were cause by this bug.
- bugfix: memory leak in imtcp & subsystems under some circumstances
  This leak is tied to error conditions which lead to incorrect cleanup
  of some data structures. [backport from v6]
- bugfix/improvement:$WorkDirectory now gracefully handles trailing slashes
---------------------------------------------------------------------------
Version 5.9.0  [V5-DEVEL] (rgerhards), 2011-06-08
- imfile: added $InputFileMaxLinesAtOnce directive
- enhanced imfile to support input batching
- added capability for imtcp and imptcp to activate keep-alive packets
  at the socket layer. This has not been added to imttcp, as the latter is
  only an experimental module, and one which did not prove to be useful.
  reference: http://kb.monitorware.com/post20791.html
- added support to control KEEPALIVE settings in imptcp
  this has not yet been added to imtcp, but could be done on request.
- $ActionName is now also used for naming of queues in impstats
  as well as in the debug output
- bugfix: do not open files with full privileges, if privs will be dropped
  This make the privilege drop code more bulletproof, but breaks Ubuntu's
  work-around for log files created by external programs with the wrong
  user and/or group. Note that it was long said that this "functionality"
  would break once we go for serious privilege drop code, so hopefully
  nobody still depends on it (and, if so, they lost...).
- bugfix: pipes not opened in full priv mode when privs are to be dropped
- this begins a new devel branch for v5
- better handling of queue i/o errors in disk queues. This is kind of a
  bugfix, but a very intrusive one, this it goes into the devel version
  first. Right now, "file not found" is handled and leads to the new
  emergency mode, in which disk action is stopped and the queue run
  in direct mode. An error message is emited if this happens.
- added support for user-level PRI provided via systemd
- added new config directive $InputTCPFlowControl to select if tcp
  received messages shall be flagged as light delayable or not.
- enhanced omhdfs to support batching mode. This permits to increase
  performance, as we now call the HDFS API with much larger message
  sizes and far more infrequently
- bugfix: failover did not work correctly if repeated msg reduction was on
  affected directive was: $ActionExecOnlyWhenPreviousIsSuspended on
  closes: http://bugzilla.adiscon.com/show_bug.cgi?id=236
---------------------------------------------------------------------------
Version 5.8.13  [V5-stable] 2012-08-22
- bugfix: DA queue could cause abort
- bugfix: "last message repeated n times" message was missing hostname
  Thanks to Zdenek Salvet for finding this bug and to Bodik for reporting
- bugfix "$PreserveFQDN on" was not honored in some modules
  Thanks to bodik for reporting this bug.
- bugfix: randomized IP option header in omudpspoof caused problems
  closes: http://bugzilla.adiscon.com/show_bug.cgi?id=327
  Thanks to Rick Brown for helping to test out the patch.
- bugfix: potential abort if output plugin logged message during shutdown
  note that none of the rsyslog-provided plugins does this
  Thanks to bodik and Rohit Prasad for alerting us on this bug and
  analyzing it.
  fixes: http://bugzilla.adiscon.com/show_bug.cgi?id=347
- bugfix: multiple main queues with same queue file name was not detected
  This lead to queue file corruption. While the root cause is a config
  error, it is a bug that this important and hard to find config error
  was not detected by rsyslog.
---------------------------------------------------------------------------
Version 5.8.12  [V5-stable] 2012-06-06
- add small delay (50ms) after sending shutdown message
  There seem to be cases where the shutdown message is otherwise not
  processed, not even on an idle system. Thanks to Marcin for
  bringing this problem up.
- support for resolving huge groups
  closes: http://bugzilla.adiscon.com/show_bug.cgi?id=310
  Thanks to Alec Warner for the patch
- bugfix: delayble source could block action queue, even if there was
  a disk queue associated with it. The root cause of this problem was
  that it makes no sense to delay messages once they arrive in the 
  action queue - the "input" that is being held in that case is the main
  queue worker, what makes no sense.
  Thanks to Marcin for alerting us on this problem and providing 
  instructions to reproduce it.
- bugfix: disk queue was not persisted on shutdown, regression of fix to
  http://bugzilla.adiscon.com/show_bug.cgi?id=299
  The new code also handles the case of shutdown of blocking light and 
  full delayable sources somewhat smarter and permits, assuming sufficient
  timouts, to persist message up to the max queue capacity. Also some nits
  in debug instrumentation have been fixed.
- bugfix/omudpspoof: problems, including abort, happend when run on
  multiple threads. Root cause is that libnet is not thread-safe. 
  omudpspoof now guards libnet calls with their own mutex.
- bugfix: if debug message could end up in log file when forking
  if rsyslog was set to auto-background (thus fork, the default) and debug
  mode to stdout was enabled, debug messages ended up in the first log file
  opened. Currently, stdout logging is completely disabled in forking mode
  (but writing to the debug log file is still possible). This is a change 
  in behaviour, which is under review. If it causes problems to you,
  please let us know.
  Thanks to Tomas Heinrich for the patch.
- bugfix/tcpflood: sending small test files did not work correctly
- bugfix: potential hang due to mutex deadlock
  closes: http://bugzilla.adiscon.com/show_bug.cgi?id=316
  Thanks to Andreas Piesk for reporting&analyzing this bug as well as
  providing patches and other help in resolving it.
- bugfix: property PROCID empty instead of proper nilvalue if not present
  If it is not present, it must have the nilvalue "-" as of RFC5424
  closes: http://bugzilla.adiscon.com/show_bug.cgi?id=332
  Thanks to John N for reporting this issue.
---------------------------------------------------------------------------
Version 5.8.11  [V5-stable] 2012-05-03
- bugfix: ommysql did not properly init/exit the mysql runtime library
  this could lead to segfaults. Triggering condition: multiple action
  instances using ommysql.  Thanks to Tomas Heinrich for reporting this
  problem and providing an initial patch (which my solution is based on,
  I need to add more code to clean the mess up).
- bugfix: rsyslog did not terminate when delayable inputs were blocked
  due to unvailable sources. Fixes:
  http://bugzilla.adiscon.com/show_bug.cgi?id=299
  Thanks to Marcin M for bringing up this problem and Andre Lorbach
  for helping to reproduce and fix it.
- bugfix: active input in "light delay state" could block rsyslog
  termination, at least for prolonged period of time
- bugfix: imptcp input name could not be set
  config directive was accepted, but had no effect
- bugfix: assigned ruleset was lost when using disk queues
  This looked quite hard to diagnose for disk-assisted queues, as the
  pure memory part worked well, but ruleset info was lost for messages
  stored inside the disk queue.
- bugfix: hostname was not requeried on HUP
  Thanks to Per Jessen for reporting this bug and Marius Tomaschewski for
  his help in testing the fix.
- bugfix: inside queue.c, some thread cancel states were not correctly
  reset. While this is a bug, we assume it did have no practical effect
  because the reset as it was done was set to the state the code actually
  had at this point. But better fix this...
---------------------------------------------------------------------------
Version 5.8.10  [V5-stable] 2012-04-05
- bugfix: segfault on startup if $actionqueuefilename was missing for disk
  queue config
  Thanks to Tomas Heinrich for the patch.
- bugfix: segfault if disk-queue was started up with old queue file
  Thanks to Tomas Heinrich for the patch.
- bugfix: memory leak in array passing output module mode
---------------------------------------------------------------------------
Version 5.8.9  [V5-stable] 2012-03-15
- added tool to recover disk queue if .qi file is missing (recover_qi.pl)
  Thanks to Kaiwang Chen for contributing this tool
- bugfix: stopped DA queue was never processed after a restart due to a
  regression from statistics module
- added better doc for statsobj interface
  Thanks to Kaiwang Chen for his suggestions and analysis in regard to the
  stats subsystem.
---------------------------------------------------------------------------
Version 5.8.8  [V5-stable] 2012-03-05
- added capability to use a local interface IP address as fromhost-ip for
  imuxsock imklog
  new config directives: $IMUXSockLocalIPIF, $klogLocalIPIF
- added configuration directives to customize queue light delay marks
  $MainMsgQueueLightDelayMark, $ActionQueueLightDelayMark; both
  specify number of messages starting at which a delay happens.
- bugfix: omprog made rsyslog abort on startup if not binary to
  execute was configured
- bugfix: imklog invalidly computed facility and severity
  closes: http://bugzilla.adiscon.com/show_bug.cgi?id=313
---------------------------------------------------------------------------
Version 5.8.7  [V5-stable] 2012-01-17
- bugfix: instabilities when using RFC5424 header fields
  Thanks to Kaiwang Chen for the patch
- bugfix: imuxsock did truncate part of received message if it did not
  contain a proper date. The truncation occured because we removed that
  part of the messages that was expected to be the date.
  closes: http://bugzilla.adiscon.com/show_bug.cgi?id=295
- bugfix: potential abort after reading invalid X.509 certificate
  closes: http://bugzilla.adiscon.com/show_bug.cgi?id=290
  Thanks to Tomas Heinrich for the patch
- bugfix: stats counter were not properly initialized on creation
- FQDN hostname for multihomed host was not always set to the correct name
  if multiple aliases existed. Thanks to Tomas Heinreich for the patch.
- re-licensed larger parts of the codebase under the Apache license 2.0
---------------------------------------------------------------------------
Version 5.8.6  [V5-stable] 2011-10-21
- bugfix: missing whitespace after property-based filter was not detected
- bugfix: $OMFileFlushInterval period was doubled - now using correct value
- bugfix: ActionQueue could malfunction due to index error
  Thanks to Vlad Grigorescu for the patch
- bugfix: $ActionExecOnlyOnce interval did not work properly
  Thanks to Tomas Heinrich for the patch
- bugfix: race condition when extracting program name, APPNAME, structured
  data and PROCID (RFC5424 fields) could lead to invalid characters e.g.
  in dynamic file names or during forwarding (general malfunction of these
  fields in templates, mostly under heavy load)
- bugfix: imuxsock did no longer ignore message-provided timestamp, if
  so configured (the *default*). Lead to no longer sub-second timestamps.
  closes: http://bugzilla.adiscon.com/show_bug.cgi?id=281
- bugfix: omfile returns fatal error code for things that go really wrong
  previously, RS_RET_RESUME was returned, which lead to a loop inside the
  rule engine as omfile could not really recover.
- bugfix: imfile did invalid system call under some circumstances
  when a file that was to be monitored did not exist BUT the state file
  actually existed. Mostly a cosmetic issue. Root cause was incomplete
  error checking in stream.c; so patch may affect other code areas.
- bugfix: rsyslogd -v always said 64 atomics were not present
  thanks to mono_matsuko for the patch
---------------------------------------------------------------------------
Version 5.8.5  [V5-stable] (rgerhards/al), 2011-09-01
- bugfix/security: off-by-two bug in legacy syslog parser, CVE-2011-3200
- bugfix: mark message processing did not work correctly
- bugfix: potential hang condition during tag emulation
- bugfix: too-early string termination during tag emulation
- bugfix: The NUL-Byte for the syslogtag was not copied in MsgDup (msg.c)
- bugfix: fixed incorrect state handling for Discard Action (transactions)
  Note: This caused all messages in a batch to be set to COMMITTED, 
  even if they were discarded. 
---------------------------------------------------------------------------
Version 5.8.4  [V5-stable] (al), 2011-08-10
- bugfix: potential misadressing in property replacer
- bugfix: memcpy overflow can occur in allowed sender checkig
  if a name is resolved to IPv4-mapped-on-IPv6 address
  Found by Ismail Dönmez at suse
- bugfix: potential misadressing in property replacer
- bugfix: MSGID corruption in RFC5424 parser under some circumstances
  closes: http://bugzilla.adiscon.com/show_bug.cgi?id=275
---------------------------------------------------------------------------
Version 5.8.3  [V5-stable] (rgerhards), 2011-07-11
- systemd support: set stdout/stderr to null - thx to Lennart for the patch
- added support for the ":omusrmsg:" syntax in configuring user messages
- added support for the ":omfile:" syntax for actions
  Note: previous outchannel syntax will generate a warning message. This
  may be surprising to some users, but it is quite urgent to alert them
  of the new syntax as v6 can no longer support the previous one.
---------------------------------------------------------------------------
Version 5.8.2  [V5-stable] (rgerhards), 2011-06-21
- bugfix: problems in failover action handling
  closes: http://bugzilla.adiscon.com/show_bug.cgi?id=270
  closes: http://bugzilla.adiscon.com/show_bug.cgi?id=254
- bugfix: mutex was invalidly left unlocked during action processing
  At least one case where this can occur is during thread shutdown, which
  may be initiated by lower activity. In most cases, this is quite
  unlikely to happen. However, if it does, data structures may be 
  corrupted which could lead to fatal failure and segfault. I detected
  this via a testbench test, not a user report. But I assume that some
  users may have had unreproducable aborts that were cause by this bug.
- bugfix: memory leak in imtcp & subsystems under some circumstances
  This leak is tied to error conditions which lead to incorrect cleanup
  of some data structures. [backport from v6]
- bugfix/improvement:$WorkDirectory now gracefully handles trailing slashes
---------------------------------------------------------------------------
Version 5.8.1  [V5-stable] (rgerhards), 2011-05-19
- bugfix: invalid processing in QUEUE_FULL condition
  If the the multi-submit interface was used and a QUEUE_FULL condition
  occured, the failed message was properly destructed. However, the
  rest of the input batch, if it existed, was not processed. So this
  lead to potential loss of messages and a memory leak. The potential
  loss of messages was IMHO minor, because they would have been dropped
  in most cases due to the queue remaining full, but very few lucky ones
  from the batch may have made it. Anyhow, this has now been changed so
  that the rest of the batch is properly tried to be enqueued and, if
  not possible, destructed.
- new module mmsnmptrapd, a sample message modification module
  This can be useful to reformat snmptrapd messages and also serves as
  a sample for how to write message modification modules using the
  output module interface. Note that we introduced this new 
  functionality directly into the stable release, as it does not 
  modify the core and as such cannot have any side-effects if it is
  not used (and thus the risk is solely on users requiring that
  functionality).
- bugfix: rate-limiting inside imuxsock did not work 100% correct
  reason was that a global config variable was invalidly accessed where a
  listener variable should have been used.
  Also performance-improved the case when rate limiting is turned off (this
  is a very unintrusive change, thus done directly to the stable version).
- bugfix: $myhostname not available in RainerScript (and no error message)
  closes: http://bugzilla.adiscon.com/show_bug.cgi?id=233
- bugfix: memory and file descriptor leak in stream processing
  Leaks could occur under some circumstances if the file stream handler
  errored out during the open call. Among others, this could cause very
  big memory leaks if there were a problem with unreadable disk queue
  files. In regard to the memory leak, this
  closes: http://bugzilla.adiscon.com/show_bug.cgi?id=256
- bugfix: doc for impstats had wrong config statements
  also, config statements were named a bit inconsistent, resolved that
  problem by introducing an alias and only documenting the consistent
  statements
  Thanks to Marcin for bringing up this problem.
- bugfix: IPv6-address could not be specified in omrelp
  this was due to improper parsing of ":"
  closes: http://bugzilla.adiscon.com/show_bug.cgi?id=250
- bugfix: TCP connection invalidly aborted when messages needed to be
  discarded (due to QUEUE_FULL or similar problem)
- bugfix: $LocalHostName was not honored under all circumstances
  closes: http://bugzilla.adiscon.com/show_bug.cgi?id=258
- bugfix(minor): improper template function call in syslogd.c
---------------------------------------------------------------------------
Version 5.8.0  [V5-stable] (rgerhards), 2011-04-12

This is the new v5-stable branch, importing all feature from the 5.7.x
versions. To see what has changed in regard to the previous v5-stable,
check the Changelog for 5.7.x below.

- bugfix: race condition in deferred name resolution
  closes: http://bugzilla.adiscon.com/show_bug.cgi?id=238
  Special thanks to Marcin for his persistence in helping to solve this
  bug.
- bugfix: DA queue was never shutdown once it was started
  closes: http://bugzilla.adiscon.com/show_bug.cgi?id=241
---------------------------------------------------------------------------
Version 5.7.10  [V5-BETA] (rgerhards), 2011-03-29
- bugfix: ompgsql did not work properly with ANSI SQL strings
  closes: http://bugzilla.adiscon.com/show_bug.cgi?id=229
- bugfix: rsyslog did not build with --disable-regexp configure option
  closes: http://bugzilla.adiscon.com/show_bug.cgi?id=243
- bugfix: PRI was invalid on Solaris for message from local log socket
- enhance: added $BOM system property to ease writing byte order masks
- bugfix: RFC5424 parser confused by empty structured data
  closes: http://bugzilla.adiscon.com/show_bug.cgi?id=237
- bugfix: error return from strgen caused abort, now causes action to be
  ignored (just like a failed filter)
- new sample plugin for a strgen to generate sql statement consumable
  by a database plugin
- bugfix: strgen could not be used together with database outputs
  because the sql/stdsql option could not be specified. This has been
  solved by permitting the strgen to include the opton inside its name.
  closes: http://bugzilla.adiscon.com/show_bug.cgi?id=195
---------------------------------------------------------------------------
Version 5.7.9  [V5-BETA] (rgerhards), 2011-03-16
- improved testbench
  among others, life tests for ommysql (against a test database) have
  been added, valgrind-based testing enhanced, ...
- enhance: fallback *at runtime* to epoll_create if epoll_create1 is not
  available. Thanks to Michael Biebl for analysis and patch!
- bugfix: failover did not work correctly if repeated msg reduction was on
  closes: http://bugzilla.adiscon.com/show_bug.cgi?id=236
  affected directive was: $ActionExecOnlyWhenPreviousIsSuspended on
- bugfix: minor memory leak in omlibdbi (< 1k per instance and run)
- bugfix: (regression) omhdfs did no longer compile
- bugfix: omlibdbi did not use password from rsyslog.conf
  closes: http://bugzilla.adiscon.com/show_bug.cgi?id=203
---------------------------------------------------------------------------
Version 5.7.8  [V5-BETA] (rgerhards), 2011-03-09
- systemd support somewhat improved (can now take over existing log sockt)
- bugfix: discard action did not work under some circumstances
  fixes: http://bugzilla.adiscon.com/show_bug.cgi?id=217
- bugfix: file descriptor leak in gnutls netstream driver
  fixes: http://bugzilla.adiscon.com/show_bug.cgi?id=222
---------------------------------------------------------------------------
Version 5.7.7  [V5-BETA] (rgerhards), 2011-03-02
- bugfix: potential abort condition when $RepeatedMsgReduction set to on
  as well as potentially in a number of other places where MsgDup() was
  used. This only happened when the imudp input module was used and it
  depended on name resolution not yet had taken place. In other words,
  this was a strange problem that could lead to hard to diagnose 
  instability. So if you experience instability, chances are good that
  this fix will help.
---------------------------------------------------------------------------
Version 5.7.6  [V5-BETA] (rgerhards), 2011-02-25
- bugfix: fixed a memory leak and potential abort condition
  this could happen if multiple rulesets were used and some output batches
  contained messages belonging to more than one ruleset.
  fixes: http://bugzilla.adiscon.com/show_bug.cgi?id=226
  fixes: http://bugzilla.adiscon.com/show_bug.cgi?id=218
- bugfix: memory leak when $RepeatedMsgReduction on was used
  bug tracker: http://bugzilla.adiscon.com/show_bug.cgi?id=225
---------------------------------------------------------------------------
Version 5.7.5  [V5-BETA] (rgerhards), 2011-02-23
- enhance: imfile did not yet support multiple rulesets, now added
  we do this directly in the beta because a) it does not affect existing
  functionality and b) one may argue that this missing functionality is
  close to a bug.
- improved testbench, added tests for imuxsock
- bugfix: imuxsock did no longer sanitize received messages
  This was a regression from the imuxsock partial rewrite. Happened
  because the message is no longer run through the standard parsers. 
  bug tracker: http://bugzilla.adiscon.com/show_bug.cgi?id=224
- bugfix: minor race condition in action.c - considered cosmetic
  This is considered cosmetic as multiple threads tried to write exactly
  the same value into the same memory location without sync. The method
  has been changed so this can no longer happen.
---------------------------------------------------------------------------
Version 5.7.4  [V5-BETA] (rgerhards), 2011-02-17
- added pmsnare parser module (written by David Lang)
- enhanced imfile to support non-cancel input termination
- improved systemd socket activation thanks to Marius Tomaschewski
- improved error reporting for $WorkDirectory
  non-existance and other detectable problems are now reported,
  and the work directory is NOT set in this case
- bugfix: pmsnare causded abort under some conditions
- bugfix: abort if imfile reads file line of more than 64KiB
  Thanks to Peter Eisentraut for reporting and analysing this problem.
  bug tracker: http://bugzilla.adiscon.com/show_bug.cgi?id=221
- bugfix: queue engine did not properly slow down inputs in FULL_DELAY mode
  when in disk-assisted mode. This especially affected imfile, which
  created unnecessarily queue files if a large set of input file data was
  to process.
- bugfix: very long running actions could prevent shutdown under some
  circumstances. This has now been solved, at least for common
  situations.
- bugfix: fixed compile problem due to empty structs
  this occured only on some platforms/compilers. thanks to Dražen Kačar 
  for the fix
---------------------------------------------------------------------------
Version 5.7.3  [V5-BETA] (rgerhards), 2011-02-07
- added support for processing multi-line messages in imfile
- added $IMUDPSchedulingPolicy and $IMUDPSchedulingPriority config settings
- added $LocalHostName config directive
- bugfix: fixed build problems on some platforms
  namely those that have 32bit atomic operations but not 64 bit ones
- bugfix: local hostname was pulled too-early, so that some config 
  directives (namely FQDN settings) did not have any effect
- bugfix: imfile did duplicate messages under some circumstances
- added $OMMySQLConfigFile config directive
- added $OMMySQLConfigSection config directive
---------------------------------------------------------------------------
Version 5.7.2  [V5-DEVEL] (rgerhards), 2010-11-26
- bugfix(important): problem in TLS handling could cause rsyslog to loop
  in a tight loop, effectively disabling functionality and bearing the
  risk of unresponsiveness of the whole system.
  Bug tracker: http://bugzilla.adiscon.com/show_bug.cgi?id=194
- bugfix: imfile state file was not written when relative file name
  for it was specified
- bugfix: compile failed on systems without epoll_create1()
  Thanks to David Hill for providing a fix.
- bugfix: atomic increment for msg object may not work correct on all
  platforms. Thanks to Chris Metcalf for the patch
- bugfix: replacements for atomic operations for non-int sized types had
  problems. At least one instance of that problem could potentially lead
  to abort (inside omfile).
---------------------------------------------------------------------------
Version 5.7.1  [V5-DEVEL] (rgerhards), 2010-10-05
- support for Hadoop's HDFS added (via omhdfs)
- imuxsock now optionally use SCM_CREDENTIALS to pull the pid from the log
  socket itself
  (thanks to Lennart Poettering for the suggesting this feature)
- imuxsock now optionally uses per-process input rate limiting, guarding the
  user against processes spamming the system log
  (thanks to Lennart Poettering for suggesting this feature)
- added new config statements
  * $InputUnixListenSocketUsePIDFromSystem 
  * $SystemLogUsePIDFromSystem 
  * $SystemLogRateLimitInterval
  * $SystemLogRateLimitBurst
  * $SystemLogRateLimitSeverity
  * $IMUxSockRateLimitInterval
  * $IMUxSockRateLimitBurst
  * $IMUxSockRateLimitSeverity
- imuxsock now supports up to 50 different sockets for input
- some code cleanup in imuxsock (consider this a release a major
  modification, especially if problems show up)
- bugfix: /dev/log was unlinked even when passed in from systemd
  in which case it should be preserved as systemd owns it
---------------------------------------------------------------------------
Version 5.7.0  [V5-DEVEL] (rgerhards), 2010-09-16
- added module impstat to emit periodic statistics on rsyslog counters
- support for systemd officially added
  * acquire /dev/log socket optionally from systemd
    thanks to Lennart Poettering for this patch
  * sd-systemd API added as part of rsyslog runtime library
---------------------------------------------------------------------------
Version 5.6.5  [V5-STABLE] (rgerhards), 2011-03-22
- bugfix: failover did not work correctly if repeated msg reduction was on
  affected directive was: $ActionExecOnlyWhenPreviousIsSuspended on
  closes: http://bugzilla.adiscon.com/show_bug.cgi?id=236
- bugfix: omlibdbi did not use password from rsyslog.con
  closes: http://bugzilla.adiscon.com/show_bug.cgi?id=203
- bugfix(kind of): tell users that config graph can currently not be
  generated
  closes: http://bugzilla.adiscon.com/show_bug.cgi?id=232
- bugfix: discard action did not work under some circumstances
  fixes: http://bugzilla.adiscon.com/show_bug.cgi?id=217
  (backport from 5.7.8)
---------------------------------------------------------------------------
Version 5.6.4  [V5-STABLE] (rgerhards), 2011-03-03
- bugfix: potential abort condition when $RepeatedMsgReduction set to on
  as well as potentially in a number of other places where MsgDup() was
  used. This only happened when the imudp input module was used and it
  depended on name resolution not yet had taken place. In other words,
  this was a strange problem that could lead to hard to diagnose 
  instability. So if you experience instability, chances are good that
  this fix will help.
- bugfix: fixed a memory leak and potential abort condition
  this could happen if multiple rulesets were used and some output batches
  contained messages belonging to more than one ruleset.
  fixes: http://bugzilla.adiscon.com/show_bug.cgi?id=226
  fixes: http://bugzilla.adiscon.com/show_bug.cgi?id=218
- bugfix: memory leak when $RepeatedMsgReduction on was used
  bug tracker: http://bugzilla.adiscon.com/show_bug.cgi?id=225
---------------------------------------------------------------------------
Version 5.6.3  [V5-STABLE] (rgerhards), 2011-01-26
- bugfix: action processor released memory too early, resulting in
  potential issue in retry cases (but very unlikely due to another
  bug, which I also fixed -- only after the fix this problem here
  became actually visible).
- bugfix: batch processing flagged invalid message as "bad" under some
  circumstances
- bugfix: unitialized variable could cause issues under extreme conditions
  plus some minor nits. This was found after a clang static code analyzer
  analysis (great tool, and special thanks to Marcin for telling me about
  it!)
- bugfix: batches which had actions in error were not properly retried in
  all cases
- bugfix: imfile did duplicate messages under some circumstances
- bugfix: testbench was not activated if no Java was present on system
  ... what actually was a left-over. Java is no longer required.
---------------------------------------------------------------------------
Version 5.6.2  [V5-STABLE] (rgerhards), 2010-11-30
- bugfix: compile failed on systems without epoll_create1()
  Thanks to David Hill for providing a fix.
- bugfix: atomic increment for msg object may not work correct on all
  platforms. Thanks to Chris Metcalf for the patch
- bugfix: replacements for atomic operations for non-int sized types had
  problems. At least one instance of that problem could potentially lead
  to abort (inside omfile).
- added the $InputFilePersistStateInterval config directive to imfile
- changed imfile so that the state file is never deleted (makes imfile
  more robust in regard to fatal failures)
- bugfix: a slightly more informative error message when a TCP
  connections is aborted
---------------------------------------------------------------------------
Version 5.6.1  [V5-STABLE] (rgerhards), 2010-11-24
- bugfix(important): problem in TLS handling could cause rsyslog to loop
  in a tight loop, effectively disabling functionality and bearing the
  risk of unresponsiveness of the whole system.
  Bug tracker: http://bugzilla.adiscon.com/show_bug.cgi?id=194
- permitted imptcp to work on systems which support epoll(), but not
  epoll_create().
  Bug: http://bugzilla.adiscon.com/show_bug.cgi?id=204
  Thanks to Nicholas Brink for reporting this problem.
- bugfix: testbench failed if imptcp was not enabled
- bugfix: segfault when an *empty* template was used
  Bug: http://bugzilla.adiscon.com/show_bug.cgi?id=206
  Thanks to David Hill for alerting us.
- bugfix: compile failed with --enable-unlimited-select
  thanks varmojfekoj for the patch
---------------------------------------------------------------------------
Version 5.6.0  [V5-STABLE] (rgerhards), 2010-10-19

This release brings all changes and enhancements of the 5.5.x series
to the v5-stable branch.

- bugfix: a couple of problems that imfile had on some platforms, namely
  Ubuntu (not their fault, but occured there)
- bugfix: imfile utilizes 32 bit to track offset. Most importantly,
  this problem can not experienced on Fedora 64 bit OS (which has
  64 bit long's!)
---------------------------------------------------------------------------
Version 5.5.7  [V5-BETA] (rgerhards), 2010-08-09
- changed omudpspoof default spoof address to simplify typical use case
  thanks to David Lang for suggesting this
- doc bugfix: pmlastmsg doc samples had errors
- bugfix[minor]: pmrfc3164sd had invalid name (resided in rsyslog name 
  space, what should not be the case for a contributed module)
- added omuxsock, which permits to write message to local Unix sockets
  this is the counterpart to imuxsock, enabling fast local forwarding
---------------------------------------------------------------------------
Version 5.5.6  [DEVEL] (rgerhards), 2010-07-21
- added parser modules
  * pmlastmsg, which supports the notoriously malformed "last message
    repeated n times" messages from some syslogd's (namely sysklogd)
  * pmrfc3164sd (contributed), supports RFC5424 structured data in 
    RFC3164 messages [untested]
- added new module type "string generator", used to speed up output
  processing. Expected speedup for (typical) rsyslog processing is
  roughly 5 to 6 percent compared to using string-based templates.
  They may also be used to do more complex formatting with custom
  C code, what provided greater flexibility and probably far higher
  speed, for example if using multiple regular expressions within a 
  template.
- added 4 string generators for
  * RSYSLOG_FileFormat
  * RSYSLOG_TraditionalFileFormat
  * RSYSLOG_ForwardFormat
  * RSYSLOG_TraditionalForwardFormat
- bugfix: mutexes used to simulate atomic instructions were not destructed
- bugfix: regression caused more locking action in msg.c than necessary
- bugfix: "$ActionExecOnlyWhenPreviousIsSuspended on" was broken
- bugfix: segfault on HUP when "HUPIsRestart" was set to "on"
  thanks varmojfekoj for the patch
- bugfix: default for $OMFileFlushOnTXEnd was wrong ("off").
  This, in default mode, caused buffered writing to be used, what
  means that it looked like no output were written or partial
  lines. Thanks to Michael Biebl for pointing out this bug.
- bugfix: programname filter in ! configuration can not be reset
  Thanks to Kiss Gabor for the patch.
---------------------------------------------------------------------------
Version 5.5.5  [DEVEL] (rgerhards), 2010-05-20
- added new cancel-reduced action thread termination method
  We now manage to cancel threads that block inside a retry loop to
  terminate without the need to cancel the thread. Avoiding cancellation
  helps keep the system complexity minimal and thus provides for better
  stability. This also solves some issues with improper shutdown when
  inside an action retry loop.
---------------------------------------------------------------------------
Version 5.5.4  [DEVEL] (rgerhards), 2010-05-03
- This version offers full support for Solaris on Intel and Sparc
- bugfix: problems with atomic operations emulation
  replaced atomic operation emulation with new code. The previous code
  seemed to have some issue and also limited concurrency severely. The
  whole atomic operation emulation has been rewritten.
- bugfix: netstream ptcp support class was not correctly build on systems
  without epoll() support
- bugfix: segfault on Solaris/Sparc
---------------------------------------------------------------------------
Version 5.5.3  [DEVEL] (rgerhards), 2010-04-09
- added basic but functional support for Solaris
- imported many bugfixes from 3.6.2/4.6.1 (see ChangeLog below!)
- added new property replacer option "date-rfc3164-buggyday" primarily
  to ease migration from syslog-ng. See property replacer doc for
  details.
- added capability to turn off standard LF delimiter in TCP server
  via new directive "$InputTCPServerDisableLFDelimiter on"
- bugfix: failed to compile on systems without epoll support
- bugfix: comment char ('#') in literal terminated script parsing
  and thus could not be used.
  but tracker: http://bugzilla.adiscon.com/show_bug.cgi?id=119
  [merged in from v3.22.2]
- imported patches from 4.6.0:
  * improved testbench to contain samples for totally malformed messages
    which miss parts of the message content
  * bugfix: some malformed messages could lead to a missing LF inside files
    or some other missing parts of the template content.
  * bugfix: if a message ended immediately with a hostname, the hostname
    was mistakenly interpreted as TAG, and localhost be used as hostname
---------------------------------------------------------------------------
Version 5.5.2  [DEVEL] (rgerhards), 2010-02-05
- applied patches that make rsyslog compile under Apple OS X.
  Thanks to trey for providing these.
- replaced data type "bool" by "sbool" because this created some
  portability issues.
- added $Escape8BitCharactersOnReceive directive
  Thanks to David Lang for suggesting it.
- worked around an issue where omfile failed to compile on 32 bit platforms
  under some circumstances (this smells like a gcc problem, but a simple
  solution was available). Thanks to Kenneth Marshall for some advice.
- extended testbench
---------------------------------------------------------------------------
Version 5.5.1  [DEVEL] (rgerhards), 2009-11-27
- introduced the ablity for netstream drivers to utilize an epoll interface
  This offers increased performance and removes the select() FDSET size
  limit from imtcp. Note that we fall back to select() if there is no
  epoll netstream drivers. So far, an epoll driver has only been
  implemented for plain tcp syslog, the rest will follow once the code
  proves well in practice AND there is demand.
- re-implemented $EscapeControlCharacterTab config directive
  Based on Jonathan Bond-Caron's patch for v4. This now also includes some
  automatted tests.
- bugfix: enabling GSSServer crashes rsyslog startup
  Thanks to Tomas Kubina for the patch [imgssapi]
- bugfix (kind of): check if TCP connection is still alive if using TLS
  Thanks to Jonathan Bond-Caron for the patch.
---------------------------------------------------------------------------
Version 5.5.0  [DEVEL] (rgerhards), 2009-11-18
- moved DNS resolution code out of imudp and into the backend processing
  Most importantly, DNS resolution now never happens if the resolved name
  is not required. Note that this applies to imudp - for the other inputs,
  DNS resolution almost comes for free, so we do not do it there. However,
  the new method has been implemented in a generic way and as such may 
  also be used by other modules in the future.
- added option to use unlimited-size select() calls
  Thanks to varmjofekoj for the patch
  This is not done in imudp, as it natively supports epoll().
- doc: improved description of what loadable modules can do
---------------------------------------------------------------------------
Version 5.4.2  [v5-stable] (rgerhards), 2010-03-??
- bugfix(kind of): output plugin retry behaviour could cause engine to loop
  The rsyslog engine did not guard itself against output modules that do
  not properly convey back the tryResume() behaviour. This then leads to
  what looks like an endless loop. I consider this to be a bug of the 
  engine not only because it should be hardened against plugin misbehaviour,
  but also because plugins may not be totally able to avoid this situation
  (depending on the type of and processing done by the plugin).
- bugfix: testbench failed when not executed in UTC+1 timezone
  accidently, the time zone information was kept inside some
  to-be-checked-for responses
- temporary bugfix replaced by permanent one for
  message-induced off-by-one error (potential segfault) (see 4.6.2)
  The analysis has been completed and a better fix been crafted and 
  integrated.
- bugfix(minor): status variable was uninitialized
  However, this would have caused harm only if NO parser modules at
  all were loaded, which would lead to a defunctional configuration
  at all. And, even more important, this is impossible as two parser
  modules are built-in and thus can not be "not loaded", so we always
  have a minimum of two.
---------------------------------------------------------------------------
Version 5.4.1  [v5-stable] (rgerhards), 2010-03-??
- added new property replacer option "date-rfc3164-buggyday" primarily
  to ease migration from syslog-ng. See property replacer doc for
  details. [backport from 5.5.3 because urgently needed by some]
- imported all bugfixes vom 4.6.2 (see below)
---------------------------------------------------------------------------
Version 5.4.0  [v5-stable] (rgerhards), 2010-03-08
***************************************************************************
* This is a new stable v5 version. It contains all fixes and enhancements *
* made during the 5.3.x phase as well as those listed below.              *
* Note that the 5.2.x series was quite buggy and as such all users are    *
* strongly advised to upgrade to 5.4.0.                                   *
***************************************************************************
- bugfix: omruleset failed to work in many cases
  bug tracker: http://bugzilla.adiscon.com/show_bug.cgi?id=179
  Thanks to Ryan B. Lynch for reporting this issue.
- bugfix: comment char ('#') in literal terminated script parsing
  and thus could not be used.
  but tracker: http://bugzilla.adiscon.com/show_bug.cgi?id=119
  [merged in from v3.22.2]
---------------------------------------------------------------------------
Version 5.3.7  [BETA] (rgerhards), 2010-01-27
- bugfix: queues in direct mode could case a segfault, especially if an
  action failed for action queues. The issue was an invalid increment of
  a stack-based pointer which lead to destruction of the stack frame and
  thus a segfault on function return.
  Thanks to Michael Biebl for alerting us on this problem.
- bugfix: hostname accidently set to IP address for some message sources,
  for example imudp. Thanks to Anton for reporting this bug. [imported v4]
- bugfix: ompgsql had problems with transaction support, what actually 
  rendered it unsuable. Thanks to forum user "horhe" for alerting me
  on this bug and helping to debug/fix it! [imported from 5.3.6]
- bugfix: $CreateDirs variable not properly initialized, default thus
  was random (but most often "on") [imported from v3]
- bugfix: potential segfaults during queue shutdown
  (bugs require certain non-standard settings to appear)
  Thanks to varmojfekoj for the patch [imported from 4.5.8]
  [backport from 5.5.2]
- bugfix: wrong memory assignment for a config variable (probably
  without causing any harm) [backport from 5.2.2]
- bugfix: rsyslog hangs when writing to a named pipe which nobody was
  reading. Thanks to Michael Biebl for reporting this bug.
  Bugzilla entry: http://bugzilla.adiscon.com/show_bug.cgi?id=169
  [imported from 4.5.8]
---------------------------------------------------------------------------
Version 5.3.6  [BETA] (rgerhards), 2010-01-13
- bugfix: ompgsql did not properly check the server connection in
  tryResume(), which could lead to rsyslog running in a thight loop
- bugfix: suspension during beginTransaction() was not properly handled
  by rsyslog core
- bugfix: omfile output was only written when buffer was full, not at
  end of transaction
- bugfix: commit transaction was not properly conveyed to message layer,
  potentially resulting in non-message destruction and thus hangs
- bugfix: enabling GSSServer crashes rsyslog startup
  Thanks to Tomas Kubina for the patch [imgssapi]
- bugfix (kind of): check if TCP connection is still alive if using TLS
  Thanks to Jonathan Bond-Caron for the patch.
- bugfix: $CreateDirs variable not properly initialized, default thus
  was random (but most often "on") [imported from v3]
- bugfix: ompgsql had problems with transaction support, what actually 
  rendered it unsuable. Thanks to forum user "horhe" for alerting me
  on this bug and helping to debug/fix it!
- bugfix: memory leak when sending messages in zip-compressed format
  Thanks to Naoya Nakazawa for analyzing this issue and providing a patch.
- worked around an issue where omfile failed to compile on 32 bit platforms
  under some circumstances (this smells like a gcc problem, but a simple
  solution was available). Thanks to Kenneth Marshall for some advice.
  [backported from 5.5.x branch]
---------------------------------------------------------------------------
Version 5.3.5  [BETA] (rgerhards), 2009-11-13
- some light performance enhancement by replacing time() call with much
  faster (at least under linux) gettimeofday() calls.
- some improvement of omfile performance with dynafiles
  saved costly time() calls by employing a logical clock, which is 
  sufficient for the use case
- bugfix: omudpspoof miscalculated source and destination ports
  while this was probably not noticed for source ports, it resulted in
  almost all destination ports being wrong, except for the default port
  of 514, which by virtue of its binary representation was calculated 
  correct (and probably thus the bug not earlier detected).
- bugfixes imported from earlier releases
  * bugfix: named pipes did no longer work (they always got an open error)
    this was a regression from the omfile rewrite in 4.5.0
  * bugfix(testbench): sequence check was not always performed correctly,
    that could result in tests reporting success when they actually failed
- improved testbench: added tests for UDP forwarding and omudpspoof
- doc bugfix: omudpspoof had wrong config command names ("om" missing)
- bugfix [imported from 4.4.3]: $ActionExecOnlyOnceEveryInterval did
  not work.
- [inport v4] improved testbench, contains now tcp and gzip test cases
- [import v4] added a so-called "On Demand Debug" mode, in which debug
  output can be generated only after the process has started, but not right
  from the beginning. This is assumed to be useful for hard-to-find bugs.
  Also improved the doc on the debug system.
- bugfix: segfault on startup when -q or -Q option was given
  [imported from v3-stable]
---------------------------------------------------------------------------
Version 5.3.4  [DEVEL] (rgerhards), 2009-11-04
- added the ability to create custom message parsers
- added $RulesetParser config directive that permits to bind specific
  parsers to specific rulesets
- added omruleset output module, which provides great flexibility in 
  action processing. THIS IS A VERY IMPORTANT ADDITION, see its doc
  for why.
- added the capability to have ruleset-specific main message queues
  This offers considerable additional flexibility AND superior performance
  (in cases where multiple inputs now can avoid lock contention)
- bugfix: correct default for escape ('#') character restored
  This was accidently changed to '\\', thanks to David Lang for reporting
- bugfix(testbench): testcase did not properly wait for rsyslogd shutdown
  thus some unpredictable behavior and a false negative test result
  could occur.
---------------------------------------------------------------------------
Version 5.3.3  [DEVEL] (rgerhards), 2009-10-27
- simplified and thus speeded up the queue engine, also fixed some
  potential race conditions (in very unusual shutdown conditions)
  along the way. The threading model has seriously changes, so there may
  be some regressions.
- enhanced test environment (inlcuding testbench): support for enhancing
  probability of memory addressing failure by using non-NULL default
  value for malloced memory (optional, only if requested by configure
  option). This helps to track down some otherwise undetected issues
  within the testbench.
- bugfix: potential abort if inputname property was not set 
  primarily a problem of imdiag
- bugfix: message processing states were not set correctly in all cases
  however, this had no negative effect, as the message processing state
  was not evaluated when a batch was deleted, and that was the only case
  where the state could be wrong.
---------------------------------------------------------------------------
Version 5.3.2  [DEVEL] (rgerhards), 2009-10-21
- enhanced omfile to support transactional interface. This will increase
  performance in many cases.
- added multi-ruleset support to imudp
- re-enabled input thread termination handling that does avoid thread
  cancellation where possible. This provides a more reliable mode of
  rsyslogd termination (canceling threads my result in not properly
  freed resouces and potential later hangs, even though we perform
  proper cancel handling in our code). This is part of an effort to
  reduce thread cancellation as much as possible in rsyslog.
  NOTE: the code previously written code for this functionality had a
  subtle race condition. The new code solves that.
- enhanced immark to support non-cancel input module termination
- improved imudp so that epoll can be used in more environments,
  fixed potential compile time problem if EPOLL_CLOEXEC is not available.
- some cleanup/slight improvement:
  * changed imuxsock to no longer use deprecated submitAndParseMsg() IF
  * changed submitAndParseMsg() interface to be a wrapper around the new
    way of message creation/submission. This enables older plugins to be
    used together with the new interface. The removal also enables us to
    drop a lot of duplicate code, reducing complexity and increasing
    maintainability.
- bugfix: segfault when starting up with an invalid .qi file for a disk queue
  Failed for both pure disk as well as DA queues. Now, we emit an error
  message and disable disk queueing facility.
- bugfix: potential segfault on messages with empty MSG part. This was a
  recently introduced regression.
- bugfix: debug string larger than 1K were improperly displayed. Max size
  is now 32K, and if a string is even longer it is meaningfully truncated.
---------------------------------------------------------------------------
Version 5.3.1  [DEVEL] (rgerhards), 2009-10-05
- added $AbortOnUncleanConfig directive - permits to prevent startup when
  there are problems with the configuration file. See it's doc for
  details.
- included some important fixes from v4-stable:
  * bugfix: invalid handling of zero-sized messages
  * bugfix: zero-sized UDP messages are no longer processed
  * bugfix: random data could be appended to message
  * bugfix: reverse lookup reduction logic in imudp do DNS queries too often
- bugfixes imported from 4.5.4:
  * bugfix: potential segfault in stream writer on destruction
  * bugfix: potential race in object loader (obj.c) during use/release
  * bugfixes: potential problems in out file zip writer
---------------------------------------------------------------------------
Version 5.3.0  [DEVEL] (rgerhards), 2009-09-14
- begun to add simple GUI programs to gain insight into running rsyslogd
  instances and help setup and troubleshooting (active via the
  --enable-gui ./configure switch)
- changed imudp to utilize epoll(), where available. This shall provide
  slightly better performance (just slightly because we called select()
  rather infrequently on a busy system)
---------------------------------------------------------------------------
Version 5.2.2  [v5-stable] (rgerhards), 2009-11-??
- bugfix: enabling GSSServer crashes rsyslog startup
  Thanks to Tomas Kubina for the patch [imgssapi]
---------------------------------------------------------------------------
Version 5.2.1  [v5-stable] (rgerhards), 2009-11-02
- bugfix [imported from 4.4.3]: $ActionExecOnlyOnceEveryInterval did
  not work.
- bugfix: segfault on startup when -q or -Q option was given
  [imported from v3-stable]
---------------------------------------------------------------------------
Version 5.2.0  [v5-stable] (rgerhards), 2009-11-02
This is a re-release of version 5.1.6 as stable after we did not get any bug 
reports during the whole beta phase. Still, this first v5-stable may not be 
as stable as one hopes for, I am not sure if we did not get bug reports
just because nobody tried it. Anyhow, we need to go forward and so we
have the initial v5-stable.
---------------------------------------------------------------------------
Version 5.1.6  [v5-beta] (rgerhards), 2009-10-15
- feature imports from v4.5.6
- bugfix: potential race condition when queue worker threads were
  terminated
- bugfix: solved potential (temporary) stall of messages when the queue was
  almost empty and few new data added (caused testbench to sometimes hang!)
- fixed some race condition in testbench
- added more elaborate diagnostics to parts of the testbench
- bugfixes imported from 4.5.4:
  * bugfix: potential segfault in stream writer on destruction
  * bugfix: potential race in object loader (obj.c) during use/release
  * bugfixes: potential problems in out file zip writer
- included some important fixes from 4.4.2:
  * bugfix: invalid handling of zero-sized messages
  * bugfix: zero-sized UDP messages are no longer processed
  * bugfix: random data could be appended to message
  * bugfix: reverse lookup reduction logic in imudp do DNS queries too often
---------------------------------------------------------------------------
Version 5.1.5  [v5-beta] (rgerhards), 2009-09-11
- added new config option $ActionWriteAllMarkMessages
  this option permites to process mark messages under all circumstances,
  even if an action was recently called. This can be useful to use mark
  messages as a kind of heartbeat.
- added new config option $InputUnixListenSocketCreatePath
  to permit the auto-creation of pathes to additional log sockets. This
  turns out to be useful if they reside on temporary file systems and
  rsyslogd starts up before the daemons that create these sockets
  (rsyslogd always creates the socket itself if it does not exist).
- added $LogRSyslogStatusMessages configuration directive
  permitting to turn off rsyslog start/stop/HUP messages. See Debian
  ticket http://bugs.debian.org/cgi-bin/bugreport.cgi?bug=463793
- bugfix: hostnames with dashes in them were incorrectly treated as
  malformed, thus causing them to be treated as TAG (this was a regression
  introduced from the "rfc3164 strict" change in 4.5.0). Testbench has been
  updated to include a smaple message with a hostname containing a dash.
- bugfix: strings improperly reused, resulting in some message properties
  be populated with strings from previous messages. This was caused by
  an improper predicate check.
- added new config directive $omfileForceChown [import from 4.7.0]
---------------------------------------------------------------------------
Version 5.1.4  [DEVEL] (rgerhards), 2009-08-20
- legacy syslog parser changed so that it now accepts date stamps in
  wrong case. Some devices seem to create them and I do not see any harm
  in supporting that.
- added $InputTCPMaxListeners directive - permits to specify how many 
  TCP servers shall be possible (default is 20).
- bugfix: memory leak with some input modules. Those inputs that
  use parseAndSubmitMsg() leak two small memory blocks with every message.
  Typically, those process only relatively few messages, so the issue 
  does most probably not have any effect in practice.
- bugfix: if tcp listen port could not be created, no error message was
  emitted
- bugfix: discard action did not work (did not discard messages)
- bugfix: discard action caused segfault
- bugfix: potential segfault in output file writer (omfile)
  In async write mode, we use modular arithmetic to index the output
  buffer array. However, the counter variables accidently were signed,
  thus resulting in negative indizes after integer overflow. That in turn
  could lead to segfaults, but was depending on the memory layout of 
  the instance in question (which in turn depended on a number of
  variables, like compile settings but also configuration). The counters
  are now unsigned (as they always should have been) and so the dangling
  mis-indexing does no longer happen. This bug potentially affected all
  installations, even if only some may actually have seen a segfault.
---------------------------------------------------------------------------
Version 5.1.3  [DEVEL] (rgerhards), 2009-07-28
- architecture change: queue now always has at least one worker thread
  if not running in direct mode. Previous versions could run without 
  any active workers. This simplifies the code at a very small expense.
  See v5 compatibility note document for more in-depth discussion.
- enhance: UDP spoofing supported via new output module omudpspoof
  See the omudpspoof documentation for details and samples
- bugfix: message could be truncated after TAG, often when forwarding
  This was a result of an internal processing error if maximum field
  sizes had been specified in the property replacer.
- bugfix: minor static memory leak while reading configuration
  did NOT leak based on message volume
- internal: added ability to terminate input modules not via pthread_cancel
  but an alternate approach via pthread_kill. This is somewhat safer as we
  do not need to think about the cancel-safeness of all libraries we use.
  However, not all inputs can easily supported, so this now is a feature
  that can be requested by the input module (the most important ones
  request it).
---------------------------------------------------------------------------
Version 5.1.2  [DEVEL] (rgerhards), 2009-07-08
- bugfix: properties inputname, fromhost, fromhost-ip, msg were lost when
  working with disk queues
- some performance enhancements
- bugfix: abort condition when RecvFrom was not set and message reduction
  was on. Happend e.g. with imuxsock.
- added $klogConsoleLogLevel directive which permits to set a new
  console log level while rsyslog is active
- some internal code cleanup
---------------------------------------------------------------------------
Version 5.1.1  [DEVEL] (rgerhards), 2009-07-03
- bugfix: huge memory leak in queue engine (made rsyslogd unusable in
  production). Occured if at least one queue was in direct mode 
  (the default for action queues)
- imported many performance optimizations from v4-devel (4.5.0)
- bugfix: subtle (and usually irrelevant) issue in timout processing
  timeout could be one second too early if nanoseconds wrapped
- set a more sensible timeout for shutdow, now 1.5 seconds to complete
  processing (this also removes those cases where the shutdown message
  was not written because the termination happened before it)
---------------------------------------------------------------------------
Version 5.1.0  [DEVEL] (rgerhards), 2009-05-29

*********************************** NOTE **********************************
The v5 versions of rsyslog feature a greatly redesigned queue engine. The
major theme for the v5 release is twofold:

a) greatly improved performance
b) enable audit-grade processing

Here, audit-grade processing means that rsyslog, if used together with
audit-grade transports and configured correctly, will never lose messages
that already have been acknowledged, not even in fatal failure cases like
sudden loss of power.

Note that large parts of rsyslog's important core components have been
restructured to support these design goals. As such, early versions of
the engine will probably be less stable than the v3/v4 engine.

Also note that the initial versions do not cover all and everything. As
usual, the code will evolve toward the final goal as version numbers
increase.
*********************************** NOTE **********************************

- redesigned queue engine so that it supports ultra-reliable operations
  This resulted in a rewrite of large parts. The new capability can be
  used to build audit-grade systems on the basis of rsyslog.
- added $MainMsgQueueDequeueBatchSize and $ActionQueueDequeueBatchSize 
  configuration directives
- implemented a new transactional output module interface which provides
  superior performance (for databases potentially far superior performance)
- increased ompgsql performance by adapting to new transactional
  output module interface
---------------------------------------------------------------------------
Version 4.8.1  [v4-stable], 2011-09-??
- increased max config file line size to 64k
  We now also emit an error message if even 64k is not enough (not
  doing so previously may rightfully be considered as a bug)
- bugfix: omprog made rsyslog abort on startup if not binary to
  execute was configured
- bugfix: $ActionExecOnlyOnce interval did not work properly
  Thanks to Tomas Heinrich for the patch
- bugfix: potential abort if ultra-large file io buffers are used and
  dynafile cache exhausts address space (primarily a problem on 32 bit
  platforms)
- bugfix: potential abort after reading invalid X.509 certificate
  closes: http://bugzilla.adiscon.com/show_bug.cgi?id=290
  Thanks to Tomas Heinrich for the patch.
- bugfix: potential fatal abort in omgssapi
  Thanks to Tomas Heinrich for the patch.
- added doc for omprog
- FQDN hostname for multihomed host was not always set to the correct name
  if multiple aliases existed. Thanks to Tomas Heinreich for the patch.
- re-licensed larger parts of the codebase under the Apache license 2.0
---------------------------------------------------------------------------
Version 4.8.0  [v4-stable] (rgerhards), 2011-09-07
***************************************************************************
* This is a new stable v4 version. It contains all fixes and enhancements *
* made during the 4.7.x phase as well as those listed below.              *
* Note: major new development to v4 is concluded  and will only be done   *
*       for custom projects.                                              *
***************************************************************************
There are no changes compared to 4.7.5, just a re-release with the new
version number as new v4-stable. The most important new feature is Solaris
support.
---------------------------------------------------------------------------
Version 4.7.5  [v4-beta], 2011-09-01
- bugfix/security: off-by-two bug in legacy syslog parser, CVE-2011-3200
- bugfix: potential misadressing in property replacer
- bugfix: The NUL-Byte for the syslogtag was not copied in MsgDup (msg.c)
---------------------------------------------------------------------------
Version 4.7.4  [v4-beta] (rgerhards), 2011-07-11
- added support for the ":omusrmsg:" syntax in configuring user messages
- added support for the ":omfile:" syntax in configuring user messages
- added $LocalHostName config directive
- bugfix: PRI was invalid on Solaris for message from local log socket
Version 4.7.3  [v4-devel] (rgerhards), 2010-11-25
- added omuxsock, which permits to write message to local Unix sockets
  this is the counterpart to imuxsock, enabling fast local forwarding
- added imptcp, a simplified, Linux-specific and potentielly fast
  syslog plain tcp input plugin (NOT supporting TLS!)
- bugfix: a couple of problems that imfile had on some platforms, namely
  Ubuntu (not their fault, but occured there)
- bugfix: imfile utilizes 32 bit to track offset. Most importantly,
  this problem can not experienced on Fedora 64 bit OS (which has
  64 bit long's!)
- added the $InputFilePersistStateInterval config directive to imfile
- changed imfile so that the state file is never deleted (makes imfile
  more robust in regard to fatal failures)
---------------------------------------------------------------------------
Version 4.7.2  [v4-devel] (rgerhards), 2010-05-03
- bugfix: problems with atomic operations emulaton
  replaced atomic operation emulation with new code. The previous code
  seemed to have some issue and also limited concurrency severely. The
  whole atomic operation emulation has been rewritten.
- added new $Sleep directive to hold processing for a couple of seconds
  during startup
- bugfix: programname filter in ! configuration can not be reset
  Thanks to Kiss Gabor for the patch.
---------------------------------------------------------------------------
Version 4.7.1  [v4-devel] (rgerhards), 2010-04-22
- Solaris support much improved -- was not truely usable in 4.7.0
  Solaris is no longer supported in imklog, but rather there is a new
  plugin imsolaris, which is used to pull local log sources on a Solaris
  machine.
- testbench improvement: Java is no longer needed for testing tool creation
---------------------------------------------------------------------------
Version 4.7.0  [v4-devel] (rgerhards), 2010-04-14
- new: support for Solaris added (but not yet the Solaris door API)
- added function getenv() to RainerScript
- added new config option $InputUnixListenSocketCreatePath
  to permit the auto-creation of pathes to additional log sockets. This
  turns out to be useful if they reside on temporary file systems and
  rsyslogd starts up before the daemons that create these sockets
  (rsyslogd always creates the socket itself if it does not exist).
- added $LogRSyslogStatusMessages configuration directive
  permitting to turn off rsyslog start/stop/HUP messages. See Debian
  ticket http://bugs.debian.org/cgi-bin/bugreport.cgi?bug=463793
- added new config directive $omfileForceChown to (try to) fix some broken
  system configs.
  See ticket for details: http://bugzilla.adiscon.com/show_bug.cgi?id=150
- added $EscapeControlCharacterTab config directive
  Thanks to Jonathan Bond-Caron for the patch.
- added option to use unlimited-size select() calls
  Thanks to varmjofekoj for the patch
- debugondemand mode caused backgrounding to fail - close to a bug, but I'd
  consider the ability to background in this mode a new feature...
- bugfix (kind of): check if TCP connection is still alive if using TLS
  Thanks to Jonathan Bond-Caron for the patch.
- imported changes from 4.5.7 and below
- bugfix: potential segfault when -p command line option was used
  Thanks for varmojfekoj for pointing me at this bug.
- imported changes from 4.5.6 and below
---------------------------------------------------------------------------
Version 4.6.8  [v4-stable] (rgerhards), 2011-09-01
- bugfix/security: off-by-two bug in legacy syslog parser, CVE-2011-3200
- bugfix: potential misadressing in property replacer
- bugfix: memcpy overflow can occur in allowed sender checking
  if a name is resolved to IPv4-mapped-on-IPv6 address
  Found by Ismail Dönmez at suse
- bugfix: The NUL-Byte for the syslogtag was not copied in MsgDup (msg.c)
---------------------------------------------------------------------------
Version 4.6.7  [v4-stable] (rgerhards), 2011-07-11
- added support for the ":omusrmsg:" syntax in configuring user messages
- added support for the ":omfile:" syntax for actions
---------------------------------------------------------------------------
Version 4.6.6  [v4-stable] (rgerhards), 2011-06-24
- bugfix: memory leak in imtcp & subsystems under some circumstances
  This leak is tied to error conditions which lead to incorrect cleanup
  of some data structures. [backport from v6, limited testing under v4]
- bugfix: invalid processing in QUEUE_FULL condition
  If the the multi-submit interface was used and a QUEUE_FULL condition
  occured, the failed message was properly destructed. However, the
  rest of the input batch, if it existed, was not processed. So this
  lead to potential loss of messages and a memory leak. The potential
  loss of messages was IMHO minor, because they would have been dropped
  in most cases due to the queue remaining full, but very few lucky ones
  from the batch may have made it. Anyhow, this has now been changed so
  that the rest of the batch is properly tried to be enqueued and, if
  not possible, destructed.
- bugfix: invalid storage type for config variables
- bugfix: stream driver mode was not correctly set on tcp ouput on big
  endian systems.
  thanks varmojfekoj for the patch
- bugfix: IPv6-address could not be specified in omrelp
  this was due to improper parsing of ":"
  closes: http://bugzilla.adiscon.com/show_bug.cgi?id=250
- bugfix: memory and file descriptor leak in stream processing
  Leaks could occur under some circumstances if the file stream handler
  errored out during the open call. Among others, this could cause very
  big memory leaks if there were a problem with unreadable disk queue
  files. In regard to the memory leak, this
  closes: http://bugzilla.adiscon.com/show_bug.cgi?id=256
- bugfix: imfile potentially duplicates lines
  This can happen when 0 bytes are read from the input file, and some
  writer appends data to the file BEFORE we check if a rollover happens.
  The check for rollover uses the inode and size as a criterion. So far,
  we checked for equality of sizes, which is not given in this scenario,
  but that does not indicate a rollover. From the source code comments:
     Note that when we check the size, we MUST NOT check for equality.
     The reason is that the file may have been written right after we
     did try to read (so the file size has increased). That is NOT in
     indicator of a rollover (this is an actual bug scenario we 
     experienced). So we need to check if the new size is smaller than
     what we already have seen!
  Also, under some circumstances an invalid truncation was detected. This
  code has now been removed, a file change (and thus resent) is only
  detected if the inode number changes.
- bugfix: a couple of problems that imfile had on some platforms, namely
  Ubuntu (not their fault, but occured there)
- bugfix: imfile utilizes 32 bit to track offset. Most importantly,
  this problem can not experienced on Fedora 64 bit OS (which has
  64 bit long's!)
- bugfix: abort if imfile reads file line of more than 64KiB
  Thanks to Peter Eisentraut for reporting and analysing this problem.
  bug tracker: http://bugzilla.adiscon.com/show_bug.cgi?id=221
- bugfix: omlibdbi did not use password from rsyslog.con
  closes: http://bugzilla.adiscon.com/show_bug.cgi?id=203
- bugfix: TCP connection invalidly aborted when messages needed to be
  discarded (due to QUEUE_FULL or similar problem)
- bugfix: a slightly more informative error message when a TCP
  connections is aborted
- bugfix: timestamp was incorrectly calculated for timezones with minute
  offset
  closes: http://bugzilla.adiscon.com/show_bug.cgi?id=271
- some improvements thanks to clang's static code analyzer
  o overall cleanup (mostly unnecessary writes and otherwise unused stuff)
  o bugfix: fixed a very remote problem in msg.c which could occur when
    running under extremely low memory conditions
---------------------------------------------------------------------------
Version 4.6.5  [v4-stable] (rgerhards), 2010-11-24
- bugfix(important): problem in TLS handling could cause rsyslog to loop
  in a tight loop, effectively disabling functionality and bearing the
  risk of unresponsiveness of the whole system.
  Bug tracker: http://bugzilla.adiscon.com/show_bug.cgi?id=194
---------------------------------------------------------------------------
Version 4.6.4  [v4-stable] (rgerhards), 2010-08-05
- bugfix: zero-sized (empty) messages were processed by imtcp
  they are now dropped as they always should have been
- bugfix: programname filter in ! configuration can not be reset
  Thanks to Kiss Gabor for the patch.
---------------------------------------------------------------------------
Version 4.6.3  [v4-stable] (rgerhards), 2010-07-07
- improvded testbench
  - added test with truly random data received via syslog to test
    robustness
  - added new configure option that permits to disable and enable an
    extended testbench
- bugfix: segfault on HUP when "HUPIsRestart" was set to "on"
  thanks varmojfekoj for the patch
- bugfix: default for $OMFileFlushOnTXEnd was wrong ("off").
  This, in default mode, caused buffered writing to be used, what
  means that it looked like no output were written or partial
  lines. Thanks to Michael Biebl for pointing out this bug.
- bugfix: testbench failed when not executed in UTC+1 timezone
  accidently, the time zone information was kept inside some
  to-be-checked-for responses
- temporary bugfix replaced by permanent one for
  message-induced off-by-one error (potential segfault) (see 4.6.2)
  The analysis has been completed and a better fix been crafted and 
  integrated.
- bugfix: the T/P/E config size specifiers did not work properly under
  all 32-bit platforms
- bugfix: local unix system log socket was deleted even when it was
  not configured
- some doc fixes; incorrect config samples could cause confusion
  thanks to Anthony Edwards for pointing the problems out
---------------------------------------------------------------------------
Version 4.6.2  [v4-stable] (rgerhards), 2010-03-26
- new feature: "." action type added to support writing files to relative
  pathes (this is primarily meant as a debug aid)
- added replacements for atomic instructions on systems that do not
  support them. [backport of Stefen Sledz' patch for v5)
- new feature: $OMFileAsyncWriting directive added
  it permits to specifiy if asynchronous writing should be done or not
- bugfix(temporary): message-induced off-by-one error (potential segfault)
  Some types of malformed messages could trigger an off-by-one error
  (for example, \0 or \n as the last character, and generally control
  character escaption is questionable). This is due to not strictly
  following a the \0 or string counted string paradigm (during the last
  optimization on the cstring class). As a temporary fix, we have 
  introduced a proper recalculation of the size. However, a final
  patch is expected in the future. See bug tracker for further details
  and when the final patch will be available:
  http://bugzilla.adiscon.com/show_bug.cgi?id=184
  Note that the current patch is considered sufficient to solve the
  situation, but it requires a bit more runtime than desirable.
- bugfix: potential segfault in dynafile cache
  This bug was triggered by an open failure. The the cache was full and
  a new entry needed to be placed inside it, a victim for eviction was
  selected. That victim was freed, then the open of the new file tried. If
  the open failed, the victim entry was still freed, and the function
  exited. However, on next invocation and cache search, the victim entry
  was used as if it were populated, most probably resulting in a segfault.
- bugfix: race condition during directory creation
  If multiple files try to create a directory at (almost) the same time,
  some of them may fail. This is a data race and also exists with other
  processes that may create the same directory. We do now check for this
  condition and gracefully handle it.
- bugfix: potential re-use of free()ed file stream object in omfile
  when dynaCache is enabled, the cache is full, a new entry needs to
  be allocated, thus the LRU discarded, then a new entry is opend and that
  fails. In that case, it looks like the discarded stream may be reused
  improperly (based on code analysis, test case and confirmation pending)
- added new property replacer option "date-rfc3164-buggyday" primarily
  to ease migration from syslog-ng. See property replacer doc for
  details. [backport from 5.5.3 because urgently needed by some]
- improved testbench
- bugfix: invalid buffer write in (file) stream class
  currently being accessed buffer could be overwritten with new data.
  While this probably did not cause access violations, it could case loss
  and/or duplication of some data (definitely a race with no deterministic
  outcome)
- bugfix: potential hang condition during filestream close
  predicate was not properly checked when waiting for the background file
  writer
- bugfix: improper synchronization when "$OMFileFlushOnTXEnd on" was used
  Internal data structures were not properly protected due to missing
  mutex calls.
- bugfix: potential data loss during file stream shutdown
- bugfix: potential problems during file stream shutdown
  The shutdown/close sequence was not clean, what potentially (but
  unlikely) could lead to some issues. We have not been able to describe
  any fatal cases, but there was some bug potential. Sequence has now
  been straighted out.
- bugfix: potential problem (loop, abort) when file write error occured
  When a write error occured in stream.c, variable iWritten had the error
  code but this was handled as if it were the actual number of bytes
  written. That was used in pointer arithmetic later on, and thus could
  lead to all sorts of problems. However, this could only happen if the
  error was EINTR or the file in question was a tty. All other cases were
  handled properly. Now, iWritten is reset to zero in such cases, resulting
  in proper retries.
- bugfix: $omfileFlushOnTXEnd was turned on when set to off and vice
  versa due to an invalid check
- bugfix: recent patch to fix small memory leak could cause invalid free.
  This could only happen during config file parsing.
- bugfix(minor): handling of extremely large strings in dbgprintf() fixed
  Previously, it could lead to garbagge output and, in extreme cases, also
  to segfaults. Note: this was a problem only when debug output was 
  actually enabled, so it caused no problem in production use.
- bugfix(minor): BSD_SO_COMPAT query function had some global vars not
  properly initialized. However, in practice the loader initializes them 
  with zero, the desired value, so there were no actual issue in almost 
  all cases.
---------------------------------------------------------------------------
Version 4.6.1  [v4-stable] (rgerhards), 2010-03-04
- re-enabled old pipe output (using new module ompipe, built-in) after
  some problems with pipes (and especially in regard to xconsole) were
  discovered. Thanks to Michael Biebl for reporting the issues.
- bugfix: potential problems with large file support could cause segfault
  ... and other weird problems. This seemed to affect 32bit-platforms
  only, but I can not totally outrule there were issues on other
  platforms as well. The previous code could cause system data types
  to be defined inconsistently, and that could lead to various 
  troubles. Special thanks go to the Mandriva team for identifying
  an initial problem, help discussing it and ultimately a fix they
  contributed.
- bugfix: fixed problem that caused compilation on FreeBSD 9.0 to fail.
  bugtracker: http://bugzilla.adiscon.com/show_bug.cgi?id=181
  Thanks to Christiano for reporting.
- bugfix: potential segfault in omfile when a dynafile open failed
  In that case, a partial cache entry was written, and some internal
  pointers (iCurrElt) not correctly updated. In the next iteration, that
  could lead to a segfault, especially if iCurrElt then points to the
  then-partial record. Not very likely, but could happen in practice.
- bugfix (theoretical): potential segfault in omfile under low memory
  condition. This is only a theoretical bug, because it would only 
  happen when strdup() fails to allocate memory - which is highly 
  unlikely and will probably lead to all other sorts of errors.
- bugfix: comment char ('#') in literal terminated script parsing
  and thus could not be used.
  but tracker: http://bugzilla.adiscon.com/show_bug.cgi?id=119
  [merged in from v3.22.2]
---------------------------------------------------------------------------
Version 4.6.0  [v4-stable] (rgerhards), 2010-02-24
***************************************************************************
* This is a new stable v4 version. It contains all fixes and enhancements *
* made during the 4.5.x phase as well as those listed below.              *
* Note: this version is scheduled to conclude the v4 development process. *
*       Do not expect any more new developments in v4. The focus is now   *
*       on v5 (what also means we have a single devel branch again).      *
*       ("development" means new feature development, bug fixes are of    *
*       course provided for v4-stable)                                    *
***************************************************************************
- improved testbench to contain samples for totally malformed messages
  which miss parts of the message content
- bugfix: some malformed messages could lead to a missing LF inside files
  or some other missing parts of the template content.
- bugfix: if a message ended immediately with a hostname, the hostname
  was mistakenly interpreted as TAG, and localhost be used as hostname
- bugfix: message without MSG part could case a segfault
  [backported from v5 commit 98d1ed504ec001728955a5bcd7916f64cd85f39f]
  This actually was a "recent" regression, but I did not realize that it
  was introduced by the performance optimization in v4-devel. Shame on
  me for having two devel versions at the same time...
---------------------------------------------------------------------------
Version 4.5.8  [v4-beta] (rgerhards), 2010-02-10
- enhanced doc for using PostgreSQL
  Thanks to Marc Schiffbauer for the new/updated doc
- bugfix: property replacer returned invalid parameters under some (unusual)
  conditions. In extreme cases, this could lead to garbled logs and/or
  a system failure.
- bugfix: invalid length returned (often) when using regular expressions
  inside the property replacer
- bugfix: submatch regex in property replacer did not honor "return 0 on
  no match" config case
- bugfix: imuxsock incorrectly stated inputname "imudp"
  Thanks to Ryan Lynch for reporting this.
- (slightly) enhanced support for FreeBSD by setting _PATH_MODDIR to
  the correct value on FreeBSD.
  Thanks to Cristiano for the patch.
- bugfix: -d did not enable display of debug messages
  regression from introduction of "debug on demand" mode
  Thanks to Michael Biebl for reporting this bug
- bugfix: blanks inside file names did not terminate file name parsing.
  This could reslult in the whole rest of a line (including comments)
  to be treated as file name in "write to file" actions.
  Thanks to Jack for reporting this issue.
- bugfix: rsyslog hang when writing to a named pipe which nobody was
  reading. Thanks to Michael Biebl for reporting this bug.
  Bugzilla entry: http://bugzilla.adiscon.com/show_bug.cgi?id=169
- bugfix: potential segfaults during queue shutdown
  (bugs require certain non-standard settings to appear)
  Thanks to varmojfekoj for the patch
---------------------------------------------------------------------------
Version 4.5.7  [v4-beta] (rgerhards), 2009-11-18
- added a so-called "On Demand Debug" mode, in which debug output can
  be generated only after the process has started, but not right from
  the beginning. This is assumed to be useful for hard-to-find bugs.
  Also improved the doc on the debug system.
- bugfix (kind of): check if TCP connection is still alive if using TLS
  Thanks to Jonathan Bond-Caron for the patch.
- bugfix: hostname accidently set to IP address for some message sources,
  for example imudp. Thanks to Anton for reporting this bug.
- bugfix [imported from 4.4.3]: $ActionExecOnlyOnceEveryInterval did
  not work.
---------------------------------------------------------------------------
Version 4.5.6  [v4-beta] (rgerhards), 2009-11-05
- bugfix: named pipes did no longer work (they always got an open error)
  this was a regression from the omfile rewrite in 4.5.0
- bugfix(minor): diag function returned wrong queue memeber count
  for the main queue if an active DA queue existed. This had no relevance
  to real deployments (assuming they are not running the debug/diagnostic
  module...), but sometimes caused grief and false alerts in the 
  testbench.
- included some important fixes from v4-stable:
  * bugfix: invalid handling of zero-sized messages
  * bugfix: zero-sized UDP messages are no longer processed
  * bugfix: random data could be appended to message
  * bugfix: reverse lookup reduction logic in imudp do DNS queries too often
- bugfix(testbench): testcase did not properly wait for rsyslod shutdown
  thus some unpredictable behavior and a false negative test result
  could occur. [BACKPORTED from v5]
- bugfix(testbench): sequence check was not always performed correctly,
  that could result in tests reporting success when they actually failed
---------------------------------------------------------------------------
Version 4.5.5  [v4-beta] (rgerhards), 2009-10-21
- added $InputTCPServerNotifyOnConnectionClose config directive
  see doc for details
- bugfix: debug string larger than 1K were improperly displayed. Max size
  is now 32K
- bugfix: invalid storage class selected for some size config parameters.
  This resulted in wrong values. The most prominent victim was the
  directory creation mode, which was set to zero in some cases. For 
  details, see related blog post:
  http://blog.gerhards.net/2009/10/another-note-on-hard-to-find-bugs.html
---------------------------------------------------------------------------
Version 4.5.4  [v4-beta] (rgerhards), 2009-09-29
- bugfix: potential segfault in stream writer on destruction
  Most severely affected omfile. The problem was that some buffers were
  freed before the asynchronous writer thread was shut down. So the
  writer thread accessed invalid data, which may even already be
  overwritten. Symptoms (with omfile) were segfaults, grabled data
  and files with random names placed around the file system (most
  prominently into the root directory). Special thanks to Aaron for
  helping to track this down.
- bugfix: potential race in object loader (obj.c) during use/release
  of object interface
- bugfixes: potential problems in out file zip writer. Problems could
  lead to abort and/or memory leak. The module is now hardened in a very
  conservative way, which is sub-optimal from a performance point of view.
  This should be improved if it has proven reliable in practice.
---------------------------------------------------------------------------
Version 4.5.3  [v4-beta] (rgerhards), 2009-09-17
- bugfix: repeated messages were incorrectly processed
  this could lead to loss of the repeated message content. As a side-
  effect, it could probably also be possible that some segfault occurs
  (quite unlikely). The root cause was that some counters introduced
  during the malloc optimizations were not properly duplicated in
  MsgDup(). Note that repeated message processing is not enabled
  by default.
- bugfix: message sanitation had some issues:
  - control character DEL was not properly escaped
  - NUL and LF characters were not properly stripped if no control
    character replacement was to be done
  - NUL characters in the message body were silently dropped (this was
    a regeression introduced by some of the recent optimizations)
- bugfix: strings improperly reused, resulting in some message properties
  be populated with strings from previous messages. This was caused by
  an improper predicate check. [backported from v5]
- fixed some minor portability issues
- bugfix: reverse lookup reduction logic in imudp do DNS queries too often
  [imported from 4.4.2]
---------------------------------------------------------------------------
Version 4.5.2  [v4-beta] (rgerhards), 2009-08-21
- legacy syslog parser changed so that it now accepts date stamps in
  wrong case. Some devices seem to create them and I do not see any harm
  in supporting that.
- added $InputTCPMaxListeners directive - permits to specify how many 
  TCP servers shall be possible (default is 20).
- bugfix: memory leak with some input modules. Those inputs that
  use parseAndSubmitMsg() leak two small memory blocks with every message.
  Typically, those process only relatively few messages, so the issue 
  does most probably not have any effect in practice.
- bugfix: if tcp listen port could not be created, no error message was
  emitted
- bugfix: potential segfault in output file writer (omfile)
  In async write mode, we use modular arithmetic to index the output
  buffer array. However, the counter variables accidently were signed,
  thus resulting in negative indizes after integer overflow. That in turn
  could lead to segfaults, but was depending on the memory layout of 
  the instance in question (which in turn depended on a number of
  variables, like compile settings but also configuration). The counters
  are now unsigned (as they always should have been) and so the dangling
  mis-indexing does no longer happen. This bug potentially affected all
  installations, even if only some may actually have seen a segfault.
- bugfix: hostnames with dashes in them were incorrectly treated as
  malformed, thus causing them to be treated as TAG (this was a regression
  introduced from the "rfc3164 strict" change in 4.5.0).
---------------------------------------------------------------------------
Version 4.5.1  [DEVEL] (rgerhards), 2009-07-15
- CONFIG CHANGE: $HUPisRestart default is now "off". We are doing this
  to support removal of restart-type HUP in v5.
- bugfix: fromhost-ip was sometimes truncated
- bugfix: potential segfault when zip-compressed syslog records were
  received (double free)
- bugfix: properties inputname, fromhost, fromhost-ip, msg were lost when
  working with disk queues
- performance enhancement: much faster, up to twice as fast (depending
  on configuration)
- bugfix: abort condition when RecvFrom was not set and message reduction
  was on. Happend e.g. with imuxsock.
- added $klogConsoleLogLevel directive which permits to set a new
  console log level while rsyslog is active
- bugfix: message could be truncated after TAG, often when forwarding
  This was a result of an internal processing error if maximum field
  sizes had been specified in the property replacer.
- added ability for the TCP output action to "rebind" its send socket after
  sending n messages (actually, it re-opens the connection, the name is 
  used because this is a concept very similiar to $ActionUDPRebindInterval).
  New config directive $ActionSendTCPRebindInterval added for the purpose.
  By default, rebinding is disabled. This is considered useful for load
  balancers.
- testbench improvements
---------------------------------------------------------------------------
Version 4.5.0  [DEVEL] (rgerhards), 2009-07-02
- activation order of inputs changed, they are now activated only after
  privileges are dropped. Thanks to Michael Terry for the patch.
- greatly improved performance
- greatly reduced memory requirements of msg object
  to around half of the previous demand. This means that more messages can
  be stored in core! Due to fewer cache misses, this also means some
  performance improvement.
- improved config error messages: now contain a copy of the config line
  that (most likely) caused the error
- reduced max value for $DynaFileCacheSize to 1,000 (the former maximum
  of 10,000 really made no sense, even 1,000 is very high, but we like
  to keep the user in control ;)).
- added capability to fsync() queue disk files for enhanced reliability
  (also add's speed, because you do no longer need to run the whole file
  system in sync mode)
- more strict parsing of the hostname in rfc3164 mode, hopefully
  removes false positives (but may cause some trouble with hostname
  parsing). For details, see this bug tracker:
  http://bugzilla.adiscon.com/show_bug.cgi?id=126
- omfile rewrite to natively support zip files (includes large extension
  of the stream class)
- added configuration commands (see doc for explanations)
  * $OMFileZipLevel
  * $OMFileIOBufferSize
  * $OMFileFlushOnTXEnd
  * $MainMsgQueueSyncQueueFiles
  * $ActionQueueSyncQueueFiles
- done some memory accesses explicitely atomic
- bugfix: subtle (and usually irrelevant) issue in timout processing
  timeout could be one second too early if nanoseconds wrapped
- set a more sensible timeout for shutdow, now 1.5 seconds to complete
  processing (this also removes those cases where the shutdown message
  was not written because the termination happened before it)
- internal bugfix: object pointer was only reset to NULL when an object
  was actually destructed. This most likely had no effect to existing code,
  but it may also have caused trouble in remote cases. Similarly, the fix
  may also cause trouble...
- bugfix: missing initialization during timestamp creation
  This could lead to timestamps written in the wrong format, but not to
  an abort
---------------------------------------------------------------------------
Version 4.4.3  [v4-stable] (rgerhards), 2009-10-??
- bugfix: several smaller bugs resolved after flexelint review
  Thanks to varmojfekoj for the patch.
- bugfix: $ActionExecOnlyOnceEveryInterval did not work.
  This was a regression from the time() optimizations done in v4.
  Bug tracker: http://bugzilla.adiscon.com/show_bug.cgi?id=143
  Thanks to Klaus Tachtler for reporting this bug.
- bugfix: potential segfault on queue shutdown
  Thanks to varmojfekoj for the patch.
- bugfix: potential hang condition on queue shutdown
  [imported from v3-stable]
- bugfix: segfault on startup when -q or -Q option was given
  [imported from v3-stable]
---------------------------------------------------------------------------
Version 4.4.2  [v4-stable] (rgerhards), 2009-10-09
- bugfix: invalid handling of zero-sized messages, could lead to mis-
  addressing and potential memory corruption/segfault
- bugfix: zero-sized UDP messages are no longer processed
  until now, they were forwarded to processing, but this makes no sense
  Also, it looks like the system seems to provide a zero return code
  on a UDP recvfrom() from time to time for some internal reasons. These
  "receives" are now silently ignored.
- bugfix: random data could be appended to message, possibly causing
  segfaults
- bugfix: reverse lookup reduction logic in imudp do DNS queries too often
  A comparison was done between the current and the former source address.
  However, this was done on the full sockaddr_storage structure and not
  on the host address only. This has now been changed for IPv4 and IPv6.
  The end result of this bug could be a higher UDP message loss rate than
  necessary (note that UDP message loss can not totally be avoided due
  to the UDP spec)
---------------------------------------------------------------------------
Version 4.4.1  [v4-stable] (rgerhards), 2009-09-02
- features requiring Java are automatically disabled if Java is not
  present (thanks to Michael Biebl for his help!)
- bugfix: invalid double-quoted PRI, among others in outgoing messages
  This causes grief with all receivers.
  Bug tracker: http://bugzilla.adiscon.com/show_bug.cgi?id=147
- bugfix: Java testing tools were required, even if testbench was disabled
  This resulted in build errors if no Java was present on the build system,
  even though none of the selected option actually required Java.
  (I forgot to backport a similar fix to newer releases).
- bugfix (backport): omfwd segfault
  Note that the orginal (higher version) patch states this happens only
  when debugging mode is turned on. That statement is wrong: if debug
  mode is turned off, the message is not being emitted, but the division
  by zero in the actual parameters still happens.
---------------------------------------------------------------------------
Version 4.4.0  [v4-stable] (rgerhards), 2009-08-21
- bugfix: stderr/stdout were not closed to be able to emit error messages,
  but this caused ssh sessions to hang. Now we close them after the 
  initial initialization. See forum thread:
  http://kb.monitorware.com/controlling-terminal-issues-t9875.html
- bugfix: sending syslog messages with zip compression did not work
---------------------------------------------------------------------------
Version 4.3.2  [v4-beta] (rgerhards), 2009-06-24
- removed long-obsoleted property UxTradMsg
- added a generic network stream server (in addition to rather specific
  syslog tcp server)
- added ability for the UDP output action to rebind its send socket after
  sending n messages. New config directive $ActionSendUDPRebindInterval
  added for the purpose. By default, rebinding is disabled. This is 
  considered useful for load balancers.
- bugfix: imdiag/imtcp had a race condition
- improved testbench (now much better code design and reuse)
- added config switch --enable-testbench=no to turn off testbench
---------------------------------------------------------------------------
Version 4.3.1  [DEVEL] (rgerhards), 2009-05-25
- added capability to run multiple tcp listeners (on different ports)
- performance enhancement: imtcp calls parser no longer on input thread
  but rather inside on of the potentially many main msg queue worker
  threads (an enhancement scheduled for all input plugins where this is
  possible)
- added $GenerateConfigGraph configuration command which can be used
  to generate nice-looking (and very informative) rsyslog configuration
  graphs.
- added $ActionName configuration directive (currently only used for
  graph generation, but may find other uses)
- improved doc
  * added (hopefully) easier to grasp queue explanation
- improved testbench
  * added tests for queue disk-only mode (checks disk queue logic)
- bugfix: light and full delay watermarks had invalid values, badly
  affecting performance for delayable inputs
- build system improvements - thanks to Michael Biebl
- added new testing module imdiag, which enables to talk to the 
  rsyslog core at runtime. The current implementation is only a 
  beginning, but can be expanded over time
---------------------------------------------------------------------------
Version 4.3.0  [DEVEL] (rgerhards), 2009-04-17
- new feature: new output plugin omprog, which permits to start program
  and feed it (via its stdin) with syslog messages. If the program
  terminates, it is restarted.
- improved internal handling of RainerScript functions, building the
  necessary plumbing to support more functions with decent runtime
  performance. This is also necessary towards the long-term goal
  of loadable library modules.
- added new RainerScript function "tolower"
- improved testbench
  * added tests for tcp-based reception
  * added tcp-load test (1000 connections, 20,000 messages)
- added $MaxOpenFiles configuration directive
- bugfix: solved potential memory leak in msg processing, could manifest
  itself in imtcp
- bugfix: ompgsql did not detect problems in sql command execution
  this could cause loss of messages. The handling was correct if the
  connection broke, but not if there was a problem with statement
  execution. The most probable case for such a case would be invalid
  sql inside the template, and this is now much easier to diagnose.
---------------------------------------------------------------------------
Version 4.2.0  [v4-stable] (rgerhards), 2009-06-23
- bugfix: light and full delay watermarks had invalid values, badly
  affecting performance for delayable inputs
- imported all patches from 3.22.1 as of today (see below)
- bugfix: compile problems in im3195
---------------------------------------------------------------------------
Version 4.1.7  [BETA] (rgerhards), 2009-04-22
- bugfix: $InputTCPMaxSessions config directive was accepted, but not
  honored. This resulted in a fixed upper limit of 200 connections.
- bugfix: the default for $DirCreateMode was 0644, and as such wrong.
  It has now been changed to 0700. For some background, please see
  http://lists.adiscon.net/pipermail/rsyslog/2009-April/001986.html
- bugfix: ompgsql did not detect problems in sql command execution
  this could cause loss of messages. The handling was correct if the
  connection broke, but not if there was a problem with statement
  execution. The most probable case for such a case would be invalid
  sql inside the template, and this is now much easier to diagnose.
---------------------------------------------------------------------------
Version 4.1.6  [DEVEL] (rgerhards), 2009-04-07
- added new "csv" property replacer options to enable simple creation
  of CSV-formatted outputs (format from RFC4180 is used)
- implemented function support in RainerScript. That means the engine
  parses and compile functions, as well as executes a few build-in
  ones. Dynamic loading and registration of functions is not yet
  supported - but we now have a good foundation to do that later on.
- implemented the strlen() RainerScript function
- added a template output module
- added -T rsyslogd command line option, enables to specify a directory
  where to chroot() into on startup. This is NOT a security feature but
  introduced to support testing. Thus, -T does not make sure chroot()
  is used in a secure way. (may be removed later)
- added omstdout module for testing purposes. Spits out all messages to
  stdout - no config option, no other features
- added a parser testing suite (still needs to be extended, but a good
  start)
- modified $ModLoad statement so that for modules whom's name starts with
  a dot, no path is prepended (this enables relative-pathes and should
  not break any valid current config)
- fixed a bug that caused action retries not to work correctly
  situation was only cleared by a restart
- bugfix: closed dynafile was potentially never written until another
  dynafile name was generated - potential loss of messages
- improved omfile so that it properly suspends itself if there is an
  i/o or file name generation error. This enables it to be used with
  the full high availability features of rsyslog's engine
- bugfix: fixed some segaults on Solaris, where vsprintf() does not
  check for NULL pointers
- improved performance of regexp-based filters
  Thanks to Arnaud Cornet for providing the idea and initial patch.
- added a new way how output plugins may be passed parameters. This is
  more effcient for some outputs. They new can receive fields not only
  as a single string but rather in an array where each string is seperated.
- added (some) developer documentation for output plugin interface
- bugfix: potential abort with DA queue after high watermark is reached
  There exists a race condition that can lead to a segfault. Thanks
  go to vbernetr, who performed the analysis and provided patch, which
  I only tweaked a very little bit.
- bugfix: imtcp did incorrectly parse hostname/tag
  Thanks to Luis Fernando Muñoz Mejías for the patch.
---------------------------------------------------------------------------
Version 4.1.5  [DEVEL] (rgerhards), 2009-03-11
- bugfix: parser did not correctly parse fields in UDP-received messages
- added ERE support in filter conditions
  new comparison operation "ereregex"
- added new config directive $RepeatedMsgContainsOriginalMsg so that the
  "last message repeated n times" messages, if generated, may
  have an alternate format that contains the message that is being repeated
---------------------------------------------------------------------------
Version 4.1.4  [DEVEL] (rgerhards), 2009-01-29
- bugfix: inconsistent use of mutex/atomic operations could cause segfault
  details are too many, for full analysis see blog post at:
  http://blog.gerhards.net/2009/01/rsyslog-data-race-analysis.html
- bugfix: unitialized mutex was used in msg.c:getPRI
  This was subtle, because getPRI is called as part of the debugging code
  (always executed) in syslogd.c:logmsg.
- bufgix: $PreserveFQDN was not properly handled for locally emitted
  messages
---------------------------------------------------------------------------
Version 4.1.3  [DEVEL] (rgerhards), 2008-12-17
- added $InputTCPServerAddtlFrameDelimiter config directive, which
  enables to specify an additional, non-standard message delimiter
  for processing plain tcp syslog. This is primarily a fix for the invalid
  framing used in Juniper's NetScreen products. Credit to forum user
  Arv for suggesting this solution.
- added $InputTCPServerInputName property, which enables a name to be
  specified that will be available during message processing in the
  inputname property. This is considered useful for logic that treats
  messages differently depending on which input received them.
- added $PreserveFQDN config file directive
  Enables to use FQDNs in sender names where the legacy default
  would have stripped the domain part.
  Thanks to BlinkMind, Inc. http://www.blinkmind.com for sponsoring this
  development.
- bugfix: imudp went into an endless loop under some circumstances
  (but could also leave it under some other circumstances...)
  Thanks to David Lang and speedfox for reporting this issue.
---------------------------------------------------------------------------
Version 4.1.2  [DEVEL] (rgerhards), 2008-12-04
- bugfix: code did not compile without zlib
- security bugfix: $AllowedSender was not honored, all senders were
  permitted instead (see http://www.rsyslog.com/Article322.phtml)
- security fix: imudp emitted a message when a non-permitted sender
  tried to send a message to it. This behaviour is operator-configurable.
  If enabled, a message was emitted each time. That way an attacker could
  effectively fill the disk via this facility. The message is now
  emitted only once in a minute (this currently is a hard-coded limit,
  if someone comes up with a good reason to make it configurable, we
  will probably do that).
- doc bugfix: typo in v3 compatibility document directive syntax
  thanks to Andrej for reporting
- imported other changes from 3.21.8 and 3.20.1 (see there)
---------------------------------------------------------------------------
Version 4.1.1  [DEVEL] (rgerhards), 2008-11-26
- added $PrivDropToGroup, $PrivDropToUser, $PrivDropToGroupID,
  $PrivDropToUserID config directives to enable dropping privileges.
  This is an effort to provide a security enhancement. For the limits of this
  approach, see http://wiki.rsyslog.com/index.php/Security
- re-enabled imklog to compile on FreeBSD (brought in from beta)
---------------------------------------------------------------------------
Version 4.1.0  [DEVEL] (rgerhards), 2008-11-18

********************************* WARNING *********************************
This version has a slightly different on-disk format for message entries.
As a consequence, old queue files being read by this version may have
an invalid output timestamp, which could result to some malfunction inside
the output driver. It is recommended to drain queues with the previous
version before switching to this one.
********************************* WARNING *********************************

- greatly enhanced performance when compared to v3.
- added configuration directive "HUPisRestart" which enables to configure
  HUP to be either a full restart or "just" a leightweight way to
  close open files.
- enhanced legacy syslog parser to detect year if part of the timestamp
  the format is based on what Cisco devices seem to emit.
- added a setting "$OptimizeForUniprocessor" to enable users to turn off
  pthread_yield calls which are counter-productive on multiprocessor 
  machines (but have been shown to be useful on uniprocessors)
- reordered imudp processing. Message parsing is now done as part of main
  message queue worker processing (was part of the input thread)
  This should also improve performance, as potentially more work is
  done in parallel.
- bugfix: compressed syslog messages could be slightly mis-uncompressed
  if the last byte of the compressed record was a NUL
- added $UDPServerTimeRequery option which enables to work with
  less acurate timestamps in favor of performance. This enables querying
  of the time only every n-th time if imudp is running in the tight
  receive loop (aka receiving messsages at a high rate)
- doc bugfix: queue doc had wrong parameter name for setting controlling
  worker thread shutdown period
- restructured rsyslog.conf documentation
- bugfix: memory leak in ompgsql
  Thanks to Ken for providing the patch
---------------------------------------------------------------------------
Version 3.22.4 [v3-stable] (rgerhards), 2010-??-??
- bugfix: action resume interval incorrectly handled, thus took longer to
  resume
- bugfix: cosmetic: proper constant used instead of number in open call
- bugfix: timestamp was incorrectly calculated for timezones with minute
  offset
  closes: http://bugzilla.adiscon.com/show_bug.cgi?id=271
- improved some code based on clang static analyzer results
- bugfix: potential misadressing in property replacer
---------------------------------------------------------------------------
Version 3.22.3 [v3-stable] (rgerhards), 2010-11-24
- bugfix(important): problem in TLS handling could cause rsyslog to loop
  in a tight loop, effectively disabling functionality and bearing the
  risk of unresponsiveness of the whole system.
  Bug tracker: http://bugzilla.adiscon.com/show_bug.cgi?id=194
---------------------------------------------------------------------------
Version 3.22.2 [v3-stable] (rgerhards), 2010-08-05
- bugfix: comment char ('#') in literal terminated script parsing
  and thus could not be used.
  but tracker: http://bugzilla.adiscon.com/show_bug.cgi?id=119
- enhance: imrelp now also provides remote peer's IP address 
  [if librelp != 1.0.0 is used]
- bugfix: sending syslog messages with zip compression did not work
- bugfix: potential hang condition on queue shutdown
- bugfix: segfault on startup when -q or -Q option was given
  bug tracker: http://bugzilla.adiscon.com/show_bug.cgi?id=157
  Thanks to Jonas Nogueira for reporting this bug.
- clarified use of $ActionsSendStreamDriver[AuthMode/PermittedPeers]
  in doc set (require TLS drivers)
- bugfix: $CreateDirs variable not properly initialized, default thus
  was random (but most often "on")
- bugfix: potential segfault when -p command line option was used
  thanks to varmojfekoj for pointing me at this bug
- bugfix: programname filter in ! configuration can not be reset
  Thanks to Kiss Gabor for the patch.
---------------------------------------------------------------------------
Version 3.22.1 [v3-stable] (rgerhards), 2009-07-02
- bugfix: invalid error message issued if $inlcudeConfig was on an empty
  set of files (e.g. *.conf, where none such files existed)
  thanks to Michael Biebl for reporting this bug
- bugfix: when run in foreground (but not in debug mode), a 
  debug message ("DoDie called") was emitted at shutdown. Removed.
  thanks to Michael Biebl for reporting this bug
- bugfix: some garbagge was emitted to stderr on shutdown. This
  garbage consisted of file names, which were written during 
  startup (key point: not a pointer error)
  thanks to Michael Biebl for reporting this bug
- bugfix: startup and shutdown message were emitted to stdout
  thanks to Michael Biebl for reporting this bug
- bugfix: error messages were not emitted to stderr in forked mode
  (stderr and stdo are now kept open across forks)
- bugfix: internal messages were emitted to whatever file had fd2 when
  rsyslogd ran in forked mode (as usual!)
  Thanks to varmojfekoj for the patch
- small enhancement: config validation run now exits with code 1 if an
  error is detected. This change is considered important but small enough
  to apply it directly to the stable version. [But it is a border case,
  the change requires more code than I had hoped. Thus I have NOT tried
  to actually catch all cases, this is left for the current devel
  releases, if necessary]
- bugfix: light and full delay watermarks had invalid values, badly
  affecting performance for delayable inputs
- bugfix: potential segfault issue when multiple $UDPServerRun directives
  are specified. Thanks to Michael Biebl for helping to debug this one.
- relaxed GnuTLS version requirement to 1.4.0 after confirmation from the
  field that this version is sufficient
- bugfix: parser did not properly handle empty structured data
- bugfix: invalid mutex release in msg.c (detected under thread debugger,
  seems not to have any impact on actual deployments)
---------------------------------------------------------------------------
Version 3.22.0 [v3-stable] (rgerhards), 2009-04-21
This is the first stable release that includes the full functionality
of the 3.21.x version tree.
- bugfix: $InputTCPMaxSessions config directive was accepted, but not
  honored. This resulted in a fixed upper limit of 200 connections.
- bugfix: the default for $DirCreateMode was 0644, and as such wrong.
  It has now been changed to 0700. For some background, please see
  http://lists.adiscon.net/pipermail/rsyslog/2009-April/001986.html
- bugfix: ompgsql did not detect problems in sql command execution
  this could cause loss of messages. The handling was correct if the
  connection broke, but not if there was a problem with statement
  execution. The most probable case for such a case would be invalid
  sql inside the template, and this is now much easier to diagnose.
---------------------------------------------------------------------------
Version 3.21.11 [BETA] (rgerhards), 2009-04-03
- build system improvements contributed by Michael Biebl - thx!
- all patches from 3.20.5 incorporated (see it's ChangeLog entry)
---------------------------------------------------------------------------
Version 3.21.10 [BETA] (rgerhards), 2009-02-02
- bugfix: inconsistent use of mutex/atomic operations could cause segfault
  details are too many, for full analysis see blog post at:
  http://blog.gerhards.net/2009/01/rsyslog-data-race-analysis.html
- the string "Do Die" was accidently emited upon exit in non-debug mode
  This has now been corrected. Thanks to varmojfekoj for the patch.
- some legacy options were not correctly processed.
  Thanks to varmojfekoj for the patch.
- doc bugfix: v3-compatiblity document had typo in config directive
  thanks to Andrej for reporting this
---------------------------------------------------------------------------
Version 3.21.9 [BETA] (rgerhards), 2008-12-04
- re-release of 3.21.8 with an additional fix, that could also lead
  to DoS; 3.21.8 has been removed from the official download archives
- security fix: imudp emitted a message when a non-permitted sender
  tried to send a message to it. This behaviour is operator-configurable.
  If enabled, a message was emitted each time. That way an attacker could
  effectively fill the disk via this facility. The message is now
  emitted only once in a minute (this currently is a hard-coded limit,
  if someone comes up with a good reason to make it configurable, we
  will probably do that).
---------------------------------------------------------------------------
Version 3.21.8  [BETA] (rgerhards), 2008-12-04
- bugfix: imklog did not compile on FreeBSD
- security bugfix: $AllowedSender was not honored, all senders were
  permitted instead (see http://www.rsyslog.com/Article322.phtml)
- merged in all other changes from 3.20.1 (see there)
---------------------------------------------------------------------------
Version 3.21.7  [BETA] (rgerhards), 2008-11-11
- this is the new beta branch, based on the former 3.21.6 devel
- new functionality: ZERO property replacer nomatch option (from v3-stable)
---------------------------------------------------------------------------
Version 3.21.6  [DEVEL] (rgerhards), 2008-10-22
- consolidated time calls during msg object creation, improves performance
  and consistency
- bugfix: solved a segfault condition
- bugfix: subsecond time properties generated by imfile, imklog and
  internal messages could be slightly inconsistent
- bugfix: (potentially big) memory leak on HUP if queues could not be
  drained before timeout - thanks to David Lang for pointing this out
- added capability to support multiple module search pathes. Thank
  to Marius Tomaschewski for providing the patch.
- bugfix: im3195 did no longer compile
- improved "make distcheck" by ensuring everything relevant is recompiled
---------------------------------------------------------------------------
Version 3.21.5  [DEVEL] (rgerhards), 2008-09-30
- performance optimization: unnecessary time() calls during message
  parsing removed - thanks to David Lang for his excellent performance
  analysis
- added new capability to property replacer: multiple immediately
  successive field delimiters are treated as a single one.
  Thanks to Zhuang Yuyao for the patch.
- added message property "inputname", which contains the name of the
  input (module) that generated it. Presence is depending on suport in
  each input module (else it is blank).
- added system property "$myhostname", which contains the name of the
  local host as it knows itself.
- imported a number of fixes and enhancements from the stable and
  devel branches, including a fix to a potential segfault on HUP
  when using UDP listners
- re-enabled gcc builtin atomic operations and added a proper
  ./configure check
- bugfix: potential race condition when adding messages to queue
  There was a wrong order of mutex lock operations. It is hard to
  believe that really caused problems, but in theory it could and with
  threading we often see that theory becomes practice if something is only
  used long enough on a fast enough machine with enough CPUs ;)
- cleaned up internal debug system code and made it behave better
  in regard to multi-threading
---------------------------------------------------------------------------
Version 3.21.4  [DEVEL] (rgerhards), 2008-09-04
- removed compile time fixed message size limit (was 2K), limit can now
  be set via $MaxMessageSize global config directive (finally gotten rid
  of MAXLINE ;))
- enhanced doc for $ActionExecOnlyEveryNthTimeTimeout
- integrated a number of patches from 3.18.4, namely
  - bugfix: order-of magnitude issue with base-10 size definitions
    in config file parser. Could lead to invalid sizes, constraints
    etc for e.g. queue files and any other object whose size was specified
    in base-10 entities. Did not apply to binary entities. Thanks to
    RB for finding this bug and providing a patch.
  - bugfix: action was not called when system time was set backwards
    (until the previous time was reached again). There are still some
    side-effects when time is rolled back (A time rollback is really a bad
    thing to do, ideally the OS should issue pseudo time (like NetWare did)
    when the user tries to roll back time). Thanks to varmojfekoj for this
    patch.
  - doc bugfix: rsyslog.conf man page improved and minor nit fixed
    thanks to Lukas Kuklinek for the patch.
---------------------------------------------------------------------------
Version 3.21.3  [DEVEL] (rgerhards), 2008-08-13
- added ability to specify flow control mode for imuxsock
- added ability to execute actions only after the n-th call of the action
  This also lead to the addition of two new config directives:
  $ActionExecOnlyEveryNthTime and $ActionExecOnlyEveryNthTimeTimeout
  This feature is useful, for example, for alerting: it permits you to
  send an alert only after at least n occurences of a specific message
  have been seen by rsyslogd. This protectes against false positives
  due to waiting for additional confirmation.
- bugfix: IPv6 addresses could not be specified in forwarding actions
  New syntax @[addr]:port introduced to enable that. Root problem was IPv6
  addresses contain colons.
- somewhat enhanced debugging messages
- imported from 3.18.3:
  - enhanced ommysql to support custom port to connect to server
    Port can be set via new $ActionOmmysqlServerPort config directive
    Note: this was a very minor change and thus deemed appropriate to be
    done in the stable release.
  - bugfix: misspelled config directive, previously was
    $MainMsgQueueWorkeTimeoutrThreadShutdown, is now
    $MainMsgQueueWorkerTimeoutThreadShutdown. Note that the misspelled
    directive is not preserved - if the misspelled directive was used
    (which I consider highly unlikely), the config file must be changed.
    Thanks to lperr for reporting the bug.
---------------------------------------------------------------------------
Version 3.21.2  [DEVEL] (rgerhards), 2008-08-04
- added $InputUnixListenSocketHostName config directive, which permits to
  override the hostname being used on a local unix socket. This is useful
  for differentiating "hosts" running in several jails. Feature was
  suggested by David Darville, thanks for the suggestion.
- enhanced ommail to support multiple email recipients. This is done by
  specifying $ActionMailTo multiple times. Note that this introduces a
  small incompatibility to previous config file syntax: the recipient
  list is now reset for each action (we honestly believe that will
  not cause any problem - apologies if it does).
- enhanced troubleshooting documentation
---------------------------------------------------------------------------
Version 3.21.1  [DEVEL] (rgerhards), 2008-07-30
- bugfix: no error was reported if the target of a $IncludeConfig
  could not be accessed.
- added testbed for common config errors
- added doc for -u option to rsyslogd man page
- enhanced config file checking - no active actions are detected
- added -N rsyslogd command line option for a config validation run
  (which does not execute actual syslogd code and does not interfere
  with a running instance)
- somewhat improved emergency configuration. It is now also selected
  if the config contains no active actions
- rsyslogd error messages are now reported to stderr by default. can be
  turned off by the new "$ErrorMessagesToStderr off" directive
 Thanks to HKS for suggesting the new features.
---------------------------------------------------------------------------
Version 3.21.0  [DEVEL] (rgerhards), 2008-07-18
- starts a new devel branch
- added a generic test driver for RainerScript plus some test cases
  to the testbench
- added a small diagnostic tool to obtain result of gethostname() API
- imported all changes from 3.18.1 until today (some quite important,
  see below)
---------------------------------------------------------------------------
Version 3.20.6 [v3-stable] (rgerhards), 2009-04-16
- this is the last v3-stable for the 3.20.x series
- bugfix: $InputTCPMaxSessions config directive was accepted, but not
  honored. This resulted in a fixed upper limit of 200 connections.
- bugfix: the default for $DirCreateMode was 0644, and as such wrong.
  It has now been changed to 0700. For some background, please see
  http://lists.adiscon.net/pipermail/rsyslog/2009-April/001986.html
---------------------------------------------------------------------------
Version 3.20.5 [v3-stable] (rgerhards), 2009-04-02
- bugfix: potential abort with DA queue after high watermark is reached
  There exists a race condition that can lead to a segfault. Thanks
  go to vbernetr, who performed the analysis and provided patch, which
  I only tweaked a very little bit.
- fixed bugs in RainerScript:
  o when converting a number and a string to a common type, both were 
    actually converted to the other variable's type.
  o the value of rsCStrConvertToNumber() was miscalculated.
  Thanks to varmojfekoj for the patch
- fixed a bug in configure.ac which resulted in problems with
  environment detection - thanks to Michael Biebl for the patch
- fixed a potential segfault problem in gssapi code
  thanks to varmojfekoj for the patch
- doc enhance: provide standard template for MySQL module and instructions
  on how to modify schema
---------------------------------------------------------------------------
Version 3.20.4 [v3-stable] (rgerhards), 2009-02-09
- bugfix: inconsistent use of mutex/atomic operations could cause segfault
  details are too many, for full analysis see blog post at:
  http://blog.gerhards.net/2009/01/rsyslog-data-race-analysis.html
- bugfix: invalid ./configure settings for RFC3195
  thanks to Michael Biebl for the patch
- bugfix: invalid mutex access in msg.c
- doc bugfix: dist tarball missed 2 files, had one extra file that no
  longer belongs into it. Thanks to Michael Biebl for pointing this out.
---------------------------------------------------------------------------
Version 3.20.3 [v3-stable] (rgerhards), 2009-01-19
- doc bugfix: v3-compatiblity document had typo in config directive
  thanks to Andrej for reporting this
- fixed a potential segfault condition with $AllowedSender directive
  On HUP, the root pointers were not properly cleaned up. Thanks to
  Michael Biebel, olgoat, and Juha Koho for reporting and analyzing
  the bug.
---------------------------------------------------------------------------
Version 3.20.2 [v3-stable] (rgerhards), 2008-12-04
- re-release of 3.20.1 with an additional fix, that could also lead
  to DoS; 3.20.1 has been removed from the official download archives
- security fix: imudp emitted a message when a non-permitted sender
  tried to send a message to it. This behaviour is operator-configurable.
  If enabled, a message was emitted each time. That way an attacker could
  effectively fill the disk via this facility. The message is now
  emitted only once in a minute (this currently is a hard-coded limit,
  if someone comes up with a good reason to make it configurable, we
  will probably do that).
---------------------------------------------------------------------------
Version 3.20.1 [v3-stable] (rgerhards), 2008-12-04
- security bugfix: $AllowedSender was not honored, all senders were
  permitted instead
- enhance: regex nomatch option "ZERO" has been added
  This allows to return the string 0 if a regular expression is
  not found. This is probably useful for storing numerical values into
  database columns.
- bugfix: memory leak in gtls netstream driver fixed
  memory was lost each time a TLS session was torn down. This could 
  result in a considerable memory leak if it happened quite frequently
  (potential system crash condition)
- doc update: documented how to specify multiple property replacer
  options + link to new online regex generator tool added
- minor bufgfix: very small memory leak in gtls netstream driver
  around a handful of bytes (< 20) for each HUP
- improved debug output for regular expressions inside property replacer
  RE's seem to be a big trouble spot and I would like to have more
  information inside the debug log. So I decided to add some additional
  debug strings permanently.
---------------------------------------------------------------------------
Version 3.20.0 [v3-stable] (rgerhards), 2008-11-05
- this is the inital release of the 3.19.x branch as a stable release
- bugfix: double-free in pctp netstream driver. Thank to varmojfeko
  for the patch
---------------------------------------------------------------------------
Version 3.19.12 [BETA] (rgerhards), 2008-10-16
- bugfix: subseconds where not correctly extracted from a timestamp
  if that timestamp did not contain any subsecond information (the
  resulting string was garbagge but should have been "0", what it
  now is).
- increased maximum size of a configuration statement to 4K (was 1K)
- imported all fixes from the stable branch (quite a lot)
- bugfix: (potentially big) memory leak on HUP if queues could not be
  drained before timeout - thanks to David Lang for pointing this out
---------------------------------------------------------------------------
Version 3.19.11 [BETA] (rgerhards), 2008-08-25
This is a refresh of the beta. No beta-specific fixes have been added.
- included fixes from v3-stable (most importantly 3.18.3)
---------------------------------------------------------------------------
Version 3.19.10 [BETA] (rgerhards), 2008-07-15
- start of a new beta branch based on former 3.19 devel branch
- bugfix: bad memory leak in disk-based queue modes
- bugfix: UDP syslog forwarding did not work on all platforms
  the ai_socktype was incorrectly set to 1. On some platforms, this
  lead to failing name resolution (e.g. FreeBSD 7). Thanks to HKS for
  reporting the bug.
- bugfix: priority was incorrectly calculated on FreeBSD 7,
  because the LOG_MAKEPRI() C macro has a different meaning there (it
  is just a simple addition of faciltity and severity). I have changed
  this to use own, consistent, code for PRI calculation. Thank to HKS
  for reporting this bug.
- bugfix (cosmetical): authorization was not checked when gtls handshake
  completed immediately. While this sounds scary, the situation can not
  happen in practice. We use non-blocking IO only for server-based gtls
  session setup. As TLS requires the exchange of multiple frames before
  the handshake completes, it simply is impossible to do this in one
  step. However, it is useful to have the code path correct even for 
  this case - otherwise, we may run into problems if the code is changed
  some time later (e.g. to use blocking sockets). Thanks to varmojfekoj
  for providing the patch.
- important queue bugfix from 3.18.1 imported (see below)
- cleanup of some debug messages
---------------------------------------------------------------------------
Version 3.19.9 (rgerhards), 2008-07-07
- added tutorial for creating a TLS-secured syslog infrastructure
- rewritten omusrmsg to no longer fork() a new process for sending messages
  this caused some problems with the threading model, e.g. zombies. Also,
  it was far less optimal than it is now.
- bugfix: machine certificate was required for client even in TLS anon mode
  Reference: http://bugzilla.adiscon.com/show_bug.cgi?id=85
  The fix also slightly improves performance by not storing certificates in
  client sessions when there is no need to do so.
- bugfix: RainerScript syntax error was not always detected
---------------------------------------------------------------------------
Version 3.19.8 (rgerhards), 2008-07-01
- bugfix: gtls module did not correctly handle EGAIN (and similar) recv()
  states. This has been fixed by introducing a new abstraction layer inside
  gtls.
- added (internal) error codes to error messages; added redirector to
  web description of error codes
  closes bug http://bugzilla.adiscon.com/show_bug.cgi?id=20
- disabled compile warnings caused by third-party libraries
- reduced number of compile warnings in gcc's -pedantic mode
- some minor documentation improvements
- included all fixes from beta 3.17.5
---------------------------------------------------------------------------
Version 3.19.7 (rgerhards), 2008-06-11
- added new property replacer option "date-subseconds" that enables
  to query just the subsecond part of a high-precision timestamp
- somewhat improved plain tcp syslog reliability by doing a connection
  check before sending. Credits to Martin Schuette for providing the
  idea. Details are available at
  http://blog.gerhards.net/2008/06/reliable-plain-tcp-syslog-once-again.html
- made rsyslog tickless in the (usual and default) case that repeated
  message reduction is turned off. More info:
  http://blog.gerhards.net/2008/06/coding-to-save-environment.html
- some build system cleanup, thanks to Michael Biebl
- bugfix: compile under (Free)BSD failed due to some invalid library
  definitions - this is fixed now. Thanks to Michael Biebl for the patch.
---------------------------------------------------------------------------
Version 3.19.6 (rgerhards), 2008-06-06
- enhanced property replacer to support multiple regex matches
- bugfix: part of permittedPeer structure was not correctly initialized
  thanks to varmojfekoj for spotting this
- bugfix: off-by-one bug during certificate check
- bugfix: removed some memory leaks in TLS code
---------------------------------------------------------------------------
Version 3.19.5 (rgerhards), 2008-05-30
- enabled Posix ERE expressions inside the property replacer
  (previously BRE was permitted only)
- provided ability to specify that a regular expression submatch shall
  be used inside the property replacer
- implemented in property replacer: if a regular expression does not match,
  it can now either return "**NO MATCH** (default, as before), a blank
  property or the full original property text
- enhanced property replacer to support multiple regex matches
---------------------------------------------------------------------------
Version 3.19.4 (rgerhards), 2008-05-27
- implemented x509/certvalid gtls auth mode
- implemented x509/name gtls auth mode (including wildcards)
- changed fingerprint gtls auth mode to new format fingerprint
- protected gtls error string function by a mutex. Without it, we
  could have a race condition in extreme cases. This was very remote,
  but now can no longer happen.
- changed config directive name to reflect different use
  $ActionSendStreamDriverCertFingerprint is now
  $ActionSendStreamDriverPermittedPeer and can be used both for
  fingerprint and name authentication (similar to the input side)
- bugfix: sender information (fromhost et al) was missing in imudp
  thanks to sandiso for reporting this bug
- this release fully inplements IETF's syslog-transport-tls-12 plus
  the latest text changes Joe Salowey provided via email. Not included
  is ipAddress subjectAltName authentication, which I think will be
  dropped from the draft. I don't think there is any real need for it.
This release also includes all bug fix up to today from the beta
and stable branches. Most importantly, this means the bugfix for
100% CPU utilization by imklog.
---------------------------------------------------------------------------
Version 3.19.3 (rgerhards), 2008-05-21
- added ability to authenticate the server against its certificate
  fingerprint
- added ability for client to provide its fingerprint
- added ability for server to obtain client cert's fingerprint
- bugfix: small mem leak in omfwd on exit (strmdriver name was not freed)
- bugfix: $ActionSendStreamDriver had no effect
- bugfix: default syslog port was no longer used if none was
  configured. Thanks to varmojfekoj for the patch
- bugfix: missing linker options caused build to fail on some
  systems. Thanks to Tiziano Mueller for the patch.
---------------------------------------------------------------------------
Version 3.19.2 (rgerhards), 2008-05-16
- bugfix: TCP input modules did incorrectly set fromhost property
  (always blank)
- bugfix: imklog did not set fromhost property
- added "fromhost-ip" property
  Note that adding this property changes the on-disk format for messages.
  However, that should not have any bad effect on existing spool files.
  But you will run into trouble if you create a spool file with this
  version and then try to process it with an older one (after a downgrade).
  Don't do that ;)
- added "RSYSLOG_DebugFormat" canned template
- bugfix: hostname and fromhost were swapped when a persisted message
  (in queued mode) was read in
- bugfix: lmtcpclt, lmtcpsrv and lmgssutil did all link to the static
  runtime library, resulting in a large size increase (and potential
  "interesting" effects). Thanks to Michael Biebel for reporting the size
  issue.
- bugfix: TLS server went into an endless loop in some situations.
  Thanks to Michael Biebl for reporting the problem.
- fixed potential segfault due to invalid call to cfsysline
  thanks to varmojfekoj for the patch
---------------------------------------------------------------------------
Version 3.19.1 (rgerhards), 2008-05-07
- configure help for --enable-gnutls wrong - said default is "yes" but
  default actually is "no" - thanks to darix for pointing this out
- file dirty.h was missing - thanks to darix for pointing this out
- bugfix: man files were not properly distributed - thanks to
  darix for reporting and to Michael Biebl for help with the fix
- some minor cleanup
---------------------------------------------------------------------------
Version 3.19.0 (rgerhards), 2008-05-06
- begins new devel branch version
- implemented TLS for plain tcp syslog (this is also the world's first
  implementation of IETF's upcoming syslog-transport-tls draft)
- partly rewritten and improved omfwd among others, now loads TCP
  code only if this is actually necessary
- split of a "runtime library" for rsyslog - this is not yet a clean
  model, because some modularization is still outstanding. In theory,
  this shall enable other utilities but rsyslogd to use the same
  runtime
- implemented im3195, the RFC3195 input as a plugin
- changed directory structure, files are now better organized
- a lot of cleanup in regard to modularization
- -c option no longer must be the first option - thanks to varmjofekoj
  for the patch
---------------------------------------------------------------------------
Version 3.18.7 (rgerhards), 2008-12-??
- bugfix: the default for $DirCreateMode was 0644, and as such wrong.
  It has now been changed to 0700. For some background, please see
  http://lists.adiscon.net/pipermail/rsyslog/2009-April/001986.html
- fixed a potential segfault condition with $AllowedSender directive
  On HUP, the root pointers were not properly cleaned up. Thanks to
  Michael Biebel, olgoat, and Juha Koho for reporting and analyzing
  the bug.
- some legacy options were not correctly processed.
  Thanks to varmojfekoj for the patch.
- doc bugfix: some spelling errors in man pages corrected. Thanks to
  Geoff Simmons for the patch.
---------------------------------------------------------------------------
Version 3.18.6 (rgerhards), 2008-12-08
- security bugfix: $AllowedSender was not honored, all senders were
  permitted instead (see http://www.rsyslog.com/Article322.phtml)
  (backport from v3-stable, v3.20.9)
- minor bugfix: dual close() call on tcp session closure
---------------------------------------------------------------------------
Version 3.18.5 (rgerhards), 2008-10-09
- bugfix: imudp input module could cause segfault on HUP
  It did not properly de-init a variable acting as a linked list head.
  That resulted in trying to access freed memory blocks after the HUP.
- bugfix:  rsyslogd could hang on HUP
  because getnameinfo() is not cancel-safe, but was not guarded against
  being cancelled. pthread_cancel() is routinely being called during
  HUP processing.
- bugfix[minor]: if queue size reached light_delay mark, enqueuing
  could potentially be blocked for a longer period of time, which
  was not the behaviour desired.
- doc bugfix: $ActionExecOnlyWhenPreviousIsSuspended was still misspelled
  as $...OnlyIfPrev... in some parts of the documentation. Thanks to 
  Lorenzo M. Catucci for reporting this bug.
- added doc on malformed messages, cause and how to work-around, to the
  doc set
- added doc on how to build from source repository
---------------------------------------------------------------------------
Version 3.18.4 (rgerhards), 2008-09-18
- bugfix: order-of magnitude issue with base-10 size definitions
  in config file parser. Could lead to invalid sizes, constraints
  etc for e.g. queue files and any other object whose size was specified
  in base-10 entities. Did not apply to binary entities. Thanks to
  RB for finding this bug and providing a patch.
- bugfix: action was not called when system time was set backwards
  (until the previous time was reached again). There are still some
  side-effects when time is rolled back (A time rollback is really a bad
  thing to do, ideally the OS should issue pseudo time (like NetWare did)
  when the user tries to roll back time). Thanks to varmojfekoj for this
  patch.
- doc bugfix: rsyslog.conf man page improved and minor nit fixed
  thanks to Lukas Kuklinek for the patch.
- bugfix: error code -2025 was used for two different errors. queue full
  is now -2074 and -2025 is unique again. (did cause no real problem
  except for troubleshooting)
- bugfix: default discard severity was incorrectly set to 4, which lead
  to discard-on-queue-full to be enabled by default. That could cause
  message loss where non was expected.  The default has now been changed
  to the correct value of 8, which disables the functionality. This
  problem applied both to the main message queue and the action queues.
  Thanks to Raoul Bhatia for pointing out this problem.
- bugfix: option value for legacy -a option could not be specified,
  resulting in strange operations. Thanks to Marius Tomaschewski
  for the patch.
- bugfix: colon after date should be ignored, but was not. This has
  now been corrected. Required change to the internal ParseTIMESTAMP3164()
  interface.
---------------------------------------------------------------------------
Version 3.18.3 (rgerhards), 2008-08-18
- bugfix: imfile could cause a segfault upon rsyslogd HUP and termination
  Thanks to lperr for an excellent bug report that helped detect this
  problem.
- enhanced ommysql to support custom port to connect to server
  Port can be set via new $ActionOmmysqlServerPort config directive
  Note: this was a very minor change and thus deemed appropriate to be
  done in the stable release.
- bugfix: misspelled config directive, previously was
  $MainMsgQueueWorkeTimeoutrThreadShutdown, is now
  $MainMsgQueueWorkerTimeoutThreadShutdown. Note that the misspelled
  directive is not preserved - if the misspelled directive was used
  (which I consider highly unlikely), the config file must be changed.
  Thanks to lperr for reporting the bug.
- disabled flow control for imuxsock, as it could cause system hangs
  under some circumstances. The devel (3.21.3 and above) will
  re-enable it and provide enhanced configurability to overcome the
  problems if they occur.
---------------------------------------------------------------------------
Version 3.18.2 (rgerhards), 2008-08-08
- merged in IPv6 forwarding address bugfix from v2-stable
---------------------------------------------------------------------------
Version 3.18.1 (rgerhards), 2008-07-21
- bugfix: potential segfault in creating message mutex in non-direct queue
  mode. rsyslogd segfaults on freeeBSD 7.0 (an potentially other platforms)
  if an action queue is running in any other mode than non-direct. The
  same problem can potentially be triggered by some main message queue
  settings. In any case, it will manifest during rsylog's startup. It is
  unlikely to happen after a successful startup (the only window of
  exposure may be a relatively seldom executed action running in queued
  mode). This has been corrected. Thank to HKS for point out the problem.
- bugfix: priority was incorrectly calculated on FreeBSD 7,
  because the LOG_MAKEPRI() C macro has a different meaning there (it
  is just a simple addition of faciltity and severity). I have changed
  this to use own, consistent, code for PRI calculation. [Backport from
  3.19.10]
- bugfix: remove PRI part from kernel message if it is present
  Thanks to Michael Biebl for reporting this bug
- bugfix: mark messages were not correctly written to text log files
  the markmessageinterval was not correctly propagated to all places
  where it was needed. This resulted in rsyslog using the default
  (20 minutes) in some code pathes, what looked to the user like mark
  messages were never written.
- added a new property replacer option "sp-if-no-1st-sp" to cover
  a problem with RFC 3164 based interpreation of tag separation. While
  it is a generic approach, it fixes a format problem introduced in
  3.18.0, where kernel messages no longer had a space after the tag.
  This is done by a modifcation of the default templates.
  Please note that this may affect some messages where there intentionally
  is no space between the tag and the first character of the message
  content. If so, this needs to be worked around via a specific
  template. However, we consider this scenario to be quite remote and,
  even if it exists, it is not expected that it will actually cause
  problems with log parsers (instead, we assume the new default template
  behaviour may fix previous problems with log parsers due to the 
  missing space).
- bugfix: imklog module was not correctly compiled for GNU/kFreeBSD.
  Thanks to Petr Salinger for the patch
- doc bugfix: property replacer options secpath-replace and
  secpath-drop were not documented
- doc bugfix: fixed some typos in rsyslog.conf man page
- fixed typo in source comment  - thanks to Rio Fujita
- some general cleanup (thanks to Michael Biebl)
---------------------------------------------------------------------------
Version 3.18.0 (rgerhards), 2008-07-11
- begun a new v3-stable based on former 3.17.4 beta plus patches to
  previous v3-stable
- bugfix in RainerScript: syntax error was not always detected
---------------------------------------------------------------------------
Version 3.17.5 (rgerhards), 2008-06-27
- added doc: howto set up a reliable connection to remote server via
  queued mode (and plain tcp protocol)
- bugfix: comments after actions were not properly treated. For some
  actions (e.g. forwarding), this could also lead to invalid configuration
---------------------------------------------------------------------------
Version 3.17.4 (rgerhards), 2008-06-16
- changed default for $KlogSymbolLookup to "off". The directive is
  also scheduled for removal in a later version. This was necessary
  because on kernels >= 2.6, the kernel does the symbol lookup itself. The
  imklog lookup logic then breaks the log message and makes it unusable.
---------------------------------------------------------------------------
Version 3.17.3 (rgerhards), 2008-05-28
- bugfix: imklog went into an endless loop if a PRI value was inside
  a kernel log message (unusual case under Linux, frequent under BSD)
---------------------------------------------------------------------------
Version 3.17.2 (rgerhards), 2008-05-04
- this version is the new beta, based on 3.17.1 devel feature set
- merged in imklog bug fix from v3-stable (3.16.1)
---------------------------------------------------------------------------
Version 3.17.1 (rgerhards), 2008-04-15
- removed dependency on MAXHOSTNAMELEN as much as it made sense.
  GNU/Hurd does not define it (because it has no limit), and we have taken
  care for cases where it is undefined now. However, some very few places
  remain where IMHO it currently is not worth fixing the code. If it is
  not defined, we have used a generous value of 1K, which is above IETF
  RFC's on hostname length at all. The memory consumption is no issue, as
  there are only a handful of this buffers allocated *per run* -- that's
  also the main reason why we consider it not worth to be fixed any further.
- enhanced legacy syslog parser to handle slightly malformed messages
  (with a space in front of the timestamp) - at least HP procurve is
  known to do that and I won't outrule that others also do it. The 
  change looks quite unintrusive and so we added it to the parser.
- implemented klogd functionality for BSD
- implemented high precision timestamps for the kernel log. Thanks to
  Michael Biebl for pointing out that the kernel log did not have them.
- provided ability to discard non-kernel messages if they are present
  in the kernel log (seems to happen on BSD)
- implemented $KLogInternalMsgFacility config directive
- implemented $KLogPermitNonKernelFacility config directive
Plus a number of bugfixes that were applied to v3-stable and beta
branches (not mentioned here in detail).
---------------------------------------------------------------------------
Version 3.17.0 (rgerhards), 2008-04-08
- added native ability to send mail messages
- removed no longer needed file relptuil.c/.h
- added $ActionExecOnlyOnceEveryInterval config directive
- bugfix: memory leaks in script engine
- bugfix: zero-length strings were not supported in object
  deserializer
- properties are now case-insensitive everywhere (script, filters,
  templates)
- added the capability to specify a processing (actually dequeue)
  timeframe with queues - so things can be configured to be done
  at off-peak hours
- We have removed the 32 character size limit (from RFC3164) on the
  tag. This had bad effects on existing envrionments, as sysklogd didn't
  obey it either (probably another bug in RFC3164...). We now receive
  the full size, but will modify the outputs so that only 32 characters
  max are used by default. If you need large tags in the output, you need
  to provide custom templates.
- changed command line processing. -v, -M, -c options are now parsed
  and processed before all other options. Inter-option dependencies
  have been relieved. Among others, permits to specify intial module
  load path via -M only (not the environment) which makes it much
  easier to work with non-standard module library locations. Thanks
  to varmojfekoj for suggesting this change. Matches bugzilla bug 55.
- bugfix: some messages were emited without hostname
Plus a number of bugfixes that were applied to v3-stable and beta
branches (not mentioned here in detail).
---------------------------------------------------------------------------
Version 3.16.3 (rgerhards), 2008-07-11
- updated information on rsyslog packages
- bugfix: memory leak in disk-based queue modes
---------------------------------------------------------------------------
Version 3.16.2 (rgerhards), 2008-06-25
- fixed potential segfault due to invalid call to cfsysline
  thanks to varmojfekoj for the patch
- bugfix: some whitespaces where incorrectly not ignored when parsing
  the config file. This is now corrected. Thanks to Michael Biebl for
  pointing out the problem.
---------------------------------------------------------------------------
Version 3.16.1 (rgerhards), 2008-05-02
- fixed a bug in imklog which lead to startup problems (including
  segfault) on some platforms under some circumsances. Thanks to
  Vieri for reporting this bug and helping to troubleshoot it.
---------------------------------------------------------------------------
Version 3.16.0 (rgerhards), 2008-04-24
- new v3-stable (3.16.x) based on beta 3.15.x (RELP support)
- bugfix: omsnmp had a too-small sized buffer for hostname+port. This
  could not lead to a segfault, as snprintf() was used, but could cause
  some trouble with extensively long hostnames.
- applied patch from Tiziano Müller to remove some compiler warnings
- added gssapi overview/howto thanks to Peter Vrabec
- changed some files to grant LGPLv3 extended persmissions on top of GPLv3
  this also is the first sign of something that will evolve into a
  well-defined "rsyslog runtime library"
---------------------------------------------------------------------------
Version 3.15.1 (rgerhards), 2008-04-11
- bugfix: some messages were emited without hostname
- disabled atomic operations for the time being because they introduce some
  cross-platform trouble - need to see how to fix this in the best 
  possible way
- bugfix: zero-length strings were not supported in object
  deserializer
- added librelp check via PKG_CHECK thanks to Michael Biebl's patch
- file relputil.c deleted, is not actually needed
- added more meaningful error messages to rsyslogd (when some errors
  happens during startup)
- bugfix: memory leaks in script engine
- bugfix: $hostname and $fromhost in RainerScript did not work
This release also includes all changes applied to the stable versions
up to today.
---------------------------------------------------------------------------
Version 3.15.0 (rgerhards), 2008-04-01
- major new feature: imrelp/omrelp support reliable delivery of syslog
  messages via the RELP protocol and librelp (http://www.librelp.com).
  Plain tcp syslog, so far the best reliability solution, can lose
  messages when something goes wrong or a peer goes down. With RELP,
  this can no longer happen. See imrelp.html for more details.
- bugfix: rsyslogd was no longer build by default; man pages are 
  only installed if corresponding option is selected. Thanks to
  Michael Biebl for pointing these problems out.
---------------------------------------------------------------------------
Version 3.14.2 (rgerhards), 2008-04-09
- bugfix: segfault with expression-based filters
- bugfix: omsnmp did not deref errmsg object on exit (no bad effects caused)
- some cleanup
- bugfix: imklog did not work well with kernel 2.6+. Thanks to Peter
  Vrabec for patching it based on the development in sysklogd - and thanks
  to the sysklogd project for upgrading klogd to support the new
  functionality
- some cleanup in imklog
- bugfix: potential segfault in imklog when kernel is compiled without
  /proc/kallsyms and the file System.map is missing. Thanks to
  Andrea Morandi for pointing it out and suggesting a fix.
- bugfixes, credits to varmojfekoj:
  * reset errno before printing a warning message
  * misspelled directive name in code processing legacy options
- bugfix: some legacy options not correctly interpreted - thanks to
  varmojfekoj for the patch
- improved detection of modules being loaded more than once
  thanks to varmojfekoj for the patch
---------------------------------------------------------------------------
Version 3.14.1 (rgerhards), 2008-04-04
- bugfix: some messages were emited without hostname
- bugfix: rsyslogd was no longer build by default; man pages are 
  only installed if corresponding option is selected. Thanks to
  Michael Biebl for pointing these problems out.
- bugfix: zero-length strings were not supported in object
  deserializer
- disabled atomic operations for this stable build as it caused
  platform problems
- bugfix: memory leaks in script engine
- bugfix: $hostname and $fromhost in RainerScript did not work
- bugfix: some memory leak when queue is runing in disk mode
- man pages improved thanks to varmofekoj and Peter Vrabec
- We have removed the 32 character size limit (from RFC3164) on the
  tag. This had bad effects on existing envrionments, as sysklogd didn't
  obey it either (probably another bug in RFC3164...). We now receive
  the full size, but will modify the outputs so that only 32 characters
  max are used by default. If you need large tags in the output, you need
  to provide custom templates.
- bugfix: some memory leak when queue is runing in disk mode
---------------------------------------------------------------------------
Version 3.14.0 (rgerhards), 2008-04-02
An interim version was accidently released to the web. It was named 3.14.0.
To avoid confusion, we have not assigned this version number to any
official release. If you happen to use 3.14.0, please update to 3.14.1.
---------------------------------------------------------------------------
Version 3.13.0-dev0 (rgerhards), 2008-03-31
- bugfix: accidently set debug option in 3.12.5 reset to production
  This option prevented dlclose() to be called. It had no real bad effects,
  as the modules were otherwise correctly deinitialized and dlopen()
  supports multiple opens of the same module without any memory footprint.
- removed --enable-mudflap, added --enable-valgrind ./configure setting
- bugfix: tcp receiver could segfault due to uninitialized variable
- docfix: queue doc had a wrong directive name that prevented max worker
  threads to be correctly set
- worked a bit on atomic memory operations to support problem-free
  threading (only at non-intrusive places)
- added a --enable/disable-rsyslogd configure option so that
  source-based packaging systems can build plugins without the need
  to compile rsyslogd
- some cleanup
- test of potential new version number scheme
---------------------------------------------------------------------------
Version 3.12.5 (rgerhards), 2008-03-28
- changed default for "last message repeated n times", which is now
  off by default
- implemented backward compatibility commandline option parsing
- automatically generated compatibility config lines are now also
  logged so that a user can diagnose problems with them
- added compatibility mode for -a, -o and -p options
- compatibility mode processing finished
- changed default file output format to include high-precision timestamps
- added a buid-in template for previous syslogd file format
- added new $ActionFileDefaultTemplate directive
- added support for high-precision timestamps when receiving legacy
  syslog messages
- added new $ActionForwardDefaultTemplate directive
- added new $ActionGSSForwardDefaultTemplate directive
- added build-in templates for easier configuration
- bugfix: fixed small memory leak in tcpclt.c
- bugfix: fixed small memory leak in template regular expressions
- bugfix: regular expressions inside property replacer did not work
  properly
- bugfix: QHOUR and HHOUR properties were wrongly calculated
- bugfix: fixed memory leaks in stream class and imfile
- bugfix: $ModDir did invalid bounds checking, potential overlow in
  dbgprintf() - thanks to varmojfekoj for the patch
- bugfix: -t and -g legacy options max number of sessions had a wrong
  and much too high value
---------------------------------------------------------------------------
Version 3.12.4 (rgerhards), 2008-03-25
- Greatly enhanced rsyslogd's file write performance by disabling
  file syncing capability of output modules by default. This
  feature is usually not required, not useful and an extreme performance
  hit (both to rsyslogd as well as the system at large). Unfortunately,
  most users enable it by default, because it was most intuitive to enable
  it in plain old sysklogd syslog.conf format. There is now the
  $ActionFileEnableSync config setting which must be enabled in order to
  support syncing. By default it is off. So even if the old-format config
  lines request syncing, it is not done unless explicitely enabled. I am
  sure this is a very useful change and not a risk at all. I need to think
  if I undo it under compatibility mode, but currently this does not
  happen (I fear a lot of lazy users will run rsyslogd in compatibility
  mode, again bringing up this performance problem...).
- added flow control options to other input sources
- added $HHOUR and $QHOUR system properties - can be used for half- and
  quarter-hour logfile rotation
- changed queue's discard severities default value to 8 (do not discard)
  to prevent unintentional message loss
- removed a no-longer needed callback from the output module 
  interface. Results in reduced code complexity.
- bugfix/doc: removed no longer supported -h option from man page
- bugfix: imklog leaked several hundered KB on each HUP. Thanks to
  varmojfekoj for the patch
- bugfix: potential segfault on module unload. Thanks to varmojfekoj for
  the patch
- bugfix: fixed some minor memory leaks
- bugfix: fixed some slightly invalid memory accesses
- bugfix: internally generated messages had "FROMHOST" property not set
---------------------------------------------------------------------------
Version 3.12.3 (rgerhards), 2008-03-18
- added advanced flow control for congestion cases (mode depending on message
  source and its capablity to be delayed without bad side effects)
- bugfix: $ModDir should not be reset on $ResetConfig - this can cause a lot
  of confusion and there is no real good reason to do so. Also conflicts with
  the new -M option and environment setting.
- bugfix: TCP and GSSAPI framing mode variable was uninitialized, leading to
  wrong framing (caused, among others, interop problems)
- bugfix: TCP (and GSSAPI) octet-counted frame did not work correctly in all
  situations. If the header was split across two packet reads, it was invalidly
  processed, causing loss or modification of messages.
- bugfix: memory leak in imfile
- bugfix: duplicate public symbol in omfwd and omgssapi could lead to
  segfault. thanks to varmojfekoj for the patch.
- bugfix: rsyslogd aborted on sigup - thanks to varmojfekoj for the patch
- some more internal cleanup ;)
- begun relp modules, but these are not functional yet
- Greatly enhanced rsyslogd's file write performance by disabling
  file syncing capability of output modules by default. This
  feature is usually not required, not useful and an extreme performance
  hit (both to rsyslogd as well as the system at large). Unfortunately,
  most users enable it by default, because it was most intuitive to enable
  it in plain old sysklogd syslog.conf format. There is now a new config
  setting which must be enabled in order to support syncing. By default it
  is off. So even if the old-format config lines request syncing, it is
  not done unless explicitely enabled. I am sure this is a very useful
  change and not a risk at all. I need to think if I undo it under
  compatibility mode, but currently this does not happen (I fear a lot of
  lazy users will run rsyslogd in compatibility mode, again bringing up
  this performance problem...).
---------------------------------------------------------------------------
Version 3.12.2 (rgerhards), 2008-03-13
- added RSYSLOGD_MODDIR environment variable
- added -M rsyslogd option (allows to specify module directory location)
- converted net.c into a loadable library plugin
- bugfix: debug module now survives unload of loadable module when
  printing out function call data
- bugfix: not properly initialized data could cause several segfaults if
  there were errors in the config file - thanks to varmojfekoj for the patch
- bugfix: rsyslogd segfaulted when imfile read an empty line - thanks
  to Johnny Tan for an excellent bug report
- implemented dynamic module unload capability (not visible to end user)
- some more internal cleanup
- bugfix: imgssapi segfaulted under some conditions; this fix is actually
  not just a fix but a change in the object model. Thanks to varmojfekoj
  for providing the bug report, an initial fix and lots of good discussion
  that lead to where we finally ended up.
- improved session recovery when outbound tcp connection breaks, reduces
  probability of message loss at the price of a highly unlikely potential
  (single) message duplication
---------------------------------------------------------------------------
Version 3.12.1 (rgerhards), 2008-03-06
- added library plugins, which can be automatically loaded
- bugfix: actions were not correctly retried; caused message loss
- changed module loader to automatically add ".so" suffix if not
  specified (over time, this shall also ease portability of config
  files)
- improved debugging support; debug runtime options can now be set via
  an environment variable
- bugfix: removed debugging code that I forgot to remove before releasing
  3.12.0 (does not cause harm and happened only during startup)
- added support for the MonitorWare syslog MIB to omsnmp
- internal code improvements (more code converted into classes)
- internal code reworking of the imtcp/imgssapi module
- added capability to ignore client-provided timestamp on unix sockets and
  made this mode the default; this was needed, as some programs (e.g. sshd)
  log with inconsistent timezone information, what messes up the local
  logs (which by default don't even contain time zone information). This
  seems to be consistent with what sysklogd did for the past four years.
  Alternate behaviour may be desirable if gateway-like processes send
  messages via the local log slot - in this case, it can be enabled
  via the $InputUnixListenSocketIgnoreMsgTimestamp and
  $SystemLogSocketIgnoreMsgTimestamp config directives
- added ability to compile on HP UX; verified that imudp worked on HP UX;
  however, we are still in need of people trying out rsyslogd on HP UX,
  so it can not yet be assumed it runs there
- improved session recovery when outbound tcp connection breaks, reduces
  probability of message loss at the price of a highly unlikely potential
  (single) message duplication
---------------------------------------------------------------------------
Version 3.12.0 (rgerhards), 2008-02-28
- added full expression support for filters; filters can now contain
  arbitrary complex boolean, string and arithmetic expressions
---------------------------------------------------------------------------
Version 3.11.6 (rgerhards), 2008-02-27
- bugfix: gssapi libraries were still linked to rsyslog core, what should
  no longer be necessary. Applied fix by Michael Biebl to solve this.
- enabled imgssapi to be loaded side-by-side with imtcp
- added InputGSSServerPermitPlainTCP config directive
- split imgssapi source code somewhat from imtcp
- bugfix: queue cancel cleanup handler could be called with
  invalid pointer if dequeue failed
- bugfix: rsyslogd segfaulted on second SIGHUP
  tracker: http://bugzilla.adiscon.com/show_bug.cgi?id=38
- improved stability of queue engine
- bugfix: queue disk file were not properly persisted when 
  immediately after closing an output file rsyslog was stopped
  or huped (the new output file open must NOT have happend at
  that point) - this lead to a sparse and invalid queue file
  which could cause several problems to the engine (unpredictable
  results). This situation should have happened only in very
  rare cases. tracker: http://bugzilla.adiscon.com/show_bug.cgi?id=40
- bugfix: during queue shutdown, an assert invalidly triggered when
  the primary queue's DA worker was terminated while the DA queue's
  regular worker was still executing. This could result in a segfault
  during shutdown.
  tracker: http://bugzilla.adiscon.com/show_bug.cgi?id=41
- bugfix: queue properties sizeOnDisk, bytesRead were persisted to 
  disk with wrong data type (long instead of int64) - could cause
  problems on 32 bit machines
- bugfix: queue aborted when it was shut down, DA-enabled, DA mode
  was just initiated but not fully initialized (a race condition)
- bugfix: imfile could abort under extreme stress conditions
  (when it was terminated before it could open all of its
  to be monitored files)
- applied patch from varmojfekoj to fix an issue with compatibility 
  mode and default module directories (many thanks!):
  I've also noticed a bug in the compatibility code; the problem is that 
  options are parsed before configuration file so options which need a 
  module to be loaded will currently ignore any $moddir directive. This 
  can be fixed by moving legacyOptsHook() after config file parsing. 
  (see the attached patch) This goes against the logical order of 
  processing, but the legacy options are only few and it doesn't seem to 
  be a problem.
- bugfix: object property deserializer did not handle negative numbers
---------------------------------------------------------------------------
Version 3.11.5 (rgerhards), 2008-02-25
- new imgssapi module, changed imtcp module - this enables to load/package
  GSSAPI support separately - thanks to varmojfekoj for the patch
- compatibility mode (the -c option series) is now at least partly
  completed - thanks to varmojfekoj for the patch
- documentation for imgssapi and imtcp added
- duplicate $ModLoad's for the same module are now detected and
  rejected -- thanks to varmojfekoj for the patch
---------------------------------------------------------------------------
Version 3.11.4 (rgerhards), 2008-02-21
- bugfix: debug.html was missing from release tarball - thanks to Michael
  Biebl for bringing this to my attention
- some internal cleanup on the stringbuf object calling interface
- general code cleanup and further modularization
- $MainMessageQueueDiscardSeverity can now also handle textual severities
  (previously only integers)
- bugfix: message object was not properly synchronized when the 
  main queue had a single thread and non-direct action queues were used
- some documentation improvements
---------------------------------------------------------------------------
Version 3.11.3 (rgerhards), 2008-02-18
- fixed a bug in imklog which lead to duplicate message content in
  kernel logs
- added support for better plugin handling in libdbi (we contributed
  a patch to do that, we just now need to wait for the next libdbi
  version)
- bugfix: fixed abort when invalid template was provided to an action
  bug http://bugzilla.adiscon.com/show_bug.cgi?id=4
- re-instantiated SIGUSR1 function; added SIGUSR2 to generate debug
  status output
- added some documentation on runtime-debug settings
- slightly improved man pages for novice users
---------------------------------------------------------------------------
Version 3.11.2 (rgerhards), 2008-02-15
- added the capability to monitor text files and process their content
  as syslog messages (including forwarding)
- added support for libdbi, a database abstraction layer. rsyslog now
  also supports the following databases via dbi drivers:
  * Firebird/Interbase
  * FreeTDS (access to MS SQL Server and Sybase)
  * SQLite/SQLite3
  * Ingres (experimental)
  * mSQL (experimental)
  * Oracle (experimental)
  Additional drivers may be provided by the libdbi-drivers project, which
  can be used by rsyslog as soon as they become available.
- removed some left-over unnecessary dbgprintf's (cluttered screen,
  cosmetic)
- doc bugfix: html documentation for omsnmp was missing
---------------------------------------------------------------------------
Version 3.11.1 (rgerhards), 2008-02-12
- SNMP trap sender added thanks to Andre Lorbach (omsnmp)
- added input-plugin interface specification in form of a (copy) template
  input module
- applied documentation fix by Michael Biebl -- many thanks!
- bugfix: immark did not have MARK flags set...
- added x-info field to rsyslogd startup/shutdown message. Hopefully
  points users to right location for further info (many don't even know
  they run rsyslog ;))
- bugfix: trailing ":" of tag was lost while parsing legacy syslog messages
  without timestamp - thanks to Anders Blomdell for providing a patch!
- fixed a bug in stringbuf.c related to STRINGBUF_TRIM_ALLOCSIZE, which
  wasn't supposed to be used with rsyslog. Put a warning message up that
  tells this feature is not tested and probably not worth the effort.
  Thanks to Anders Blomdell fro bringing this to our attention
- somewhat improved performance of string buffers
- fixed bug that caused invalid treatment of tabs (HT) in rsyslog.conf
- bugfix: setting for $EscapeCopntrolCharactersOnReceive was not 
  properly initialized
- clarified usage of space-cc property replacer option
- improved abort diagnostic handler
- some initial effort for malloc/free runtime debugging support
- bugfix: using dynafile actions caused rsyslogd abort
- fixed minor man errors thanks to Michael Biebl
---------------------------------------------------------------------------
Version 3.11.0 (rgerhards), 2008-01-31
- implemented queued actions
- implemented simple rate limiting for actions
- implemented deliberate discarding of lower priority messages over higher
  priority ones when a queue runs out of space
- implemented disk quotas for disk queues
- implemented the $ActionResumeRetryCount config directive
- added $ActionQueueFilename config directive
- added $ActionQueueSize config directive
- added $ActionQueueHighWaterMark config directive
- added $ActionQueueLowWaterMark config directive
- added $ActionQueueDiscardMark config directive
- added $ActionQueueDiscardSeverity config directive
- added $ActionQueueCheckpointInterval config directive
- added $ActionQueueType config directive
- added $ActionQueueWorkerThreads config directive
- added $ActionQueueTimeoutshutdown config directive
- added $ActionQueueTimeoutActionCompletion config directive
- added $ActionQueueTimeoutenQueue config directive
- added $ActionQueueTimeoutworkerThreadShutdown config directive
- added $ActionQueueWorkerThreadMinimumMessages config directive
- added $ActionQueueMaxFileSize config directive
- added $ActionQueueSaveonShutdown config directive
- addded $ActionQueueDequeueSlowdown config directive
- addded $MainMsgQueueDequeueSlowdown config directive
- bugfix: added forgotten docs to package
- improved debugging support
- fixed a bug that caused $MainMsgQueueCheckpointInterval to work incorrectly
- when a long-running action needs to be cancelled on shutdown, the message
  that was processed by it is now preserved. This finishes support for
  guaranteed delivery of messages (if the output supports it, of course)
- fixed bug in output module interface, see
  http://sourceforge.net/tracker/index.php?func=detail&aid=1881008&group_id=123448&atid=696552
- changed the ommysql output plugin so that the (lengthy) connection
  initialization now takes place in message processing. This works much
  better with the new queued action mode (fast startup)
- fixed a bug that caused a potential hang in file and fwd output module
  varmojfekoj provided the patch - many thanks!
- bugfixed stream class offset handling on 32bit platforms
---------------------------------------------------------------------------
Version 3.10.3 (rgerhards), 2008-01-28
- fixed a bug with standard template definitions (not a big deal) - thanks
  to varmojfekoj for spotting it
- run-time instrumentation added
- implemented disk-assisted queue mode, which enables on-demand disk
  spooling if the queue's in-memory queue is exhausted
- implemented a dynamic worker thread pool for processing incoming
  messages; workers are started and shut down as need arises
- implemented a run-time instrumentation debug package
- implemented the $MainMsgQueueSaveOnShutdown config directive
- implemented the $MainMsgQueueWorkerThreadMinimumMessages config directive
- implemented the $MainMsgQueueTimeoutWorkerThreadShutdown config directive
---------------------------------------------------------------------------
Version 3.10.2 (rgerhards), 2008-01-14
- added the ability to keep stop rsyslogd without the need to drain
  the main message queue. In disk queue mode, rsyslog continues to
  run from the point where it stopped. In case of a system failure, it
  continues to process messages from the last checkpoint.
- fixed a bug that caused a segfault on startup when no $WorkDir directive
  was specified in rsyslog.conf
- provided more fine-grain control over shutdown timeouts and added a
  way to specify the enqueue timeout when the main message queue is full
- implemented $MainMsgQueueCheckpointInterval config directive
- implemented $MainMsgQueueTimeoutActionCompletion config directive
- implemented $MainMsgQueueTimeoutEnqueue config directive
- implemented $MainMsgQueueTimeoutShutdown config directive
---------------------------------------------------------------------------
Version 3.10.1 (rgerhards), 2008-01-10
- implemented the "disk" queue mode. However, it currently is of very
  limited use, because it does not support persistence over rsyslogd
  runs. So when rsyslogd is stopped, the queue is drained just as with
  the in-memory queue modes. Persistent queues will be a feature of
  the next release.
- performance-optimized string class, should bring an overall improvement
- fixed a memory leak in imudp -- thanks to varmojfekoj for the patch
- fixed a race condition that could lead to a rsyslogd hang when during
  HUP or termination
- done some doc updates
- added $WorkDirectory config directive
- added $MainMsgQueueFileName config directive
- added $MainMsgQueueMaxFileSize config directive
---------------------------------------------------------------------------
Version 3.10.0 (rgerhards), 2008-01-07
- implemented input module interface and initial input modules
- enhanced threading for input modules (each on its own thread now)
- ability to bind UDP listeners to specific local interfaces/ports and
  ability to run multiple of them concurrently
- added ability to specify listen IP address for UDP syslog server
- license changed to GPLv3
- mark messages are now provided by loadble module immark
- rklogd is no longer provided. Its functionality has now been taken over
  by imklog, a loadable input module. This offers a much better integration
  into rsyslogd and makes sure that the kernel logger process is brought
  up and down at the appropriate times
- enhanced $IncludeConfig directive to support wildcard characters
  (thanks to Michael Biebl)
- all inputs are now implemented as loadable plugins
- enhanced threading model: each input module now runs on its own thread
- enhanced message queue which now supports different queueing methods
  (among others, this can be used for performance fine-tuning)
- added a large number of new configuration directives for the new
  input modules
- enhanced multi-threading utilizing a worker thread pool for the
  main message queue
- compilation without pthreads is no longer supported
- much cleaner code due to new objects and removal of single-threading
  mode
---------------------------------------------------------------------------
Version 2.0.8 V2-STABLE (rgerhards), 2008-??-??
- bugfix: ompgsql did not detect problems in sql command execution
  this could cause loss of messages. The handling was correct if the
  connection broke, but not if there was a problem with statement
  execution. The most probable case for such a case would be invalid
  sql inside the template, and this is now much easier to diagnose.
- doc bugfix: default for $DirCreateMode incorrectly stated
---------------------------------------------------------------------------
Version 2.0.7 V2-STABLE (rgerhards), 2008-04-14
- bugfix: the default for $DirCreateMode was 0644, and as such wrong.
  It has now been changed to 0700. For some background, please see
  http://lists.adiscon.net/pipermail/rsyslog/2009-April/001986.html
- bugfix: "$CreateDirs off" also disabled file creation
  Thanks to William Tisater for analyzing this bug and providing a patch.
  The actual code change is heavily based on William's patch.
- bugfix: memory leak in ompgsql
  Thanks to Ken for providing the patch
- bugfix: potential memory leak in msg.c
  This one did not surface yet and the issue was actually found due to
  a problem in v4 - but better fix it here, too
---------------------------------------------------------------------------
Version 2.0.6 V2-STABLE (rgerhards), 2008-08-07
- bugfix: memory leaks in rsyslogd, primarily in singlethread mode
  Thanks to Frederico Nunez for providing the fix
- bugfix: copy&paste error lead to dangling if - this caused a very minor
  issue with re-formatting a RFC3164 date when the message was invalidly
  formatted and had a colon immediately after the date. This was in the
  code for some years (even v1 had it) and I think it never had any
  effect at all in practice. Though, it should be fixed - but definitely
  nothing to worry about.
---------------------------------------------------------------------------
Version 2.0.6 V2-STABLE (rgerhards), 2008-08-07
- bugfix: IPv6 addresses could not be specified in forwarding actions
  New syntax @[addr]:port introduced to enable that. Root problem was IPv6
  addresses contain colons. (backport from 3.21.3)
---------------------------------------------------------------------------
Version 2.0.5 STABLE (rgerhards), 2008-05-15
- bugfix: regular expressions inside property replacer did not work
  properly
- adapted to liblogging 0.7.1+
---------------------------------------------------------------------------
Version 2.0.4 STABLE (rgerhards), 2008-03-27
- bugfix: internally generated messages had "FROMHOST" property not set
- bugfix: continue parsing if tag is oversize (discard oversize part) - thanks
  to mclaughlin77@gmail.com for the patch
- added $HHOUR and $QHOUR system properties - can be used for half- and
  quarter-hour logfile rotation
---------------------------------------------------------------------------
Version 2.0.3 STABLE (rgerhards), 2008-03-12
- bugfix: setting for $EscapeCopntrolCharactersOnReceive was not 
  properly initialized
- bugfix: resolved potential segfault condition on HUP (extremely
  unlikely to happen in practice), for details see tracker:
  http://bugzilla.adiscon.com/show_bug.cgi?id=38
- improved the man pages a bit - thanks to Michael Biebl for the patch
- bugfix: not properly initialized data could cause several segfaults if
  there were errors in the config file - thanks to varmojfekoj for the patch
---------------------------------------------------------------------------
Version 2.0.2 STABLE (rgerhards), 2008-02-12
- fixed a bug that could cause invalid string handling via strerror_r
  varmojfekoj provided the patch - many thanks!
- added x-info field to rsyslogd startup/shutdown message. Hopefully
  points users to right location for further info (many don't even know
  they run rsyslog ;))
- bugfix: suspended actions were not always properly resumed
  varmojfekoj provided the patch - many thanks!
- bugfix: errno could be changed during mark processing, leading to
  invalid error messages when processing inputs. Thank to varmojfekoj for
  pointing out this problem.
- bugfix: trailing ":" of tag was lost while parsing legacy syslog messages
  without timestamp - thanks to Anders Blomdell for providing a patch!
- bugfix (doc): misspelled config directive, invalid signal info
- applied some doc fixes from Michel Biebl and cleaned up some no longer
  needed files suggested by him
- cleaned up stringbuf.c to fix an annoyance reported by Anders Blomdell
- fixed bug that caused invalid treatment of tabs (HT) in rsyslog.conf
---------------------------------------------------------------------------
Version 2.0.1 STABLE (rgerhards), 2008-01-24
- fixed a bug in integer conversion - but this function was never called,
  so it is not really a useful bug fix ;)
- fixed a bug with standard template definitions (not a big deal) - thanks
  to varmojfekoj for spotting it
- fixed a bug that caused a potential hang in file and fwd output module
  varmojfekoj provided the patch - many thanks!
---------------------------------------------------------------------------
Version 2.0.0 STABLE (rgerhards), 2008-01-02
- re-release of 1.21.2 as STABLE with no modifications except some
  doc updates
---------------------------------------------------------------------------
Version 1.21.2 (rgerhards), 2007-12-28
- created a gss-api output module. This keeps GSS-API code and
  TCP/UDP code separated. It is also important for forward-
  compatibility with v3. Please note that this change breaks compatibility
  with config files created for 1.21.0 and 1.21.1 - this was considered
  acceptable.
- fixed an error in forwarding retry code (could lead to message corruption
  but surfaced very seldom)
- increased portability for older platforms (AI_NUMERICSERV moved)
- removed socket leak in omfwd.c
- cross-platform patch for GSS-API compile problem on some platforms
  thanks to darix for the patch!
---------------------------------------------------------------------------
Version 1.21.1 (rgerhards), 2007-12-23
- small doc fix for $IncludeConfig
- fixed a bug in llDestroy()
- bugfix: fixing memory leak when message queue is full and during
  parsing. Thanks to varmojfekoj for the patch.
- bugfix: when compiled without network support, unix sockets were
  not properply closed
- bugfix: memory leak in cfsysline.c/doGetWord() fixed
---------------------------------------------------------------------------
Version 1.21.0 (rgerhards), 2007-12-19
- GSS-API support for syslog/TCP connections was added. Thanks to
  varmojfekoj for providing the patch with this functionality
- code cleanup
- enhanced $IncludeConfig directive to support wildcard filenames
- changed some multithreading synchronization
---------------------------------------------------------------------------
Version 1.20.1 (rgerhards), 2007-12-12
- corrected a debug setting that survived release. Caused TCP connections
  to be retried unnecessarily often.
- When a hostname ACL was provided and DNS resolution for that name failed,
  ACL processing was stopped at that point. Thanks to mildew for the patch.
  Fedora Bugzilla: http://bugzilla.redhat.com/show_bug.cgi?id=395911
- fixed a potential race condition, see link for details:
  http://rgerhards.blogspot.com/2007/12/rsyslog-race-condition.html
  Note that the probability of problems from this bug was very remote
- fixed a memory leak that happend when PostgreSQL date formats were
  used
---------------------------------------------------------------------------
Version 1.20.0 (rgerhards), 2007-12-07
- an output module for postgres databases has been added. Thanks to
  sur5r for contributing this code
- unloading dynamic modules has been cleaned up, we now have a
  real implementation and not just a dummy "good enough for the time
  being".
- enhanced platform independence - thanks to Bartosz Kuzma and Michael
  Biebl for their very useful contributions
- some general code cleanup (including warnings on 64 platforms, only)
---------------------------------------------------------------------------
Version 1.19.12 (rgerhards), 2007-12-03
- cleaned up the build system (thanks to Michael Biebl for the patch)
- fixed a bug where ommysql was still not compiled with -pthread option
---------------------------------------------------------------------------
Version 1.19.11 (rgerhards), 2007-11-29
- applied -pthread option to build when building for multi-threading mode
  hopefully solves an issue with segfaulting
---------------------------------------------------------------------------
Version 1.19.10 (rgerhards), 2007-10-19
- introdcued the new ":modulename:" syntax for calling module actions
  in selector lines; modified ommysql to support it. This is primarily
  an aid for further modules and a prequisite to actually allow third
  party modules to be created.
- minor fix in slackware startup script, "-r 0" is now "-r0"
- updated rsyslogd doc set man page; now in html format
- undid creation of a separate thread for the main loop -- this did not
  turn out to be needed or useful, so reduce complexity once again.
- added doc fixes provided by Michael Biebl - thanks
---------------------------------------------------------------------------
Version 1.19.9 (rgerhards), 2007-10-12
- now packaging system which again contains all components in a single
  tarball
- modularized main() a bit more, resulting in less complex code
- experimentally added an additional thread - will see if that affects
  the segfault bug we experience on some platforms. Note that this change
  is scheduled to be removed again later.
---------------------------------------------------------------------------
Version 1.19.8 (rgerhards), 2007-09-27
- improved repeated message processing
- applied patch provided by varmojfekoj to support building ommysql
  in its own way (now also resides in a plugin subdirectory);
  ommysql is now a separate package
- fixed a bug in cvthname() that lead to message loss if part
  of the source hostname would have been dropped
- created some support for distributing ommysql together with the
  main rsyslog package. I need to re-think it in the future, but
  for the time being the current mode is best. I now simply include
  one additional tarball for ommysql inside the main distribution.
  I look forward to user feedback on how this should be done best. In the
  long term, a separate project should be spawend for ommysql, but I'd
  like to do that only after the plugin interface is fully stable (what
  it is not yet).
---------------------------------------------------------------------------
Version 1.19.7 (rgerhards), 2007-09-25
- added code to handle situations where senders send us messages ending with
  a NUL character. It is now simply removed. This also caused trailing LF
  reduction to fail, when it was followed by such a NUL. This is now also
  handled.
- replaced some non-thread-safe function calls by their thread-safe
  counterparts
- fixed a minor memory leak that occured when the %APPNAME% property was
  used (I think nobody used that in practice)
- fixed a bug that caused signal handlers in cvthname() not to be restored when
  a malicious pointer record was detected and processing of the message been
  stopped for that reason (this should be really rare and can not be related
  to the segfault bug we are hunting).
- fixed a bug in cvthname that lead to passing a wrong parameter - in
  practice, this had no impact.
- general code cleanup (e.g. compiler warnings, comments)
---------------------------------------------------------------------------
Version 1.19.6 (rgerhards), 2007-09-11
- applied patch by varmojfekoj to change signal handling to the new
  sigaction API set (replacing the depreciated signal() calls and its
  friends.
- fixed a bug that in --enable-debug mode caused an assertion when the
  discard action was used
- cleaned up compiler warnings
- applied patch by varmojfekoj to FIX a bug that could cause 
  segfaults if empty properties were processed using modifying
  options (e.g. space-cc, drop-cc)
- fixed man bug: rsyslogd supports -l option
---------------------------------------------------------------------------
Version 1.19.5 (rgerhards), 2007-09-07
- changed part of the CStr interface so that better error tracking
  is provided and the calling sequence is more intuitive (there were
  invalid calls based on a too-weired interface)
- (hopefully) fixed some remaining bugs rooted in wrong use of 
  the CStr class. These could lead to program abort.
- applied patch by varmojfekoj two fix two potential segfault situations
- added $ModDir config directive
- modified $ModLoad so that an absolute path may be specified as
  module name (e.g. /rsyslog/ommysql.so)
---------------------------------------------------------------------------
Version 1.19.4 (rgerhards/varmojfekoj), 2007-09-04
- fixed a number of small memory leaks - thanks varmojfekoj for patching
- fixed an issue with CString class that could lead to rsyslog abort
  in tplToString() - thanks varmojfekoj for patching
- added a man-version of the config file documenation - thanks to Michel
  Samia for providing the man file
- fixed bug: a template like this causes an infinite loop:
  $template opts,"%programname:::a,b%"
  thanks varmojfekoj for the patch
- fixed bug: case changing options crash freeing the string pointer
  because they modify it: $template opts2,"%programname::1:lowercase%"
  thanks varmojfekoj for the patch
---------------------------------------------------------------------------
Version 1.19.3 (mmeckelein/varmojfekoj), 2007-08-31
- small mem leak fixed (after calling parseSelectorAct) - Thx varmojkekoj
- documentation section "Regular File" und "Blocks" updated
- solved an issue with dynamic file generation - Once again many thanks
  to varmojfekoj
- the negative selector for program name filter (Blocks) does not work as
  expected - Thanks varmojfekoj for patching
- added forwarding information to sysklogd (requires special template)
  to config doc
---------------------------------------------------------------------------
Version 1.19.2 (mmeckelein/varmojfekoj), 2007-08-28
- a specifically formed message caused a segfault - Many thanks varmojfekoj
  for providing a patch
- a typo and a weird condition are fixed in msg.c - Thanks again
  varmojfekoj 
- on file creation the file was always owned by root:root. This is fixed
  now - Thanks ypsa for solving this issue
---------------------------------------------------------------------------
Version 1.19.1 (mmeckelein), 2007-08-22
- a bug that caused a high load when a TCP/UDP connection was closed is 
  fixed now - Thanks mildew for solving this issue
- fixed a bug which caused a segfault on reinit - Thx varmojfekoj for the
  patch
- changed the hardcoded module path "/lib/rsyslog" to $(pkglibdir) in order
  to avoid trouble e.g. on 64 bit platforms (/lib64) - many thanks Peter
  Vrabec and darix, both provided a patch for solving this issue
- enhanced the unloading of modules - thanks again varmojfekoj
- applied a patch from varmojfekoj which fixes various little things in
  MySQL output module
---------------------------------------------------------------------------
Version 1.19.0 (varmojfekoj/rgerhards), 2007-08-16
- integrated patch from varmojfekoj to make the mysql module a loadable one
  many thanks for the patch, MUCH appreciated
---------------------------------------------------------------------------
Version 1.18.2 (rgerhards), 2007-08-13
- fixed a bug in outchannel code that caused templates to be incorrectly
  parsed
- fixed a bug in ommysql that caused a wrong ";template" missing message
- added some code for unloading modules; not yet fully complete (and we do
  not yet have loadable modules, so this is no problem)
- removed debian subdirectory by request of a debian packager (this is a special
  subdir for debian and there is also no point in maintaining it when there
  is a debian package available - so I gladly did this) in some cases
- improved overall doc quality (some pages were quite old) and linked to
  more of the online resources.
- improved /contrib/delete_mysql script by adding a host option and some
  other minor modifications
---------------------------------------------------------------------------
Version 1.18.1 (rgerhards), 2007-08-08
- applied a patch from varmojfekoj which solved a potential segfault
  of rsyslogd on HUP
- applied patch from Michel Samia to fix compilation when the pthreads
  feature is disabled
- some code cleanup (moved action object to its own file set)
- add config directive $MainMsgQueueSize, which now allows to configure the
  queue size dynamically
- all compile-time settings are now shown in rsyslogd -v, not just the
  active ones
- enhanced performance a little bit more
- added config file directive $ActionResumeInterval
- fixed a bug that prevented compilation under debian sid
- added a contrib directory for user-contributed useful things
---------------------------------------------------------------------------
Version 1.18.0 (rgerhards), 2007-08-03
- rsyslog now supports fallback actions when an action did not work. This
  is a great feature e.g. for backup database servers or backup syslog
  servers
- modified rklogd to only change the console log level if -c is specified
- added feature to use multiple actions inside a single selector
- implemented $ActionExecOnlyWhenPreviousIsSuspended config directive
- error messages during startup are now spit out to the configured log
  destinations
---------------------------------------------------------------------------
Version 1.17.6 (rgerhards), 2007-08-01
- continued to work on output module modularization - basic stage of
  this work is now FINISHED
- fixed bug in OMSRcreate() - always returned SR_RET_OK
- fixed a bug that caused ommysql to always complain about missing
  templates
- fixed a mem leak in OMSRdestruct - freeing the object itself was
  forgotten - thanks to varmojfekoj for the patch
- fixed a memory leak in syslogd/init() that happend when the config
  file could not be read - thanks to varmojfekoj for the patch
- fixed insufficient memory allocation in addAction() and its helpers.
  The initial fix and idea was developed by mildew, I fine-tuned
  it a bit. Thanks a lot for the fix, I'd probably had pulled out my
  hair to find the bug...
- added output of config file line number when a parsing error occured
- fixed bug in objomsr.c that caused program to abort in debug mode with
  an invalid assertion (in some cases)
- fixed a typo that caused the default template for MySQL to be wrong.
  thanks to mildew for catching this.
- added configuration file command $DebugPrintModuleList and
  $DebugPrintCfSysLineHandlerList
- fixed an invalid value for the MARK timer - unfortunately, there was
  a testing aid left in place. This resulted in quite frequent MARK messages
- added $IncludeConfig config directive
- applied a patch from mildew to prevent rsyslogd from freezing under heavy
  load. This could happen when the queue was full. Now, we drop messages
  but rsyslogd remains active.
---------------------------------------------------------------------------
Version 1.17.5 (rgerhards), 2007-07-30
- continued to work on output module modularization
- fixed a missing file bug - thanks to Andrea Montanari for reporting
  this problem
- fixed a problem with shutting down the worker thread and freeing the
  selector_t list - this caused messages to be lost, because the
  message queue was not properly drained before the selectors got
  destroyed.
---------------------------------------------------------------------------
Version 1.17.4 (rgerhards), 2007-07-27
- continued to work on output module modularization
- fixed a situation where rsyslogd could create zombie processes
  thanks to mildew for the patch
- applied patch from Michel Samia to fix compilation when NOT
  compiled for pthreads
---------------------------------------------------------------------------
Version 1.17.3 (rgerhards), 2007-07-25
- continued working on output module modularization
- fixed a bug that caused rsyslogd to segfault on exit (and
  probably also on HUP), when there was an unsent message in a selector
  that required forwarding and the dns lookup failed for that selector
  (yes, it was pretty unlikely to happen;))
  thanks to varmojfekoj <varmojfekoj@gmail.com> for the patch
- fixed a memory leak in config file parsing and die()
  thanks to varmojfekoj <varmojfekoj@gmail.com> for the patch
- rsyslogd now checks on startup if it is capable to performa any work
  at all. If it cant, it complains and terminates
  thanks to Michel Samia for providing the patch!
- fixed a small memory leak when HUPing syslogd. The allowed sender
  list now gets freed. thanks to mildew for the patch.
- changed the way error messages in early startup are logged. They
  now do no longer use the syslogd code directly but are rather
  send to stderr.
---------------------------------------------------------------------------
Version 1.17.2 (rgerhards), 2007-07-23
- made the port part of the -r option optional. Needed for backward
  compatibility with sysklogd
- replaced system() calls with something more reasonable. Please note that
  this might break compatibility with some existing configuration files.
  We accept this in favour of the gained security.
- removed a memory leak that could occur if timegenerated was used in
  RFC 3164 format in templates
- did some preparation in msg.c for advanced multithreading - placed the
  hooks, but not yet any active code
- worked further on modularization
- added $ModLoad MySQL (dummy) config directive
- added DropTrailingLFOnReception config directive
---------------------------------------------------------------------------
Version 1.17.1 (rgerhards), 2007-07-20
- fixed a bug that caused make install to install rsyslogd and rklogd under
  the wrong names
- fixed bug that caused $AllowedSenders to handle IPv6 scopes incorrectly;
  also fixed but that could grabble $AllowedSender wildcards. Thanks to
  mildew@gmail.com for the patch
- minor code cleanup - thanks to Peter Vrabec for the patch
- fixed minimal memory leak on HUP (caused by templates)
  thanks to varmojfekoj <varmojfekoj@gmail.com> for the patch
- fixed another memory leak on HUPing and on exiting rsyslogd
  again thanks to varmojfekoj <varmojfekoj@gmail.com> for the patch
- code cleanup (removed compiler warnings)
- fixed portability bug in configure.ac - thanks to Bartosz Kuźma for patch
- moved msg object into its own file set
- added the capability to continue trying to write log files when the
  file system is full. Functionality based on patch by Martin Schulze
  to sysklogd package.
---------------------------------------------------------------------------
Version 1.17.0 (RGer), 2007-07-17
- added $RepeatedLineReduction config parameter
- added $EscapeControlCharactersOnReceive config parameter
- added $ControlCharacterEscapePrefix config parameter
- added $DirCreateMode config parameter
- added $CreateDirs config parameter
- added $DebugPrintTemplateList config parameter
- added $ResetConfigVariables config parameter
- added $FileOwner config parameter
- added $FileGroup config parameter
- added $DirOwner config parameter
- added $DirGroup config parameter
- added $FailOnChownFailure config parameter
- added regular expression support to the filter engine
  thanks to Michel Samia for providing the patch!
- enhanced $AllowedSender functionality. Credits to mildew@gmail.com for
  the patch doing that
  - added IPv6 support
  - allowed DNS hostnames
  - allowed DNS wildcard names
- added new option $DropMsgsWithMaliciousDnsPTRRecords
- added autoconf so that rfc3195d, rsyslogd and klogd are stored to /sbin
- added capability to auto-create directories with dynaFiles
---------------------------------------------------------------------------
Version 1.16.0 (RGer/Peter Vrabec), 2007-07-13 - The Friday, 13th Release ;)
- build system switched to autotools
- removed SYSV preprocessor macro use, replaced with autotools equivalents
- fixed a bug that caused rsyslogd to segfault when TCP listening was
  disabled and it terminated
- added new properties "syslogfacility-text" and "syslogseverity-text"
  thanks to varmojfekoj <varmojfekoj@gmail.com> for the patch
- added the -x option to disable hostname dns reslution
  thanks to varmojfekoj <varmojfekoj@gmail.com> for the patch
- begun to better modularize syslogd.c - this is an ongoing project; moved
  type definitions to a separate file
- removed some now-unused fields from struct filed
- move file size limit fields in struct field to the "right spot" (the file
  writing part of the union - f_un.f_file)
- subdirectories linux and solaris are no longer part of the distribution
  package. This is not because we cease support for them, but there are no
  longer any files in them after the move to autotools
---------------------------------------------------------------------------
Version 1.15.1 (RGer), 2007-07-10
- fixed a bug that caused a dynaFile selector to stall when there was
  an open error with one file 
- improved template processing for dynaFiles; templates are now only
  looked up during initialization - speeds up processing
- optimized memory layout in struct filed when compiled with MySQL
  support
- fixed a bug that caused compilation without SYSLOG_INET to fail
- re-enabled the "last message repeated n times" feature. This
  feature was not taken care of while rsyslogd evolved from sysklogd
  and it was more or less defunct. Now it is fully functional again.
- added system properties: $NOW, $YEAR, $MONTH, $DAY, $HOUR, $MINUTE
- fixed a bug in iovAsString() that caused a memory leak under stress
  conditions (most probably memory shortage). This was unlikely to
  ever happen, but it doesn't hurt doing it right
- cosmetic: defined type "uchar", change all unsigned chars to uchar
---------------------------------------------------------------------------
Version 1.15.0 (RGer), 2007-07-05
- added ability to dynamically generate file names based on templates
  and thus properties. This was a much-requested feature. It makes
  life easy when it e.g. comes to splitting files based on the sender
  address.
- added $umask and $FileCreateMode config file directives
- applied a patch from Bartosz Kuzma to compile cleanly under NetBSD
- checks for extra (unexpected) characters in system config file lines
  have been added
- added IPv6 documentation - was accidently missing from CVS
- begun to change char to unsigned char
---------------------------------------------------------------------------
Version 1.14.2 (RGer), 2007-07-03
** this release fixes all known nits with IPv6 **
- restored capability to do /etc/service lookup for "syslog"
  service when -r 0 was given
- documented IPv6 handling of syslog messages
- integrate patch from Bartosz Kuźma to make rsyslog compile under
  Solaris again (the patch replaced a strndup() call, which is not
  available under Solaris
- improved debug logging when waiting on select
- updated rsyslogd man page with new options (-46A)
---------------------------------------------------------------------------
Version 1.14.1 (RGer/Peter Vrabec), 2007-06-29
- added Peter Vrabec's patch for IPv6 TCP
- prefixed all messages send to stderr in rsyslogd with "rsyslogd: "
---------------------------------------------------------------------------
Version 1.14.0 (RGer/Peter Vrabec), 2007-06-28
- Peter Vrabec provided IPv6 for rsyslog, so we are now IPv6 enabled
  IPv6 Support is currently for UDP only, TCP is to come soon.
  AllowedSender configuration does not yet work for IPv6.
- fixed code in iovCreate() that broke C's strict aliasing rules 
- fixed some char/unsigned char differences that forced the compiler
  to spit out warning messages
- updated the Red Hat init script to fix a known issue (thanks to
  Peter Vrabec)
---------------------------------------------------------------------------
Version 1.13.5 (RGer), 2007-06-22
- made the TCP session limit configurable via command line switch
  now -t <port>,<max sessions>
- added man page for rklogd(8) (basically a copy from klogd, but now
  there is one...)
- fixed a bug that caused internal messages (e.g. rsyslogd startup) to
  appear without a tag.
- removed a minor memory leak that occurred when TAG processing requalified
  a HOSTNAME to be a TAG (and a TAG already was set).
- removed potential small memory leaks in MsgSet***() functions. There
  would be a leak if a property was re-set, something that happened
  extremely seldom.
---------------------------------------------------------------------------
Version 1.13.4 (RGer), 2007-06-18
- added a new property "PRI-text", which holds the PRI field in
  textual form (e.g. "syslog.info")
- added alias "syslogseverity" for "syslogpriority", which is a
  misleading property name that needs to stay for historical
  reasons (and backward-compatility)
- added doc on how to record PRI value in log file
- enhanced signal handling in klogd, including removal of an unsafe
  call to the logging system during signal handling
---------------------------------------------------------------------------
Version 1.13.3 (RGer), 2007-06-15
- create a version of syslog.c from scratch. This is now
  - highly optimized for rsyslog
  - removes an incompatible license problem as the original
    version had a BSD license with advertising clause
  - fixed in the regard that rklogd will continue to work when
    rsysogd has been restarted (the original version, as well
    as sysklogd, will remain silent then)
  - solved an issue with an extra NUL char at message end that the
    original version had
- applied some changes to klogd to care for the new interface
- fixed a bug in syslogd.c which prevented compiling under debian
---------------------------------------------------------------------------
Version 1.13.2 (RGer), 2007-06-13
- lib order in makefile patched to facilitate static linking - thanks
  to Bennett Todd for providing the patch
- Integrated a patch from Peter Vrabec (pvrabec@redheat.com):
  - added klogd under the name of rklogd (remove dependency on
    original sysklogd package
  - createDB.sql now in UTF
  - added additional config files for use on Red Hat
---------------------------------------------------------------------------
Version 1.13.1 (RGer), 2007-02-05
- changed the listen backlog limit to a more reasonable value based on
  the maximum number of TCP connections configurd (10% + 5) - thanks to Guy
  Standen for the hint (actually, the limit was 5 and that was a 
  left-over from early testing).
- fixed a bug in makefile which caused DB-support to be disabled when
  NETZIP support was enabled
- added the -e option to allow transmission of every message to remote
  hosts (effectively turns off duplicate message suppression)
- (somewhat) improved memory consumption when compiled with MySQL support
- looks like we fixed an incompatibility with MySQL 5.x and above software
  At least in one case, the remote server name was destroyed, leading to 
  a connection failure. The new, improved code does not have this issue and
  so we see this as solved (the new code is generally somewhat better, so
  there is a good chance we fixed this incompatibility).
---------------------------------------------------------------------------
Version 1.13.0 (RGer), 2006-12-19
- added '$' as ToPos proptery replacer specifier - means "up to the
  end of the string"
- property replacer option "escape-cc", "drop-cc" and "space-cc"  added
- changed the handling of \0 characters inside syslog messages. We now
  consistently escape them to "#000". This is somewhat recommended in
  the draft-ietf-syslog-protocol-19 draft. While the real recomendation
  is to not escape any characters at all, we can not do this without
  considerable modification of the code. So we escape it to "#000", which
  is consistent with a sample found in the Internet-draft.
- removed message glue logic (see printchopped() comment for details)
  Also caused removal of parts table and thus some improvements in
  memory usage.
- changed the default MAXLINE to 2048 to take care of recent syslog
  standardization efforts (can easily be changed in syslogd.c)
- added support for byte-counted TCP syslog messages (much like
  syslog-transport-tls-05 Internet Draft). This was necessary to
  support compression over TCP.
- added support for receiving compressed syslog messages
- added support for sending compressed syslog messages
- fixed a bug where the last message in a syslog/tcp stream was
  lost if it was not properly terminated by a LF character
---------------------------------------------------------------------------
Version 1.12.3 (RGer), 2006-10-04
- implemented some changes to support Solaris (but support is not
  yet complete)
- commented out (via #if 0) some methods that are currently not being use
  but should be kept for further us
- added (interim) -u 1 option to turn off hostname and tag parsing
- done some modifications to better support Fedora
- made the field delimiter inside property replace configurable via
  template
- fixed a bug in property replacer: if fields were used, the delimitor
  became part of the field. Up until now, this was barely noticable as 
  the delimiter as TAB only and thus invisible to a human. With other
  delimiters available now, it quickly showed up. This bug fix might cause
  some grief to existing installations if they used the extra TAB for
  whatever reasons - sorry folks... Anyhow, a solution is easy: just add
  a TAB character contstant into your template. Thus, there has no attempt
  been made to do this in a backwards-compatible way.
---------------------------------------------------------------------------
Version 1.12.2 (RGer), 2006-02-15
- fixed a bug in the RFC 3339 date formatter. An extra space was added
  after the actual timestamp
- added support for providing high-precision RFC3339 timestamps for
  (rsyslogd-)internally-generated messages
- very (!) experimental support for syslog-protocol internet draft
  added (the draft is experimental, the code is solid ;))
- added support for field-extracting in the property replacer
- enhanced the legacy-syslog parser so that it can interpret messages
  that do not contain a TIMESTAMP
- fixed a bug that caused the default socket (usually /dev/log) to be
  opened even when -o command line option was given
- fixed a bug in the Debian sample startup script - it caused rsyslogd
  to listen to remote requests, which it shouldn't by default
---------------------------------------------------------------------------
Version 1.12.1 (RGer), 2005-11-23
- made multithreading work with BSD. Some signal-handling needed to be
  restructured. Also, there might be a slight delay of up to 10 seconds
  when huping and terminating rsyslogd under BSD
- fixed a bug where a NULL-pointer was passed to printf() in logmsg().
- fixed a bug during "make install" where rc3195d was not installed
  Thanks to Bennett Todd for spotting this.
- fixed a bug where rsyslogd dumped core when no TAG was found in the
  received message
- enhanced message parser so that it can deal with missing hostnames
  in many cases (may not be totally fail-safe)
- fixed a bug where internally-generated messages did not have the correct
  TAG
---------------------------------------------------------------------------
Version 1.12.0 (RGer), 2005-10-26
- moved to a multi-threaded design. single-threading is still optionally
  available. Multi-threading is experimental!
- fixed a potential race condition. In the original code, marking was done
  by an alarm handler, which could lead to all sorts of bad things. This
  has been changed now. See comments in syslogd.c/domark() for details.
- improved debug output for property-based filters
- not a code change, but: I have checked all exit()s to make sure that
  none occurs once rsyslogd has started up. Even in unusual conditions
  (like low-memory conditions) rsyslogd somehow remains active. Of course,
  it might loose a message or two, but at least it does not abort and it
  can also recover when the condition no longer persists.
- fixed a bug that could cause loss of the last message received
  immediately before rsyslogd was terminated.
- added comments on thread-safety of global variables in syslogd.c
- fixed a small bug: spurios printf() when TCP syslog was used
- fixed a bug that causes rsyslogd to dump core on termination when one
  of the selector lines did not receive a message during the run (very
  unlikely)
- fixed an one-too-low memory allocation in the TCP sender. Could result
  in rsyslogd dumping core.
- fixed a bug with regular expression support (thanks to Andres Riancho)
- a little bit of code restructuring (especially main(), which was
  horribly large)
---------------------------------------------------------------------------
Version 1.11.1 (RGer), 2005-10-19
- support for BSD-style program name and host blocks
- added a new property "programname" that can be used in templates
- added ability to specify listen port for rfc3195d
- fixed a bug that rendered the "startswith" comparison operation
  unusable.
- changed more functions to "static" storage class to help compiler
  optimize (should have been static in the first place...)
- fixed a potential memory leak in the string buffer class destructor.
  As the destructur was previously never called, the leak did not actually
  appear.
- some internal restructuring in anticipation/preparation of minimal
  multi-threading support
- rsyslogd still shares some code with the sysklogd project. Some patches
  for this shared code have been brought over from the sysklogd CVS.
---------------------------------------------------------------------------
Version 1.11.0 (RGer), 2005-10-12
- support for receiving messages via RFC 3195; added rfc3195d for that
  purpose
- added an additional guard to prevent rsyslogd from aborting when the
  2gb file size limit is hit. While a user can configure rsyslogd to
  handle such situations, it would abort if that was not done AND large
  file support was not enabled (ok, this is hopefully an unlikely scenario)
- fixed a bug that caused additional Unix domain sockets to be incorrectly
  processed - could lead to message loss in extreme cases
---------------------------------------------------------------------------
Version 1.10.2 (RGer), 2005-09-27
- added comparison operations in property-based filters:
  * isequal
  * startswith
- added ability to negate all property-based filter comparison operations
  by adding a !-sign right in front of the operation name
- added the ability to specify remote senders for UDP and TCP
  received messages. Allows to block all but well-known hosts
- changed the $-config line directives to be case-INsensitive
- new command line option -w added: "do not display warnings if messages
  from disallowed senders are received"
- fixed a bug that caused rsyslogd to dump core when the compare value
  was not quoted in property-based filters
- fixed a bug in the new CStr compare function which lead to invalid
  results (fortunately, this function was not yet used widely)
- added better support for "debugging" rsyslog.conf property filters
  (only if -d switch is given)
- changed some function definitions to static, which eventually enables
  some compiler optimizations
- fixed a bug in MySQL code; when a SQL error occured, rsyslogd could
  run in a tight loop. This was due to invalid sequence of error reporting
  and is now fixed.
---------------------------------------------------------------------------
Version 1.10.1 (RGer), 2005-09-23
- added the ability to execute a shell script as an action.
  Thanks to Bjoern Kalkbrenner for providing the code!
- fixed a bug in the MySQL code; due to the bug the automatic one-time
  retry after an error did not happen - this lead to error message in
  cases where none should be seen (e.g. after a MySQL restart)
- fixed a security issue with SQL-escaping in conjunction with
  non-(SQL-)standard MySQL features.
---------------------------------------------------------------------------
Version 1.10.0 (RGer), 2005-09-20
  REMINDER: 1.10 is the first unstable version if the 1.x series!
- added the capability to filter on any property in selector lines
  (not just facility and priority)
- changed stringbuf into a new counted string class
- added support for a "discard" action. If a selector line with
  discard (~ character) is found, no selector lines *after* that
  line will be processed.
- thanks to Andres Riancho, regular expression support has been
  added to the template engine
- added the FROMHOST property in the template processor, which could
  previously not be obtained. Thanks to Cristian Testa for pointing
  this out and even providing a fix.
- added display of compile-time options to -v output
- performance improvement for production build - made some checks
  to happen only during debug mode
- fixed a problem with compiling on SUSE and - while doing so - removed
  the socket call to set SO_BSDCOMPAT in cases where it is obsolete.
---------------------------------------------------------------------------
Version 1.0.4 (RGer), 2006-02-01
- a small but important fix: the tcp receiver had two forgotten printf's
  in it that caused a lot of unnecessary output to stdout. This was
  important enough to justify a new release
---------------------------------------------------------------------------
Version 1.0.3 (RGer), 2005-11-14
- added an additional guard to prevent rsyslogd from aborting when the
  2gb file size limit is hit. While a user can configure rsyslogd to
  handle such situations, it would abort if that was not done AND large
  file support was not enabled (ok, this is hopefully an unlikely scenario)
- fixed a bug that caused additional Unix domain sockets to be incorrectly
  processed - could lead to message loss in extreme cases
- applied some patches available from the sysklogd project to code
  shared from there
- fixed a bug that causes rsyslogd to dump core on termination when one
  of the selector lines did not receive a message during the run (very
  unlikely)
- fixed an one-too-low memory allocation in the TCP sender. Could result
  in rsyslogd dumping core.
- fixed a bug in the TCP sender that caused the retry logic to fail
  after an error or receiver overrun
- fixed a bug in init() that could lead to dumping core
- fixed a bug that could lead to dumping core when no HOSTNAME or no TAG
  was present in the syslog message
---------------------------------------------------------------------------
Version 1.0.2 (RGer), 2005-10-05
- fixed an issue with MySQL error reporting. When an error occured,
  the MySQL driver went into an endless loop (at least in most cases).
---------------------------------------------------------------------------
Version 1.0.1 (RGer), 2005-09-23
- fixed a security issue with SQL-escaping in conjunction with
  non-(SQL-)standard MySQL features.
---------------------------------------------------------------------------
Version 1.0.0 (RGer), 2005-09-12
- changed install doc to cover daily cron scripts - a trouble source
- added rc script for slackware (provided by Chris Elvidge - thanks!) 
- fixed a really minor bug in usage() - the -r option was still
  reported as without the port parameter
---------------------------------------------------------------------------
Version 0.9.8 (RGer), 2005-09-05
- made startup and shutdown message more consistent and included the
  pid, so that they can be easier correlated. Used syslog-protocol
  structured data format for this purpose.
- improved config info in startup message, now tells not only
  if it is listening remote on udp, but also for tcp. Also includes
  the port numbers. The previous startup message was misleading, because
  it did not say "remote reception" if rsyslogd was only listening via
  tcp (but not via udp).
- added a "how can you help" document to the doc set
---------------------------------------------------------------------------
Version 0.9.7 (RGer), 2005-08-15
- some of the previous doc files (like INSTALL) did not properly
  reflect the changes to the build process and the new doc. Fixed
  that.
- changed syslogd.c so that when compiled without database support,
  an error message is displayed when a database action is detected
  in the config file (previously this was used as an user rule ;))
- fixed a bug in the os-specific Makefiles which caused MySQL
  support to not be compiled, even if selected
---------------------------------------------------------------------------
Version 0.9.6 (RGer), 2005-08-09
- greatly enhanced documentation. Now available in html format in
  the "doc" folder and FreeBSD. Finally includes an install howto.
- improved MySQL error messages a little - they now show up as log
  messages, too (formerly only in debug mode)
- added the ability to specify the listen port for udp syslog.
  WARNING: This introduces an incompatibility. Formerly, udp
  syslog was enabled by the -r command line option. Now, it is
  "-r [port]", which is consistent with the tcp listener. However,
  just -r will now return an error message.
- added sample startup scripts for Debian and FreeBSD
- added support for easy feature selection in the makefile. Un-
  fortunately, this also means I needed to spilt the make file
  for different OS and distros. There are some really bad syntax
  differences between FreeBSD and Linux make.
---------------------------------------------------------------------------
Version 0.9.5 (RGer), 2005-08-01
- the "semicolon bug" was actually not (fully) solved in 0.9.4. One
  part of the bug was solved, but another still existed. This one
  is fixed now, too.
- the "semicolon bug" actually turned out to be a more generic bug.
  It appeared whenever an invalid template name was given. With some
  selector actions, rsyslogd dumped core, with other it "just" had
  a small ressource leak with others all worked well. These anomalies
  are now fixed. Note that they only appeared during system initaliziation
  once the system was running, nothing bad happened.
- improved error reporting for template errors on startup. They are now
  shown on the console and the start-up tty. Formerly, they were only
  visible in debug mode.
- support for multiple instances of rsyslogd on a single machine added
- added new option "-o" --> omit local unix domain socket. This option
  enables rsyslogd NOT to listen to the local socket. This is most
  helpful when multiple instances of rsyslogd (or rsyslogd and another
  syslogd) shall run on a single system.
- added new option "-i <pidfile>" which allows to specify the pidfile.
  This is needed when multiple instances of rsyslogd are to be run.
- the new project home page is now online at www.rsyslog.com
---------------------------------------------------------------------------
Version 0.9.4 (RGer), 2005-07-25
- finally added the TCP sender. It now supports non-blocking mode, no
  longer disabling message reception during connect. As it is now, it
  is usable in production. The code could be more sophisticated, but
  I've kept it short in anticipation of the move to liblogging, which
  will lead to the removal of the code just written ;)
- the "exiting on signal..." message still had the "syslogd" name in 
  it. Changed this to "rsyslogd", as we do not have a large user base
  yet, this should pose no problem.
- fixed "the semiconlon" bug. rsyslogd dumped core if a write-db action
  was specified but no semicolon was given after the password (an empty
  template was ok, but the semicolon needed to be present).
- changed a default for traditional output format. During testing, it
  was seen that the timestamp written to file in default format was
  the time of message reception, not the time specified in the TIMESTAMP
  field of the message itself. Traditionally, the message TIMESTAMP is
  used and this has been changed now.
---------------------------------------------------------------------------
Version 0.9.3 (RGer), 2005-07-19
- fixed a bug in the message parser. In June, the RFC 3164 timestamp
  was not correctly parsed (yes, only in June and some other months,
  see the code comment to learn why...)
- added the ability to specify the destination port when forwarding
  syslog messages (both for TCP and UDP)
- added an very experimental TCP sender (activated by
  @@machine:port in config). This is not yet for production use. If
  the receiver is not alive, rsyslogd will wait quite some time until
  the connection request times out, which most probably leads to
  loss of incoming messages.

---------------------------------------------------------------------------
Version 0.9.2 (RGer), around 2005-07-06
- I intended to change the maxsupported message size to 32k to
  support IHE - but given the memory inefficiency in the usual use
  cases, I have not done this. I have, however, included very
  specific instructions on how to do this in the source code. I have
  also done some testing with 32k messages, so you can change the
  max size without taking too much risk.
- added a syslog/tcp receiver; we now can receive messages via
  plain tcp, but we can still send only via UDP. The syslog/tcp
  receiver is the primary enhancement of this release.
- slightly changed some error messages that contained a spurios \n at
  the end of the line (which gives empty lines in your log...)

---------------------------------------------------------------------------
Version 0.9.1 (RGer)
- fixed code so that it compiles without errors under FreeBSD
- removed now unused function "allocate_log()" from syslogd.c
- changed the make file so that it contains more defines for
  different environments (in the long term, we need a better
  system for disabling/enabling features...)
- changed some printf's printing off_t types to %lld and
  explicit (long long) casts. I tried to figure out the exact type,
  but did not succeed in this. In the worst case, ultra-large peta-
  byte files will now display funny informational messages on rollover,
  something I think we can live with for the neersion 3.11.2 (rgerhards), 2008-02-??
---------------------------------------------------------------------------
Version 3.11.1 (rgerhards), 2008-02-12
- SNMP trap sender added thanks to Andre Lorbach (omsnmp)
- added input-plugin interface specification in form of a (copy) template
  input module
- applied documentation fix by Michael Biebl -- many thanks!
- bugfix: immark did not have MARK flags set...
- added x-info field to rsyslogd startup/shutdown message. Hopefully
  points users to right location for further info (many don't even know
  they run rsyslog ;))
- bugfix: trailing ":" of tag was lost while parsing legacy syslog messages
  without timestamp - thanks to Anders Blomdell for providing a patch!
- fixed a bug in stringbuf.c related to STRINGBUF_TRIM_ALLOCSIZE, which
  wasn't supposed to be used with rsyslog. Put a warning message up that
  tells this feature is not tested and probably not worth the effort.
  Thanks to Anders Blomdell fro bringing this to our attention
- somewhat improved performance of string buffers
- fixed bug that caused invalid treatment of tabs (HT) in rsyslog.conf
- bugfix: setting for $EscapeCopntrolCharactersOnReceive was not 
  properly initialized
- clarified usage of space-cc property replacer option
- improved abort diagnostic handler
- some initial effort for malloc/free runtime debugging support
- bugfix: using dynafile actions caused rsyslogd abort
- fixed minor man errors thanks to Michael Biebl
---------------------------------------------------------------------------
Version 3.11.0 (rgerhards), 2008-01-31
- implemented queued actions
- implemented simple rate limiting for actions
- implemented deliberate discarding of lower priority messages over higher
  priority ones when a queue runs out of space
- implemented disk quotas for disk queues
- implemented the $ActionResumeRetryCount config directive
- added $ActionQueueFilename config directive
- added $ActionQueueSize config directive
- added $ActionQueueHighWaterMark config directive
- added $ActionQueueLowWaterMark config directive
- added $ActionQueueDiscardMark config directive
- added $ActionQueueDiscardSeverity config directive
- added $ActionQueueCheckpointInterval config directive
- added $ActionQueueType config directive
- added $ActionQueueWorkerThreads config directive
- added $ActionQueueTimeoutshutdown config directive
- added $ActionQueueTimeoutActionCompletion config directive
- added $ActionQueueTimeoutenQueue config directive
- added $ActionQueueTimeoutworkerThreadShutdown config directive
- added $ActionQueueWorkerThreadMinimumMessages config directive
- added $ActionQueueMaxFileSize config directive
- added $ActionQueueSaveonShutdown config directive
- addded $ActionQueueDequeueSlowdown config directive
- addded $MainMsgQueueDequeueSlowdown config directive
- bugfix: added forgotten docs to package
- improved debugging support
- fixed a bug that caused $MainMsgQueueCheckpointInterval to work incorrectly
- when a long-running action needs to be cancelled on shutdown, the message
  that was processed by it is now preserved. This finishes support for
  guaranteed delivery of messages (if the output supports it, of course)
- fixed bug in output module interface, see
  http://sourceforge.net/tracker/index.php?func=detail&aid=1881008&group_id=123448&atid=696552
- changed the ommysql output plugin so that the (lengthy) connection
  initialization now takes place in message processing. This works much
  better with the new queued action mode (fast startup)
- fixed a bug that caused a potential hang in file and fwd output module
  varmojfekoj provided the patch - many thanks!
- bugfixed stream class offset handling on 32bit platforms
---------------------------------------------------------------------------
Version 3.10.3 (rgerhards), 2008-01-28
- fixed a bug with standard template definitions (not a big deal) - thanks
  to varmojfekoj for spotting it
- run-time instrumentation added
- implemented disk-assisted queue mode, which enables on-demand disk
  spooling if the queue's in-memory queue is exhausted
- implemented a dynamic worker thread pool for processing incoming
  messages; workers are started and shut down as need arises
- implemented a run-time instrumentation debug package
- implemented the $MainMsgQueueSaveOnShutdown config directive
- implemented the $MainMsgQueueWorkerThreadMinimumMessages config directive
- implemented the $MainMsgQueueTimeoutWorkerThreadShutdown config directive
---------------------------------------------------------------------------
Version 3.10.2 (rgerhards), 2008-01-14
- added the ability to keep stop rsyslogd without the need to drain
  the main message queue. In disk queue mode, rsyslog continues to
  run from the point where it stopped. In case of a system failure, it
  continues to process messages from the last checkpoint.
- fixed a bug that caused a segfault on startup when no $WorkDir directive
  was specified in rsyslog.conf
- provided more fine-grain control over shutdown timeouts and added a
  way to specify the enqueue timeout when the main message queue is full
- implemented $MainMsgQueueCheckpointInterval config directive
- implemented $MainMsgQueueTimeoutActionCompletion config directive
- implemented $MainMsgQueueTimeoutEnqueue config directive
- implemented $MainMsgQueueTimeoutShutdown config directive
---------------------------------------------------------------------------
Version 3.10.1 (rgerhards), 2008-01-10
- implemented the "disk" queue mode. However, it currently is of very
  limited use, because it does not support persistence over rsyslogd
  runs. So when rsyslogd is stopped, the queue is drained just as with
  the in-memory queue modes. Persistent queues will be a feature of
  the next release.
- performance-optimized string class, should bring an overall improvement
- fixed a memory leak in imudp -- thanks to varmojfekoj for the patch
- fixed a race condition that could lead to a rsyslogd hang when during
  HUP or termination
- done some doc updates
- added $WorkDirectory config directive
- added $MainMsgQueueFileName config directive
- added $MainMsgQueueMaxFileSize config directive
---------------------------------------------------------------------------
Version 3.10.0 (rgerhards), 2008-01-07
- implemented input module interface and initial input modules
- enhanced threading for input modules (each on its own thread now)
- ability to bind UDP listeners to specific local interfaces/ports and
  ability to run multiple of them concurrently
- added ability to specify listen IP address for UDP syslog server
- license changed to GPLv3
- mark messages are now provided by loadble module immark
- rklogd is no longer provided. Its functionality has now been taken over
  by imklog, a loadable input module. This offers a much better integration
  into rsyslogd and makes sure that the kernel logger process is brought
  up and down at the appropriate times
- enhanced $IncludeConfig directive to support wildcard characters
  (thanks to Michael Biebl)
- all inputs are now implemented as loadable plugins
- enhanced threading model: each input module now runs on its own thread
- enhanced message queue which now supports different queueing methods
  (among others, this can be used for performance fine-tuning)
- added a large number of new configuration directives for the new
  input modules
- enhanced multi-threading utilizing a worker thread pool for the
  main message queue
- compilation without pthreads is no longer supported
- much cleaner code due to new objects and removal of single-threading
  mode
---------------------------------------------------------------------------
Version 2.0.1 STABLE (rgerhards), 2008-01-24
- fixed a bug in integer conversion - but this function was never called,
  so it is not really a useful bug fix ;)
- fixed a bug with standard template definitions (not a big deal) - thanks
  to varmojfekoj for spotting it
- fixed a bug that caused a potential hang in file and fwd output module
  varmojfekoj provided the patch - many thanks!
---------------------------------------------------------------------------
Version 2.0.0 STABLE (rgerhards), 2008-01-02
- re-release of 1.21.2 as STABLE with no modifications except some
  doc updates
---------------------------------------------------------------------------
Version 1.21.2 (rgerhards), 2007-12-28
- created a gss-api output module. This keeps GSS-API code and
  TCP/UDP code separated. It is also important for forward-
  compatibility with v3. Please note that this change breaks compatibility
  with config files created for 1.21.0 and 1.21.1 - this was considered
  acceptable.
- fixed an error in forwarding retry code (could lead to message corruption
  but surfaced very seldom)
- increased portability for older platforms (AI_NUMERICSERV moved)
- removed socket leak in omfwd.c
- cross-platform patch for GSS-API compile problem on some platforms
  thanks to darix for the patch!
---------------------------------------------------------------------------
Version 1.21.1 (rgerhards), 2007-12-23
- small doc fix for $IncludeConfig
- fixed a bug in llDestroy()
- bugfix: fixing memory leak when message queue is full and during
  parsing. Thanks to varmojfekoj for the patch.
- bugfix: when compiled without network support, unix sockets were
  not properply closed
- bugfix: memory leak in cfsysline.c/doGetWord() fixed
---------------------------------------------------------------------------
Version 1.21.0 (rgerhards), 2007-12-19
- GSS-API support for syslog/TCP connections was added. Thanks to
  varmojfekoj for providing the patch with this functionality
- code cleanup
- enhanced $IncludeConfig directive to support wildcard filenames
- changed some multithreading synchronization
---------------------------------------------------------------------------
Version 1.20.1 (rgerhards), 2007-12-12
- corrected a debug setting that survived release. Caused TCP connections
  to be retried unnecessarily often.
- When a hostname ACL was provided and DNS resolution for that name failed,
  ACL processing was stopped at that point. Thanks to mildew for the patch.
  Fedora Bugzilla: http://bugzilla.redhat.com/show_bug.cgi?id=395911
- fixed a potential race condition, see link for details:
  http://rgerhards.blogspot.com/2007/12/rsyslog-race-condition.html
  Note that the probability of problems from this bug was very remote
- fixed a memory leak that happend when PostgreSQL date formats were
  used
---------------------------------------------------------------------------
Version 1.20.0 (rgerhards), 2007-12-07
- an output module for postgres databases has been added. Thanks to
  sur5r for contributing this code
- unloading dynamic modules has been cleaned up, we now have a
  real implementation and not just a dummy "good enough for the time
  being".
- enhanced platform independence - thanks to Bartosz Kuzma and Michael
  Biebl for their very useful contributions
- some general code cleanup (including warnings on 64 platforms, only)
---------------------------------------------------------------------------
Version 1.19.12 (rgerhards), 2007-12-03
- cleaned up the build system (thanks to Michael Biebl for the patch)
- fixed a bug where ommysql was still not compiled with -pthread option
---------------------------------------------------------------------------
Version 1.19.11 (rgerhards), 2007-11-29
- applied -pthread option to build when building for multi-threading mode
  hopefully solves an issue with segfaulting
---------------------------------------------------------------------------
Version 1.19.10 (rgerhards), 2007-10-19
- introdcued the new ":modulename:" syntax for calling module actions
  in selector lines; modified ommysql to support it. This is primarily
  an aid for further modules and a prequisite to actually allow third
  party modules to be created.
- minor fix in slackware startup script, "-r 0" is now "-r0"
- updated rsyslogd doc set man page; now in html format
- undid creation of a separate thread for the main loop -- this did not
  turn out to be needed or useful, so reduce complexity once again.
- added doc fixes provided by Michael Biebl - thanks
---------------------------------------------------------------------------
Version 1.19.9 (rgerhards), 2007-10-12
- now packaging system which again contains all components in a single
  tarball
- modularized main() a bit more, resulting in less complex code
- experimentally added an additional thread - will see if that affects
  the segfault bug we experience on some platforms. Note that this change
  is scheduled to be removed again later.
---------------------------------------------------------------------------
Version 1.19.8 (rgerhards), 2007-09-27
- improved repeated message processing
- applied patch provided by varmojfekoj to support building ommysql
  in its own way (now also resides in a plugin subdirectory);
  ommysql is now a separate package
- fixed a bug in cvthname() that lead to message loss if part
  of the source hostname would have been dropped
- created some support for distributing ommysql together with the
  main rsyslog package. I need to re-think it in the future, but
  for the time being the current mode is best. I now simply include
  one additional tarball for ommysql inside the main distribution.
  I look forward to user feedback on how this should be done best. In the
  long term, a separate project should be spawend for ommysql, but I'd
  like to do that only after the plugin interface is fully stable (what
  it is not yet).
---------------------------------------------------------------------------
Version 1.19.7 (rgerhards), 2007-09-25
- added code to handle situations where senders send us messages ending with
  a NUL character. It is now simply removed. This also caused trailing LF
  reduction to fail, when it was followed by such a NUL. This is now also
  handled.
- replaced some non-thread-safe function calls by their thread-safe
  counterparts
- fixed a minor memory leak that occured when the %APPNAME% property was
  used (I think nobody used that in practice)
- fixed a bug that caused signal handlers in cvthname() not to be restored when
  a malicious pointer record was detected and processing of the message been
  stopped for that reason (this should be really rare and can not be related
  to the segfault bug we are hunting).
- fixed a bug in cvthname that lead to passing a wrong parameter - in
  practice, this had no impact.
- general code cleanup (e.g. compiler warnings, comments)
---------------------------------------------------------------------------
Version 1.19.6 (rgerhards), 2007-09-11
- applied patch by varmojfekoj to change signal handling to the new
  sigaction API set (replacing the depreciated signal() calls and its
  friends.
- fixed a bug that in --enable-debug mode caused an assertion when the
  discard action was used
- cleaned up compiler warnings
- applied patch by varmojfekoj to FIX a bug that could cause 
  segfaults if empty properties were processed using modifying
  options (e.g. space-cc, drop-cc)
- fixed man bug: rsyslogd supports -l option
---------------------------------------------------------------------------
Version 1.19.5 (rgerhards), 2007-09-07
- changed part of the CStr interface so that better error tracking
  is provided and the calling sequence is more intuitive (there were
  invalid calls based on a too-weired interface)
- (hopefully) fixed some remaining bugs rooted in wrong use of 
  the CStr class. These could lead to program abort.
- applied patch by varmojfekoj two fix two potential segfault situations
- added $ModDir config directive
- modified $ModLoad so that an absolute path may be specified as
  module name (e.g. /rsyslog/ommysql.so)
---------------------------------------------------------------------------
Version 1.19.4 (rgerhards/varmojfekoj), 2007-09-04
- fixed a number of small memory leaks - thanks varmojfekoj for patching
- fixed an issue with CString class that could lead to rsyslog abort
  in tplToString() - thanks varmojfekoj for patching
- added a man-version of the config file documenation - thanks to Michel
  Samia for providing the man file
- fixed bug: a template like this causes an infinite loop:
  $template opts,"%programname:::a,b%"
  thanks varmojfekoj for the patch
- fixed bug: case changing options crash freeing the string pointer
  because they modify it: $template opts2,"%programname::1:lowercase%"
  thanks varmojfekoj for the patch
---------------------------------------------------------------------------
Version 1.19.3 (mmeckelein/varmojfekoj), 2007-08-31
- small mem leak fixed (after calling parseSelectorAct) - Thx varmojkekoj
- documentation section "Regular File" und "Blocks" updated
- solved an issue with dynamic file generation - Once again many thanks
  to varmojfekoj
- the negative selector for program name filter (Blocks) does not work as
  expected - Thanks varmojfekoj for patching
- added forwarding information to sysklogd (requires special template)
  to config doc
---------------------------------------------------------------------------
Version 1.19.2 (mmeckelein/varmojfekoj), 2007-08-28
- a specifically formed message caused a segfault - Many thanks varmojfekoj
  for providing a patch
- a typo and a weird condition are fixed in msg.c - Thanks again
  varmojfekoj 
- on file creation the file was always owned by root:root. This is fixed
  now - Thanks ypsa for solving this issue
---------------------------------------------------------------------------
Version 1.19.1 (mmeckelein), 2007-08-22
- a bug that caused a high load when a TCP/UDP connection was closed is 
  fixed now - Thanks mildew for solving this issue
- fixed a bug which caused a segfault on reinit - Thx varmojfekoj for the
  patch
- changed the hardcoded module path "/lib/rsyslog" to $(pkglibdir) in order
  to avoid trouble e.g. on 64 bit platforms (/lib64) - many thanks Peter
  Vrabec and darix, both provided a patch for solving this issue
- enhanced the unloading of modules - thanks again varmojfekoj
- applied a patch from varmojfekoj which fixes various little things in
  MySQL output module
---------------------------------------------------------------------------
Version 1.19.0 (varmojfekoj/rgerhards), 2007-08-16
- integrated patch from varmojfekoj to make the mysql module a loadable one
  many thanks for the patch, MUCH appreciated
---------------------------------------------------------------------------
Version 1.18.2 (rgerhards), 2007-08-13
- fixed a bug in outchannel code that caused templates to be incorrectly
  parsed
- fixed a bug in ommysql that caused a wrong ";template" missing message
- added some code for unloading modules; not yet fully complete (and we do
  not yet have loadable modules, so this is no problem)
- removed debian subdirectory by request of a debian packager (this is a special
  subdir for debian and there is also no point in maintaining it when there
  is a debian package available - so I gladly did this) in some cases
- improved overall doc quality (some pages were quite old) and linked to
  more of the online resources.
- improved /contrib/delete_mysql script by adding a host option and some
  other minor modifications
---------------------------------------------------------------------------
Version 1.18.1 (rgerhards), 2007-08-08
- applied a patch from varmojfekoj which solved a potential segfault
  of rsyslogd on HUP
- applied patch from Michel Samia to fix compilation when the pthreads
  feature is disabled
- some code cleanup (moved action object to its own file set)
- add config directive $MainMsgQueueSize, which now allows to configure the
  queue size dynamically
- all compile-time settings are now shown in rsyslogd -v, not just the
  active ones
- enhanced performance a little bit more
- added config file directive $ActionResumeInterval
- fixed a bug that prevented compilation under debian sid
- added a contrib directory for user-contributed useful things
---------------------------------------------------------------------------
Version 1.18.0 (rgerhards), 2007-08-03
- rsyslog now supports fallback actions when an action did not work. This
  is a great feature e.g. for backup database servers or backup syslog
  servers
- modified rklogd to only change the console log level if -c is specified
- added feature to use multiple actions inside a single selector
- implemented $ActionExecOnlyWhenPreviousIsSuspended config directive
- error messages during startup are now spit out to the configured log
  destinations
---------------------------------------------------------------------------
Version 1.17.6 (rgerhards), 2007-08-01
- continued to work on output module modularization - basic stage of
  this work is now FINISHED
- fixed bug in OMSRcreate() - always returned SR_RET_OK
- fixed a bug that caused ommysql to always complain about missing
  templates
- fixed a mem leak in OMSRdestruct - freeing the object itself was
  forgotten - thanks to varmojfekoj for the patch
- fixed a memory leak in syslogd/init() that happend when the config
  file could not be read - thanks to varmojfekoj for the patch
- fixed insufficient memory allocation in addAction() and its helpers.
  The initial fix and idea was developed by mildew, I fine-tuned
  it a bit. Thanks a lot for the fix, I'd probably had pulled out my
  hair to find the bug...
- added output of config file line number when a parsing error occured
- fixed bug in objomsr.c that caused program to abort in debug mode with
  an invalid assertion (in some cases)
- fixed a typo that caused the default template for MySQL to be wrong.
  thanks to mildew for catching this.
- added configuration file command $DebugPrintModuleList and
  $DebugPrintCfSysLineHandlerList
- fixed an invalid value for the MARK timer - unfortunately, there was
  a testing aid left in place. This resulted in quite frequent MARK messages
- added $IncludeConfig config directive
- applied a patch from mildew to prevent rsyslogd from freezing under heavy
  load. This could happen when the queue was full. Now, we drop messages
  but rsyslogd remains active.
---------------------------------------------------------------------------
Version 1.17.5 (rgerhards), 2007-07-30
- continued to work on output module modularization
- fixed a missing file bug - thanks to Andrea Montanari for reporting
  this problem
- fixed a problem with shutting down the worker thread and freeing the
  selector_t list - this caused messages to be lost, because the
  message queue was not properly drained before the selectors got
  destroyed.
---------------------------------------------------------------------------
Version 1.17.4 (rgerhards), 2007-07-27
- continued to work on output module modularization
- fixed a situation where rsyslogd could create zombie processes
  thanks to mildew for the patch
- applied patch from Michel Samia to fix compilation when NOT
  compiled for pthreads
---------------------------------------------------------------------------
Version 1.17.3 (rgerhards), 2007-07-25
- continued working on output module modularization
- fixed a bug that caused rsyslogd to segfault on exit (and
  probably also on HUP), when there was an unsent message in a selector
  that required forwarding and the dns lookup failed for that selector
  (yes, it was pretty unlikely to happen;))
  thanks to varmojfekoj <varmojfekoj@gmail.com> for the patch
- fixed a memory leak in config file parsing and die()
  thanks to varmojfekoj <varmojfekoj@gmail.com> for the patch
- rsyslogd now checks on startup if it is capable to performa any work
  at all. If it cant, it complains and terminates
  thanks to Michel Samia for providing the patch!
- fixed a small memory leak when HUPing syslogd. The allowed sender
  list now gets freed. thanks to mildew for the patch.
- changed the way error messages in early startup are logged. They
  now do no longer use the syslogd code directly but are rather
  send to stderr.
---------------------------------------------------------------------------
Version 1.17.2 (rgerhards), 2007-07-23
- made the port part of the -r option optional. Needed for backward
  compatibility with sysklogd
- replaced system() calls with something more reasonable. Please note that
  this might break compatibility with some existing configuration files.
  We accept this in favour of the gained security.
- removed a memory leak that could occur if timegenerated was used in
  RFC 3164 format in templates
- did some preparation in msg.c for advanced multithreading - placed the
  hooks, but not yet any active code
- worked further on modularization
- added $ModLoad MySQL (dummy) config directive
- added DropTrailingLFOnReception config directive
---------------------------------------------------------------------------
Version 1.17.1 (rgerhards), 2007-07-20
- fixed a bug that caused make install to install rsyslogd and rklogd under
  the wrong names
- fixed bug that caused $AllowedSenders to handle IPv6 scopes incorrectly;
  also fixed but that could grabble $AllowedSender wildcards. Thanks to
  mildew@gmail.com for the patch
- minor code cleanup - thanks to Peter Vrabec for the patch
- fixed minimal memory leak on HUP (caused by templates)
  thanks to varmojfekoj <varmojfekoj@gmail.com> for the patch
- fixed another memory leak on HUPing and on exiting rsyslogd
  again thanks to varmojfekoj <varmojfekoj@gmail.com> for the patch
- code cleanup (removed compiler warnings)
- fixed portability bug in configure.ac - thanks to Bartosz Kuźma for patch
- moved msg object into its own file set
- added the capability to continue trying to write log files when the
  file system is full. Functionality based on patch by Martin Schulze
  to sysklogd package.
---------------------------------------------------------------------------
Version 1.17.0 (RGer), 2007-07-17
- added $RepeatedLineReduction config parameter
- added $EscapeControlCharactersOnReceive config parameter
- added $ControlCharacterEscapePrefix config parameter
- added $DirCreateMode config parameter
- added $CreateDirs config parameter
- added $DebugPrintTemplateList config parameter
- added $ResetConfigVariables config parameter
- added $FileOwner config parameter
- added $FileGroup config parameter
- added $DirOwner config parameter
- added $DirGroup config parameter
- added $FailOnChownFailure config parameter
- added regular expression support to the filter engine
  thanks to Michel Samia for providing the patch!
- enhanced $AllowedSender functionality. Credits to mildew@gmail.com for
  the patch doing that
  - added IPv6 support
  - allowed DNS hostnames
  - allowed DNS wildcard names
- added new option $DropMsgsWithMaliciousDnsPTRRecords
- added autoconf so that rfc3195d, rsyslogd and klogd are stored to /sbin
- added capability to auto-create directories with dynaFiles
---------------------------------------------------------------------------
Version 1.16.0 (RGer/Peter Vrabec), 2007-07-13 - The Friday, 13th Release ;)
- build system switched to autotools
- removed SYSV preprocessor macro use, replaced with autotools equivalents
- fixed a bug that caused rsyslogd to segfault when TCP listening was
  disabled and it terminated
- added new properties "syslogfacility-text" and "syslogseverity-text"
  thanks to varmojfekoj <varmojfekoj@gmail.com> for the patch
- added the -x option to disable hostname dns reslution
  thanks to varmojfekoj <varmojfekoj@gmail.com> for the patch
- begun to better modularize syslogd.c - this is an ongoing project; moved
  type definitions to a separate file
- removed some now-unused fields from struct filed
- move file size limit fields in struct field to the "right spot" (the file
  writing part of the union - f_un.f_file)
- subdirectories linux and solaris are no longer part of the distribution
  package. This is not because we cease support for them, but there are no
  longer any files in them after the move to autotools
---------------------------------------------------------------------------
Version 1.15.1 (RGer), 2007-07-10
- fixed a bug that caused a dynaFile selector to stall when there was
  an open error with one file 
- improved template processing for dynaFiles; templates are now only
  looked up during initialization - speeds up processing
- optimized memory layout in struct filed when compiled with MySQL
  support
- fixed a bug that caused compilation without SYSLOG_INET to fail
- re-enabled the "last message repeated n times" feature. This
  feature was not taken care of while rsyslogd evolved from sysklogd
  and it was more or less defunct. Now it is fully functional again.
- added system properties: $NOW, $YEAR, $MONTH, $DAY, $HOUR, $MINUTE
- fixed a bug in iovAsString() that caused a memory leak under stress
  conditions (most probably memory shortage). This was unlikely to
  ever happen, but it doesn't hurt doing it right
- cosmetic: defined type "uchar", change all unsigned chars to uchar
---------------------------------------------------------------------------
Version 1.15.0 (RGer), 2007-07-05
- added ability to dynamically generate file names based on templates
  and thus properties. This was a much-requested feature. It makes
  life easy when it e.g. comes to splitting files based on the sender
  address.
- added $umask and $FileCreateMode config file directives
- applied a patch from Bartosz Kuzma to compile cleanly under NetBSD
- checks for extra (unexpected) characters in system config file lines
  have been added
- added IPv6 documentation - was accidently missing from CVS
- begun to change char to unsigned char
---------------------------------------------------------------------------
Version 1.14.2 (RGer), 2007-07-03
** this release fixes all known nits with IPv6 **
- restored capability to do /etc/service lookup for "syslog"
  service when -r 0 was given
- documented IPv6 handling of syslog messages
- integrate patch from Bartosz Kuźma to make rsyslog compile under
  Solaris again (the patch replaced a strndup() call, which is not
  available under Solaris
- improved debug logging when waiting on select
- updated rsyslogd man page with new options (-46A)
---------------------------------------------------------------------------
Version 1.14.1 (RGer/Peter Vrabec), 2007-06-29
- added Peter Vrabec's patch for IPv6 TCP
- prefixed all messages send to stderr in rsyslogd with "rsyslogd: "
---------------------------------------------------------------------------
Version 1.14.0 (RGer/Peter Vrabec), 2007-06-28
- Peter Vrabec provided IPv6 for rsyslog, so we are now IPv6 enabled
  IPv6 Support is currently for UDP only, TCP is to come soon.
  AllowedSender configuration does not yet work for IPv6.
- fixed code in iovCreate() that broke C's strict aliasing rules 
- fixed some char/unsigned char differences that forced the compiler
  to spit out warning messages
- updated the Red Hat init script to fix a known issue (thanks to
  Peter Vrabec)
---------------------------------------------------------------------------
Version 1.13.5 (RGer), 2007-06-22
- made the TCP session limit configurable via command line switch
  now -t <port>,<max sessions>
- added man page for rklogd(8) (basically a copy from klogd, but now
  there is one...)
- fixed a bug that caused internal messages (e.g. rsyslogd startup) to
  appear without a tag.
- removed a minor memory leak that occurred when TAG processing requalified
  a HOSTNAME to be a TAG (and a TAG already was set).
- removed potential small memory leaks in MsgSet***() functions. There
  would be a leak if a property was re-set, something that happened
  extremely seldom.
---------------------------------------------------------------------------
Version 1.13.4 (RGer), 2007-06-18
- added a new property "PRI-text", which holds the PRI field in
  textual form (e.g. "syslog.info")
- added alias "syslogseverity" for "syslogpriority", which is a
  misleading property name that needs to stay for historical
  reasons (and backward-compatility)
- added doc on how to record PRI value in log file
- enhanced signal handling in klogd, including removal of an unsafe
  call to the logging system during signal handling
---------------------------------------------------------------------------
Version 1.13.3 (RGer), 2007-06-15
- create a version of syslog.c from scratch. This is now
  - highly optimized for rsyslog
  - removes an incompatible license problem as the original
    version had a BSD license with advertising clause
  - fixed in the regard that rklogd will continue to work when
    rsysogd has been restarted (the original version, as well
    as sysklogd, will remain silent then)
  - solved an issue with an extra NUL char at message end that the
    original version had
- applied some changes to klogd to care for the new interface
- fixed a bug in syslogd.c which prevented compiling under debian
---------------------------------------------------------------------------
Version 1.13.2 (RGer), 2007-06-13
- lib order in makefile patched to facilitate static linking - thanks
  to Bennett Todd for providing the patch
- Integrated a patch from Peter Vrabec (pvrabec@redheat.com):
  - added klogd under the name of rklogd (remove dependency on
    original sysklogd package
  - createDB.sql now in UTF
  - added additional config files for use on Red Hat
---------------------------------------------------------------------------
Version 1.13.1 (RGer), 2007-02-05
- changed the listen backlog limit to a more reasonable value based on
  the maximum number of TCP connections configurd (10% + 5) - thanks to Guy
  Standen for the hint (actually, the limit was 5 and that was a 
  left-over from early testing).
- fixed a bug in makefile which caused DB-support to be disabled when
  NETZIP support was enabled
- added the -e option to allow transmission of every message to remote
  hosts (effectively turns off duplicate message suppression)
- (somewhat) improved memory consumption when compiled with MySQL support
- looks like we fixed an incompatibility with MySQL 5.x and above software
  At least in one case, the remote server name was destroyed, leading to 
  a connection failure. The new, improved code does not have this issue and
  so we see this as solved (the new code is generally somewhat better, so
  there is a good chance we fixed this incompatibility).
---------------------------------------------------------------------------
Version 1.13.0 (RGer), 2006-12-19
- added '$' as ToPos proptery replacer specifier - means "up to the
  end of the string"
- property replacer option "escape-cc", "drop-cc" and "space-cc"  added
- changed the handling of \0 characters inside syslog messages. We now
  consistently escape them to "#000". This is somewhat recommended in
  the draft-ietf-syslog-protocol-19 draft. While the real recomendation
  is to not escape any characters at all, we can not do this without
  considerable modification of the code. So we escape it to "#000", which
  is consistent with a sample found in the Internet-draft.
- removed message glue logic (see printchopped() comment for details)
  Also caused removal of parts table and thus some improvements in
  memory usage.
- changed the default MAXLINE to 2048 to take care of recent syslog
  standardization efforts (can easily be changed in syslogd.c)
- added support for byte-counted TCP syslog messages (much like
  syslog-transport-tls-05 Internet Draft). This was necessary to
  support compression over TCP.
- added support for receiving compressed syslog messages
- added support for sending compressed syslog messages
- fixed a bug where the last message in a syslog/tcp stream was
  lost if it was not properly terminated by a LF character
---------------------------------------------------------------------------
Version 1.12.3 (RGer), 2006-10-04
- implemented some changes to support Solaris (but support is not
  yet complete)
- commented out (via #if 0) some methods that are currently not being use
  but should be kept for further us
- added (interim) -u 1 option to turn off hostname and tag parsing
- done some modifications to better support Fedora
- made the field delimiter inside property replace configurable via
  template
- fixed a bug in property replacer: if fields were used, the delimitor
  became part of the field. Up until now, this was barely noticable as 
  the delimiter as TAB only and thus invisible to a human. With other
  delimiters available now, it quickly showed up. This bug fix might cause
  some grief to existing installations if they used the extra TAB for
  whatever reasons - sorry folks... Anyhow, a solution is easy: just add
  a TAB character contstant into your template. Thus, there has no attempt
  been made to do this in a backwards-compatible way.
---------------------------------------------------------------------------
Version 1.12.2 (RGer), 2006-02-15
- fixed a bug in the RFC 3339 date formatter. An extra space was added
  after the actual timestamp
- added support for providing high-precision RFC3339 timestamps for
  (rsyslogd-)internally-generated messages
- very (!) experimental support for syslog-protocol internet draft
  added (the draft is experimental, the code is solid ;))
- added support for field-extracting in the property replacer
- enhanced the legacy-syslog parser so that it can interpret messages
  that do not contain a TIMESTAMP
- fixed a bug that caused the default socket (usually /dev/log) to be
  opened even when -o command line option was given
- fixed a bug in the Debian sample startup script - it caused rsyslogd
  to listen to remote requests, which it shouldn't by default
---------------------------------------------------------------------------
Version 1.12.1 (RGer), 2005-11-23
- made multithreading work with BSD. Some signal-handling needed to be
  restructured. Also, there might be a slight delay of up to 10 seconds
  when huping and terminating rsyslogd under BSD
- fixed a bug where a NULL-pointer was passed to printf() in logmsg().
- fixed a bug during "make install" where rc3195d was not installed
  Thanks to Bennett Todd for spotting this.
- fixed a bug where rsyslogd dumped core when no TAG was found in the
  received message
- enhanced message parser so that it can deal with missing hostnames
  in many cases (may not be totally fail-safe)
- fixed a bug where internally-generated messages did not have the correct
  TAG
---------------------------------------------------------------------------
Version 1.12.0 (RGer), 2005-10-26
- moved to a multi-threaded design. single-threading is still optionally
  available. Multi-threading is experimental!
- fixed a potential race condition. In the original code, marking was done
  by an alarm handler, which could lead to all sorts of bad things. This
  has been changed now. See comments in syslogd.c/domark() for details.
- improved debug output for property-based filters
- not a code change, but: I have checked all exit()s to make sure that
  none occurs once rsyslogd has started up. Even in unusual conditions
  (like low-memory conditions) rsyslogd somehow remains active. Of course,
  it might loose a message or two, but at least it does not abort and it
  can also recover when the condition no longer persists.
- fixed a bug that could cause loss of the last message received
  immediately before rsyslogd was terminated.
- added comments on thread-safety of global variables in syslogd.c
- fixed a small bug: spurios printf() when TCP syslog was used
- fixed a bug that causes rsyslogd to dump core on termination when one
  of the selector lines did not receive a message during the run (very
  unlikely)
- fixed an one-too-low memory allocation in the TCP sender. Could result
  in rsyslogd dumping core.
- fixed a bug with regular expression support (thanks to Andres Riancho)
- a little bit of code restructuring (especially main(), which was
  horribly large)
---------------------------------------------------------------------------
Version 1.11.1 (RGer), 2005-10-19
- support for BSD-style program name and host blocks
- added a new property "programname" that can be used in templates
- added ability to specify listen port for rfc3195d
- fixed a bug that rendered the "startswith" comparison operation
  unusable.
- changed more functions to "static" storage class to help compiler
  optimize (should have been static in the first place...)
- fixed a potential memory leak in the string buffer class destructor.
  As the destructur was previously never called, the leak did not actually
  appear.
- some internal restructuring in anticipation/preparation of minimal
  multi-threading support
- rsyslogd still shares some code with the sysklogd project. Some patches
  for this shared code have been brought over from the sysklogd CVS.
---------------------------------------------------------------------------
Version 1.11.0 (RGer), 2005-10-12
- support for receiving messages via RFC 3195; added rfc3195d for that
  purpose
- added an additional guard to prevent rsyslogd from aborting when the
  2gb file size limit is hit. While a user can configure rsyslogd to
  handle such situations, it would abort if that was not done AND large
  file support was not enabled (ok, this is hopefully an unlikely scenario)
- fixed a bug that caused additional Unix domain sockets to be incorrectly
  processed - could lead to message loss in extreme cases
---------------------------------------------------------------------------
Version 1.10.2 (RGer), 2005-09-27
- added comparison operations in property-based filters:
  * isequal
  * startswith
- added ability to negate all property-based filter comparison operations
  by adding a !-sign right in front of the operation name
- added the ability to specify remote senders for UDP and TCP
  received messages. Allows to block all but well-known hosts
- changed the $-config line directives to be case-INsensitive
- new command line option -w added: "do not display warnings if messages
  from disallowed senders are received"
- fixed a bug that caused rsyslogd to dump core when the compare value
  was not quoted in property-based filters
- fixed a bug in the new CStr compare function which lead to invalid
  results (fortunately, this function was not yet used widely)
- added better support for "debugging" rsyslog.conf property filters
  (only if -d switch is given)
- changed some function definitions to static, which eventually enables
  some compiler optimizations
- fixed a bug in MySQL code; when a SQL error occured, rsyslogd could
  run in a tight loop. This was due to invalid sequence of error reporting
  and is now fixed.
---------------------------------------------------------------------------
Version 1.10.1 (RGer), 2005-09-23
- added the ability to execute a shell script as an action.
  Thanks to Bjoern Kalkbrenner for providing the code!
- fixed a bug in the MySQL code; due to the bug the automatic one-time
  retry after an error did not happen - this lead to error message in
  cases where none should be seen (e.g. after a MySQL restart)
- fixed a security issue with SQL-escaping in conjunction with
  non-(SQL-)standard MySQL features.
---------------------------------------------------------------------------
Version 1.10.0 (RGer), 2005-09-20
  REMINDER: 1.10 is the first unstable version if the 1.x series!
- added the capability to filter on any property in selector lines
  (not just facility and priority)
- changed stringbuf into a new counted string class
- added support for a "discard" action. If a selector line with
  discard (~ character) is found, no selector lines *after* that
  line will be processed.
- thanks to Andres Riancho, regular expression support has been
  added to the template engine
- added the FROMHOST property in the template processor, which could
  previously not be obtained. Thanks to Cristian Testa for pointing
  this out and even providing a fix.
- added display of compile-time options to -v output
- performance improvement for production build - made some checks
  to happen only during debug mode
- fixed a problem with compiling on SUSE and - while doing so - removed
  the socket call to set SO_BSDCOMPAT in cases where it is obsolete.
---------------------------------------------------------------------------
Version 1.0.4 (RGer), 2006-02-01
- a small but important fix: the tcp receiver had two forgotten printf's
  in it that caused a lot of unnecessary output to stdout. This was
  important enough to justify a new release
---------------------------------------------------------------------------
Version 1.0.3 (RGer), 2005-11-14
- added an additional guard to prevent rsyslogd from aborting when the
  2gb file size limit is hit. While a user can configure rsyslogd to
  handle such situations, it would abort if that was not done AND large
  file support was not enabled (ok, this is hopefully an unlikely scenario)
- fixed a bug that caused additional Unix domain sockets to be incorrectly
  processed - could lead to message loss in extreme cases
- applied some patches available from the sysklogd project to code
  shared from there
- fixed a bug that causes rsyslogd to dump core on termination when one
  of the selector lines did not receive a message during the run (very
  unlikely)
- fixed an one-too-low memory allocation in the TCP sender. Could result
  in rsyslogd dumping core.
- fixed a bug in the TCP sender that caused the retry logic to fail
  after an error or receiver overrun
- fixed a bug in init() that could lead to dumping core
- fixed a bug that could lead to dumping core when no HOSTNAME or no TAG
  was present in the syslog message
---------------------------------------------------------------------------
Version 1.0.2 (RGer), 2005-10-05
- fixed an issue with MySQL error reporting. When an error occured,
  the MySQL driver went into an endless loop (at least in most cases).
---------------------------------------------------------------------------
Version 1.0.1 (RGer), 2005-09-23
- fixed a security issue with SQL-escaping in conjunction with
  non-(SQL-)standard MySQL features.
---------------------------------------------------------------------------
Version 1.0.0 (RGer), 2005-09-12
- changed install doc to cover daily cron scripts - a trouble source
- added rc script for slackware (provided by Chris Elvidge - thanks!) 
- fixed a really minor bug in usage() - the -r option was still
  reported as without the port parameter
---------------------------------------------------------------------------
Version 0.9.8 (RGer), 2005-09-05
- made startup and shutdown message more consistent and included the
  pid, so that they can be easier correlated. Used syslog-protocol
  structured data format for this purpose.
- improved config info in startup message, now tells not only
  if it is listening remote on udp, but also for tcp. Also includes
  the port numbers. The previous startup message was misleading, because
  it did not say "remote reception" if rsyslogd was only listening via
  tcp (but not via udp).
- added a "how can you help" document to the doc set
---------------------------------------------------------------------------
Version 0.9.7 (RGer), 2005-08-15
- some of the previous doc files (like INSTALL) did not properly
  reflect the changes to the build process and the new doc. Fixed
  that.
- changed syslogd.c so that when compiled without database support,
  an error message is displayed when a database action is detected
  in the config file (previously this was used as an user rule ;))
- fixed a bug in the os-specific Makefiles which caused MySQL
  support to not be compiled, even if selected
---------------------------------------------------------------------------
Version 0.9.6 (RGer), 2005-08-09
- greatly enhanced documentation. Now available in html format in
  the "doc" folder and FreeBSD. Finally includes an install howto.
- improved MySQL error messages a little - they now show up as log
  messages, too (formerly only in debug mode)
- added the ability to specify the listen port for udp syslog.
  WARNING: This introduces an incompatibility. Formerly, udp
  syslog was enabled by the -r command line option. Now, it is
  "-r [port]", which is consistent with the tcp listener. However,
  just -r will now return an error message.
- added sample startup scripts for Debian and FreeBSD
- added support for easy feature selection in the makefile. Un-
  fortunately, this also means I needed to spilt the make file
  for different OS and distros. There are some really bad syntax
  differences between FreeBSD and Linux make.
---------------------------------------------------------------------------
Version 0.9.5 (RGer), 2005-08-01
- the "semicolon bug" was actually not (fully) solved in 0.9.4. One
  part of the bug was solved, but another still existed. This one
  is fixed now, too.
- the "semicolon bug" actually turned out to be a more generic bug.
  It appeared whenever an invalid template name was given. With some
  selector actions, rsyslogd dumped core, with other it "just" had
  a small ressource leak with others all worked well. These anomalies
  are now fixed. Note that they only appeared during system initaliziation
  once the system was running, nothing bad happened.
- improved error reporting for template errors on startup. They are now
  shown on the console and the start-up tty. Formerly, they were only
  visible in debug mode.
- support for multiple instances of rsyslogd on a single machine added
- added new option "-o" --> omit local unix domain socket. This option
  enables rsyslogd NOT to listen to the local socket. This is most
  helpful when multiple instances of rsyslogd (or rsyslogd and another
  syslogd) shall run on a single system.
- added new option "-i <pidfile>" which allows to specify the pidfile.
  This is needed when multiple instances of rsyslogd are to be run.
- the new project home page is now online at www.rsyslog.com
---------------------------------------------------------------------------
Version 0.9.4 (RGer), 2005-07-25
- finally added the TCP sender. It now supports non-blocking mode, no
  longer disabling message reception during connect. As it is now, it
  is usable in production. The code could be more sophisticated, but
  I've kept it short in anticipation of the move to liblogging, which
  will lead to the removal of the code just written ;)
- the "exiting on signal..." message still had the "syslogd" name in 
  it. Changed this to "rsyslogd", as we do not have a large user base
  yet, this should pose no problem.
- fixed "the semiconlon" bug. rsyslogd dumped core if a write-db action
  was specified but no semicolon was given after the password (an empty
  template was ok, but the semicolon needed to be present).
- changed a default for traditional output format. During testing, it
  was seen that the timestamp written to file in default format was
  the time of message reception, not the time specified in the TIMESTAMP
  field of the message itself. Traditionally, the message TIMESTAMP is
  used and this has been changed now.
---------------------------------------------------------------------------
Version 0.9.3 (RGer), 2005-07-19
- fixed a bug in the message parser. In June, the RFC 3164 timestamp
  was not correctly parsed (yes, only in June and some other months,
  see the code comment to learn why...)
- added the ability to specify the destination port when forwarding
  syslog messages (both for TCP and UDP)
- added an very experimental TCP sender (activated by
  @@machine:port in config). This is not yet for production use. If
  the receiver is not alive, rsyslogd will wait quite some time until
  the connection request times out, which most probably leads to
  loss of incoming messages.

---------------------------------------------------------------------------
Version 0.9.2 (RGer), around 2005-07-06
- I intended to change the maxsupported message size to 32k to
  support IHE - but given the memory inefficiency in the usual use
  cases, I have not done this. I have, however, included very
  specific instructions on how to do this in the source code. I have
  also done some testing with 32k messages, so you can change the
  max size without taking too much risk.
- added a syslog/tcp receiver; we now can receive messages via
  plain tcp, but we can still send only via UDP. The syslog/tcp
  receiver is the primary enhancement of this release.
- slightly changed some error messages that contained a spurios \n at
  the end of the line (which gives empty lines in your log...)

---------------------------------------------------------------------------
Version 0.9.1 (RGer)
- fixed code so that it compiles without errors under FreeBSD
- removed now unused function "allocate_log()" from syslogd.c
- changed the make file so that it contains more defines for
  different environments (in the long term, we need a better
  system for disabling/enabling features...)
- changed some printf's printing off_t types to %lld and
  explicit (long long) casts. I tried to figure out the exact type,
  but did not succeed in this. In the worst case, ultra-large peta-
  byte files will now display funny informational messages on rollover,
  something I think we can live with for the neersion 3.11.2 (rgerhards), 2008-02-??
---------------------------------------------------------------------------
Version 3.11.1 (rgerhards), 2008-02-12
- SNMP trap sender added thanks to Andre Lorbach (omsnmp)
- added input-plugin interface specification in form of a (copy) template
  input module
- applied documentation fix by Michael Biebl -- many thanks!
- bugfix: immark did not have MARK flags set...
- added x-info field to rsyslogd startup/shutdown message. Hopefully
  points users to right location for further info (many don't even know
  they run rsyslog ;))
- bugfix: trailing ":" of tag was lost while parsing legacy syslog messages
  without timestamp - thanks to Anders Blomdell for providing a patch!
- fixed a bug in stringbuf.c related to STRINGBUF_TRIM_ALLOCSIZE, which
  wasn't supposed to be used with rsyslog. Put a warning message up that
  tells this feature is not tested and probably not worth the effort.
  Thanks to Anders Blomdell fro bringing this to our attention
- somewhat improved performance of string buffers
- fixed bug that caused invalid treatment of tabs (HT) in rsyslog.conf
- bugfix: setting for $EscapeCopntrolCharactersOnReceive was not 
  properly initialized
- clarified usage of space-cc property replacer option
- improved abort diagnostic handler
- some initial effort for malloc/free runtime debugging support
- bugfix: using dynafile actions caused rsyslogd abort
- fixed minor man errors thanks to Michael Biebl
---------------------------------------------------------------------------
Version 3.11.0 (rgerhards), 2008-01-31
- implemented queued actions
- implemented simple rate limiting for actions
- implemented deliberate discarding of lower priority messages over higher
  priority ones when a queue runs out of space
- implemented disk quotas for disk queues
- implemented the $ActionResumeRetryCount config directive
- added $ActionQueueFilename config directive
- added $ActionQueueSize config directive
- added $ActionQueueHighWaterMark config directive
- added $ActionQueueLowWaterMark config directive
- added $ActionQueueDiscardMark config directive
- added $ActionQueueDiscardSeverity config directive
- added $ActionQueueCheckpointInterval config directive
- added $ActionQueueType config directive
- added $ActionQueueWorkerThreads config directive
- added $ActionQueueTimeoutshutdown config directive
- added $ActionQueueTimeoutActionCompletion config directive
- added $ActionQueueTimeoutenQueue config directive
- added $ActionQueueTimeoutworkerThreadShutdown config directive
- added $ActionQueueWorkerThreadMinimumMessages config directive
- added $ActionQueueMaxFileSize config directive
- added $ActionQueueSaveonShutdown config directive
- addded $ActionQueueDequeueSlowdown config directive
- addded $MainMsgQueueDequeueSlowdown config directive
- bugfix: added forgotten docs to package
- improved debugging support
- fixed a bug that caused $MainMsgQueueCheckpointInterval to work incorrectly
- when a long-running action needs to be cancelled on shutdown, the message
  that was processed by it is now preserved. This finishes support for
  guaranteed delivery of messages (if the output supports it, of course)
- fixed bug in output module interface, see
  http://sourceforge.net/tracker/index.php?func=detail&aid=1881008&group_id=123448&atid=696552
- changed the ommysql output plugin so that the (lengthy) connection
  initialization now takes place in message processing. This works much
  better with the new queued action mode (fast startup)
- fixed a bug that caused a potential hang in file and fwd output module
  varmojfekoj provided the patch - many thanks!
- bugfixed stream class offset handling on 32bit platforms
---------------------------------------------------------------------------
Version 3.10.3 (rgerhards), 2008-01-28
- fixed a bug with standard template definitions (not a big deal) - thanks
  to varmojfekoj for spotting it
- run-time instrumentation added
- implemented disk-assisted queue mode, which enables on-demand disk
  spooling if the queue's in-memory queue is exhausted
- implemented a dynamic worker thread pool for processing incoming
  messages; workers are started and shut down as need arises
- implemented a run-time instrumentation debug package
- implemented the $MainMsgQueueSaveOnShutdown config directive
- implemented the $MainMsgQueueWorkerThreadMinimumMessages config directive
- implemented the $MainMsgQueueTimeoutWorkerThreadShutdown config directive
---------------------------------------------------------------------------
Version 3.10.2 (rgerhards), 2008-01-14
- added the ability to keep stop rsyslogd without the need to drain
  the main message queue. In disk queue mode, rsyslog continues to
  run from the point where it stopped. In case of a system failure, it
  continues to process messages from the last checkpoint.
- fixed a bug that caused a segfault on startup when no $WorkDir directive
  was specified in rsyslog.conf
- provided more fine-grain control over shutdown timeouts and added a
  way to specify the enqueue timeout when the main message queue is full
- implemented $MainMsgQueueCheckpointInterval config directive
- implemented $MainMsgQueueTimeoutActionCompletion config directive
- implemented $MainMsgQueueTimeoutEnqueue config directive
- implemented $MainMsgQueueTimeoutShutdown config directive
---------------------------------------------------------------------------
Version 3.10.1 (rgerhards), 2008-01-10
- implemented the "disk" queue mode. However, it currently is of very
  limited use, because it does not support persistence over rsyslogd
  runs. So when rsyslogd is stopped, the queue is drained just as with
  the in-memory queue modes. Persistent queues will be a feature of
  the next release.
- performance-optimized string class, should bring an overall improvement
- fixed a memory leak in imudp -- thanks to varmojfekoj for the patch
- fixed a race condition that could lead to a rsyslogd hang when during
  HUP or termination
- done some doc updates
- added $WorkDirectory config directive
- added $MainMsgQueueFileName config directive
- added $MainMsgQueueMaxFileSize config directive
---------------------------------------------------------------------------
Version 3.10.0 (rgerhards), 2008-01-07
- implemented input module interface and initial input modules
- enhanced threading for input modules (each on its own thread now)
- ability to bind UDP listeners to specific local interfaces/ports and
  ability to run multiple of them concurrently
- added ability to specify listen IP address for UDP syslog server
- license changed to GPLv3
- mark messages are now provided by loadble module immark
- rklogd is no longer provided. Its functionality has now been taken over
  by imklog, a loadable input module. This offers a much better integration
  into rsyslogd and makes sure that the kernel logger process is brought
  up and down at the appropriate times
- enhanced $IncludeConfig directive to support wildcard characters
  (thanks to Michael Biebl)
- all inputs are now implemented as loadable plugins
- enhanced threading model: each input module now runs on its own thread
- enhanced message queue which now supports different queueing methods
  (among others, this can be used for performance fine-tuning)
- added a large number of new configuration directives for the new
  input modules
- enhanced multi-threading utilizing a worker thread pool for the
  main message queue
- compilation without pthreads is no longer supported
- much cleaner code due to new objects and removal of single-threading
  mode
---------------------------------------------------------------------------
Version 2.0.1 STABLE (rgerhards), 2008-01-24
- fixed a bug in integer conversion - but this function was never called,
  so it is not really a useful bug fix ;)
- fixed a bug with standard template definitions (not a big deal) - thanks
  to varmojfekoj for spotting it
- fixed a bug that caused a potential hang in file and fwd output module
  varmojfekoj provided the patch - many thanks!
---------------------------------------------------------------------------
Version 2.0.0 STABLE (rgerhards), 2008-01-02
- re-release of 1.21.2 as STABLE with no modifications except some
  doc updates
---------------------------------------------------------------------------
Version 1.21.2 (rgerhards), 2007-12-28
- created a gss-api output module. This keeps GSS-API code and
  TCP/UDP code separated. It is also important for forward-
  compatibility with v3. Please note that this change breaks compatibility
  with config files created for 1.21.0 and 1.21.1 - this was considered
  acceptable.
- fixed an error in forwarding retry code (could lead to message corruption
  but surfaced very seldom)
- increased portability for older platforms (AI_NUMERICSERV moved)
- removed socket leak in omfwd.c
- cross-platform patch for GSS-API compile problem on some platforms
  thanks to darix for the patch!
---------------------------------------------------------------------------
Version 1.21.1 (rgerhards), 2007-12-23
- small doc fix for $IncludeConfig
- fixed a bug in llDestroy()
- bugfix: fixing memory leak when message queue is full and during
  parsing. Thanks to varmojfekoj for the patch.
- bugfix: when compiled without network support, unix sockets were
  not properply closed
- bugfix: memory leak in cfsysline.c/doGetWord() fixed
---------------------------------------------------------------------------
Version 1.21.0 (rgerhards), 2007-12-19
- GSS-API support for syslog/TCP connections was added. Thanks to
  varmojfekoj for providing the patch with this functionality
- code cleanup
- enhanced $IncludeConfig directive to support wildcard filenames
- changed some multithreading synchronization
---------------------------------------------------------------------------
Version 1.20.1 (rgerhards), 2007-12-12
- corrected a debug setting that survived release. Caused TCP connections
  to be retried unnecessarily often.
- When a hostname ACL was provided and DNS resolution for that name failed,
  ACL processing was stopped at that point. Thanks to mildew for the patch.
  Fedora Bugzilla: http://bugzilla.redhat.com/show_bug.cgi?id=395911
- fixed a potential race condition, see link for details:
  http://rgerhards.blogspot.com/2007/12/rsyslog-race-condition.html
  Note that the probability of problems from this bug was very remote
- fixed a memory leak that happend when PostgreSQL date formats were
  used
---------------------------------------------------------------------------
Version 1.20.0 (rgerhards), 2007-12-07
- an output module for postgres databases has been added. Thanks to
  sur5r for contributing this code
- unloading dynamic modules has been cleaned up, we now have a
  real implementation and not just a dummy "good enough for the time
  being".
- enhanced platform independence - thanks to Bartosz Kuzma and Michael
  Biebl for their very useful contributions
- some general code cleanup (including warnings on 64 platforms, only)
---------------------------------------------------------------------------
Version 1.19.12 (rgerhards), 2007-12-03
- cleaned up the build system (thanks to Michael Biebl for the patch)
- fixed a bug where ommysql was still not compiled with -pthread option
---------------------------------------------------------------------------
Version 1.19.11 (rgerhards), 2007-11-29
- applied -pthread option to build when building for multi-threading mode
  hopefully solves an issue with segfaulting
---------------------------------------------------------------------------
Version 1.19.10 (rgerhards), 2007-10-19
- introdcued the new ":modulename:" syntax for calling module actions
  in selector lines; modified ommysql to support it. This is primarily
  an aid for further modules and a prequisite to actually allow third
  party modules to be created.
- minor fix in slackware startup script, "-r 0" is now "-r0"
- updated rsyslogd doc set man page; now in html format
- undid creation of a separate thread for the main loop -- this did not
  turn out to be needed or useful, so reduce complexity once again.
- added doc fixes provided by Michael Biebl - thanks
---------------------------------------------------------------------------
Version 1.19.9 (rgerhards), 2007-10-12
- now packaging system which again contains all components in a single
  tarball
- modularized main() a bit more, resulting in less complex code
- experimentally added an additional thread - will see if that affects
  the segfault bug we experience on some platforms. Note that this change
  is scheduled to be removed again later.
---------------------------------------------------------------------------
Version 1.19.8 (rgerhards), 2007-09-27
- improved repeated message processing
- applied patch provided by varmojfekoj to support building ommysql
  in its own way (now also resides in a plugin subdirectory);
  ommysql is now a separate package
- fixed a bug in cvthname() that lead to message loss if part
  of the source hostname would have been dropped
- created some support for distributing ommysql together with the
  main rsyslog package. I need to re-think it in the future, but
  for the time being the current mode is best. I now simply include
  one additional tarball for ommysql inside the main distribution.
  I look forward to user feedback on how this should be done best. In the
  long term, a separate project should be spawend for ommysql, but I'd
  like to do that only after the plugin interface is fully stable (what
  it is not yet).
---------------------------------------------------------------------------
Version 1.19.7 (rgerhards), 2007-09-25
- added code to handle situations where senders send us messages ending with
  a NUL character. It is now simply removed. This also caused trailing LF
  reduction to fail, when it was followed by such a NUL. This is now also
  handled.
- replaced some non-thread-safe function calls by their thread-safe
  counterparts
- fixed a minor memory leak that occured when the %APPNAME% property was
  used (I think nobody used that in practice)
- fixed a bug that caused signal handlers in cvthname() not to be restored when
  a malicious pointer record was detected and processing of the message been
  stopped for that reason (this should be really rare and can not be related
  to the segfault bug we are hunting).
- fixed a bug in cvthname that lead to passing a wrong parameter - in
  practice, this had no impact.
- general code cleanup (e.g. compiler warnings, comments)
---------------------------------------------------------------------------
Version 1.19.6 (rgerhards), 2007-09-11
- applied patch by varmojfekoj to change signal handling to the new
  sigaction API set (replacing the depreciated signal() calls and its
  friends.
- fixed a bug that in --enable-debug mode caused an assertion when the
  discard action was used
- cleaned up compiler warnings
- applied patch by varmojfekoj to FIX a bug that could cause 
  segfaults if empty properties were processed using modifying
  options (e.g. space-cc, drop-cc)
- fixed man bug: rsyslogd supports -l option
---------------------------------------------------------------------------
Version 1.19.5 (rgerhards), 2007-09-07
- changed part of the CStr interface so that better error tracking
  is provided and the calling sequence is more intuitive (there were
  invalid calls based on a too-weired interface)
- (hopefully) fixed some remaining bugs rooted in wrong use of 
  the CStr class. These could lead to program abort.
- applied patch by varmojfekoj two fix two potential segfault situations
- added $ModDir config directive
- modified $ModLoad so that an absolute path may be specified as
  module name (e.g. /rsyslog/ommysql.so)
---------------------------------------------------------------------------
Version 1.19.4 (rgerhards/varmojfekoj), 2007-09-04
- fixed a number of small memory leaks - thanks varmojfekoj for patching
- fixed an issue with CString class that could lead to rsyslog abort
  in tplToString() - thanks varmojfekoj for patching
- added a man-version of the config file documenation - thanks to Michel
  Samia for providing the man file
- fixed bug: a template like this causes an infinite loop:
  $template opts,"%programname:::a,b%"
  thanks varmojfekoj for the patch
- fixed bug: case changing options crash freeing the string pointer
  because they modify it: $template opts2,"%programname::1:lowercase%"
  thanks varmojfekoj for the patch
---------------------------------------------------------------------------
Version 1.19.3 (mmeckelein/varmojfekoj), 2007-08-31
- small mem leak fixed (after calling parseSelectorAct) - Thx varmojkekoj
- documentation section "Regular File" und "Blocks" updated
- solved an issue with dynamic file generation - Once again many thanks
  to varmojfekoj
- the negative selector for program name filter (Blocks) does not work as
  expected - Thanks varmojfekoj for patching
- added forwarding information to sysklogd (requires special template)
  to config doc
---------------------------------------------------------------------------
Version 1.19.2 (mmeckelein/varmojfekoj), 2007-08-28
- a specifically formed message caused a segfault - Many thanks varmojfekoj
  for providing a patch
- a typo and a weird condition are fixed in msg.c - Thanks again
  varmojfekoj 
- on file creation the file was always owned by root:root. This is fixed
  now - Thanks ypsa for solving this issue
---------------------------------------------------------------------------
Version 1.19.1 (mmeckelein), 2007-08-22
- a bug that caused a high load when a TCP/UDP connection was closed is 
  fixed now - Thanks mildew for solving this issue
- fixed a bug which caused a segfault on reinit - Thx varmojfekoj for the
  patch
- changed the hardcoded module path "/lib/rsyslog" to $(pkglibdir) in order
  to avoid trouble e.g. on 64 bit platforms (/lib64) - many thanks Peter
  Vrabec and darix, both provided a patch for solving this issue
- enhanced the unloading of modules - thanks again varmojfekoj
- applied a patch from varmojfekoj which fixes various little things in
  MySQL output module
---------------------------------------------------------------------------
Version 1.19.0 (varmojfekoj/rgerhards), 2007-08-16
- integrated patch from varmojfekoj to make the mysql module a loadable one
  many thanks for the patch, MUCH appreciated
---------------------------------------------------------------------------
Version 1.18.2 (rgerhards), 2007-08-13
- fixed a bug in outchannel code that caused templates to be incorrectly
  parsed
- fixed a bug in ommysql that caused a wrong ";template" missing message
- added some code for unloading modules; not yet fully complete (and we do
  not yet have loadable modules, so this is no problem)
- removed debian subdirectory by request of a debian packager (this is a special
  subdir for debian and there is also no point in maintaining it when there
  is a debian package available - so I gladly did this) in some cases
- improved overall doc quality (some pages were quite old) and linked to
  more of the online resources.
- improved /contrib/delete_mysql script by adding a host option and some
  other minor modifications
---------------------------------------------------------------------------
Version 1.18.1 (rgerhards), 2007-08-08
- applied a patch from varmojfekoj which solved a potential segfault
  of rsyslogd on HUP
- applied patch from Michel Samia to fix compilation when the pthreads
  feature is disabled
- some code cleanup (moved action object to its own file set)
- add config directive $MainMsgQueueSize, which now allows to configure the
  queue size dynamically
- all compile-time settings are now shown in rsyslogd -v, not just the
  active ones
- enhanced performance a little bit more
- added config file directive $ActionResumeInterval
- fixed a bug that prevented compilation under debian sid
- added a contrib directory for user-contributed useful things
---------------------------------------------------------------------------
Version 1.18.0 (rgerhards), 2007-08-03
- rsyslog now supports fallback actions when an action did not work. This
  is a great feature e.g. for backup database servers or backup syslog
  servers
- modified rklogd to only change the console log level if -c is specified
- added feature to use multiple actions inside a single selector
- implemented $ActionExecOnlyWhenPreviousIsSuspended config directive
- error messages during startup are now spit out to the configured log
  destinations
---------------------------------------------------------------------------
Version 1.17.6 (rgerhards), 2007-08-01
- continued to work on output module modularization - basic stage of
  this work is now FINISHED
- fixed bug in OMSRcreate() - always returned SR_RET_OK
- fixed a bug that caused ommysql to always complain about missing
  templates
- fixed a mem leak in OMSRdestruct - freeing the object itself was
  forgotten - thanks to varmojfekoj for the patch
- fixed a memory leak in syslogd/init() that happend when the config
  file could not be read - thanks to varmojfekoj for the patch
- fixed insufficient memory allocation in addAction() and its helpers.
  The initial fix and idea was developed by mildew, I fine-tuned
  it a bit. Thanks a lot for the fix, I'd probably had pulled out my
  hair to find the bug...
- added output of config file line number when a parsing error occured
- fixed bug in objomsr.c that caused program to abort in debug mode with
  an invalid assertion (in some cases)
- fixed a typo that caused the default template for MySQL to be wrong.
  thanks to mildew for catching this.
- added configuration file command $DebugPrintModuleList and
  $DebugPrintCfSysLineHandlerList
- fixed an invalid value for the MARK timer - unfortunately, there was
  a testing aid left in place. This resulted in quite frequent MARK messages
- added $IncludeConfig config directive
- applied a patch from mildew to prevent rsyslogd from freezing under heavy
  load. This could happen when the queue was full. Now, we drop messages
  but rsyslogd remains active.
---------------------------------------------------------------------------
Version 1.17.5 (rgerhards), 2007-07-30
- continued to work on output module modularization
- fixed a missing file bug - thanks to Andrea Montanari for reporting
  this problem
- fixed a problem with shutting down the worker thread and freeing the
  selector_t list - this caused messages to be lost, because the
  message queue was not properly drained before the selectors got
  destroyed.
---------------------------------------------------------------------------
Version 1.17.4 (rgerhards), 2007-07-27
- continued to work on output module modularization
- fixed a situation where rsyslogd could create zombie processes
  thanks to mildew for the patch
- applied patch from Michel Samia to fix compilation when NOT
  compiled for pthreads
---------------------------------------------------------------------------
Version 1.17.3 (rgerhards), 2007-07-25
- continued working on output module modularization
- fixed a bug that caused rsyslogd to segfault on exit (and
  probably also on HUP), when there was an unsent message in a selector
  that required forwarding and the dns lookup failed for that selector
  (yes, it was pretty unlikely to happen;))
  thanks to varmojfekoj <varmojfekoj@gmail.com> for the patch
- fixed a memory leak in config file parsing and die()
  thanks to varmojfekoj <varmojfekoj@gmail.com> for the patch
- rsyslogd now checks on startup if it is capable to performa any work
  at all. If it cant, it complains and terminates
  thanks to Michel Samia for providing the patch!
- fixed a small memory leak when HUPing syslogd. The allowed sender
  list now gets freed. thanks to mildew for the patch.
- changed the way error messages in early startup are logged. They
  now do no longer use the syslogd code directly but are rather
  send to stderr.
---------------------------------------------------------------------------
Version 1.17.2 (rgerhards), 2007-07-23
- made the port part of the -r option optional. Needed for backward
  compatibility with sysklogd
- replaced system() calls with something more reasonable. Please note that
  this might break compatibility with some existing configuration files.
  We accept this in favour of the gained security.
- removed a memory leak that could occur if timegenerated was used in
  RFC 3164 format in templates
- did some preparation in msg.c for advanced multithreading - placed the
  hooks, but not yet any active code
- worked further on modularization
- added $ModLoad MySQL (dummy) config directive
- added DropTrailingLFOnReception config directive
---------------------------------------------------------------------------
Version 1.17.1 (rgerhards), 2007-07-20
- fixed a bug that caused make install to install rsyslogd and rklogd under
  the wrong names
- fixed bug that caused $AllowedSenders to handle IPv6 scopes incorrectly;
  also fixed but that could grabble $AllowedSender wildcards. Thanks to
  mildew@gmail.com for the patch
- minor code cleanup - thanks to Peter Vrabec for the patch
- fixed minimal memory leak on HUP (caused by templates)
  thanks to varmojfekoj <varmojfekoj@gmail.com> for the patch
- fixed another memory leak on HUPing and on exiting rsyslogd
  again thanks to varmojfekoj <varmojfekoj@gmail.com> for the patch
- code cleanup (removed compiler warnings)
- fixed portability bug in configure.ac - thanks to Bartosz Kuźma for patch
- moved msg object into its own file set
- added the capability to continue trying to write log files when the
  file system is full. Functionality based on patch by Martin Schulze
  to sysklogd package.
---------------------------------------------------------------------------
Version 1.17.0 (RGer), 2007-07-17
- added $RepeatedLineReduction config parameter
- added $EscapeControlCharactersOnReceive config parameter
- added $ControlCharacterEscapePrefix config parameter
- added $DirCreateMode config parameter
- added $CreateDirs config parameter
- added $DebugPrintTemplateList config parameter
- added $ResetConfigVariables config parameter
- added $FileOwner config parameter
- added $FileGroup config parameter
- added $DirOwner config parameter
- added $DirGroup config parameter
- added $FailOnChownFailure config parameter
- added regular expression support to the filter engine
  thanks to Michel Samia for providing the patch!
- enhanced $AllowedSender functionality. Credits to mildew@gmail.com for
  the patch doing that
  - added IPv6 support
  - allowed DNS hostnames
  - allowed DNS wildcard names
- added new option $DropMsgsWithMaliciousDnsPTRRecords
- added autoconf so that rfc3195d, rsyslogd and klogd are stored to /sbin
- added capability to auto-create directories with dynaFiles
---------------------------------------------------------------------------
Version 1.16.0 (RGer/Peter Vrabec), 2007-07-13 - The Friday, 13th Release ;)
- build system switched to autotools
- removed SYSV preprocessor macro use, replaced with autotools equivalents
- fixed a bug that caused rsyslogd to segfault when TCP listening was
  disabled and it terminated
- added new properties "syslogfacility-text" and "syslogseverity-text"
  thanks to varmojfekoj <varmojfekoj@gmail.com> for the patch
- added the -x option to disable hostname dns reslution
  thanks to varmojfekoj <varmojfekoj@gmail.com> for the patch
- begun to better modularize syslogd.c - this is an ongoing project; moved
  type definitions to a separate file
- removed some now-unused fields from struct filed
- move file size limit fields in struct field to the "right spot" (the file
  writing part of the union - f_un.f_file)
- subdirectories linux and solaris are no longer part of the distribution
  package. This is not because we cease support for them, but there are no
  longer any files in them after the move to autotools
---------------------------------------------------------------------------
Version 1.15.1 (RGer), 2007-07-10
- fixed a bug that caused a dynaFile selector to stall when there was
  an open error with one file 
- improved template processing for dynaFiles; templates are now only
  looked up during initialization - speeds up processing
- optimized memory layout in struct filed when compiled with MySQL
  support
- fixed a bug that caused compilation without SYSLOG_INET to fail
- re-enabled the "last message repeated n times" feature. This
  feature was not taken care of while rsyslogd evolved from sysklogd
  and it was more or less defunct. Now it is fully functional again.
- added system properties: $NOW, $YEAR, $MONTH, $DAY, $HOUR, $MINUTE
- fixed a bug in iovAsString() that caused a memory leak under stress
  conditions (most probably memory shortage). This was unlikely to
  ever happen, but it doesn't hurt doing it right
- cosmetic: defined type "uchar", change all unsigned chars to uchar
---------------------------------------------------------------------------
Version 1.15.0 (RGer), 2007-07-05
- added ability to dynamically generate file names based on templates
  and thus properties. This was a much-requested feature. It makes
  life easy when it e.g. comes to splitting files based on the sender
  address.
- added $umask and $FileCreateMode config file directives
- applied a patch from Bartosz Kuzma to compile cleanly under NetBSD
- checks for extra (unexpected) characters in system config file lines
  have been added
- added IPv6 documentation - was accidently missing from CVS
- begun to change char to unsigned char
---------------------------------------------------------------------------
Version 1.14.2 (RGer), 2007-07-03
** this release fixes all known nits with IPv6 **
- restored capability to do /etc/service lookup for "syslog"
  service when -r 0 was given
- documented IPv6 handling of syslog messages
- integrate patch from Bartosz Kuźma to make rsyslog compile under
  Solaris again (the patch replaced a strndup() call, which is not
  available under Solaris
- improved debug logging when waiting on select
- updated rsyslogd man page with new options (-46A)
---------------------------------------------------------------------------
Version 1.14.1 (RGer/Peter Vrabec), 2007-06-29
- added Peter Vrabec's patch for IPv6 TCP
- prefixed all messages send to stderr in rsyslogd with "rsyslogd: "
---------------------------------------------------------------------------
Version 1.14.0 (RGer/Peter Vrabec), 2007-06-28
- Peter Vrabec provided IPv6 for rsyslog, so we are now IPv6 enabled
  IPv6 Support is currently for UDP only, TCP is to come soon.
  AllowedSender configuration does not yet work for IPv6.
- fixed code in iovCreate() that broke C's strict aliasing rules 
- fixed some char/unsigned char differences that forced the compiler
  to spit out warning messages
- updated the Red Hat init script to fix a known issue (thanks to
  Peter Vrabec)
---------------------------------------------------------------------------
Version 1.13.5 (RGer), 2007-06-22
- made the TCP session limit configurable via command line switch
  now -t <port>,<max sessions>
- added man page for rklogd(8) (basically a copy from klogd, but now
  there is one...)
- fixed a bug that caused internal messages (e.g. rsyslogd startup) to
  appear without a tag.
- removed a minor memory leak that occurred when TAG processing requalified
  a HOSTNAME to be a TAG (and a TAG already was set).
- removed potential small memory leaks in MsgSet***() functions. There
  would be a leak if a property was re-set, something that happened
  extremely seldom.
---------------------------------------------------------------------------
Version 1.13.4 (RGer), 2007-06-18
- added a new property "PRI-text", which holds the PRI field in
  textual form (e.g. "syslog.info")
- added alias "syslogseverity" for "syslogpriority", which is a
  misleading property name that needs to stay for historical
  reasons (and backward-compatility)
- added doc on how to record PRI value in log file
- enhanced signal handling in klogd, including removal of an unsafe
  call to the logging system during signal handling
---------------------------------------------------------------------------
Version 1.13.3 (RGer), 2007-06-15
- create a version of syslog.c from scratch. This is now
  - highly optimized for rsyslog
  - removes an incompatible license problem as the original
    version had a BSD license with advertising clause
  - fixed in the regard that rklogd will continue to work when
    rsysogd has been restarted (the original version, as well
    as sysklogd, will remain silent then)
  - solved an issue with an extra NUL char at message end that the
    original version had
- applied some changes to klogd to care for the new interface
- fixed a bug in syslogd.c which prevented compiling under debian
---------------------------------------------------------------------------
Version 1.13.2 (RGer), 2007-06-13
- lib order in makefile patched to facilitate static linking - thanks
  to Bennett Todd for providing the patch
- Integrated a patch from Peter Vrabec (pvrabec@redheat.com):
  - added klogd under the name of rklogd (remove dependency on
    original sysklogd package
  - createDB.sql now in UTF
  - added additional config files for use on Red Hat
---------------------------------------------------------------------------
Version 1.13.1 (RGer), 2007-02-05
- changed the listen backlog limit to a more reasonable value based on
  the maximum number of TCP connections configurd (10% + 5) - thanks to Guy
  Standen for the hint (actually, the limit was 5 and that was a 
  left-over from early testing).
- fixed a bug in makefile which caused DB-support to be disabled when
  NETZIP support was enabled
- added the -e option to allow transmission of every message to remote
  hosts (effectively turns off duplicate message suppression)
- (somewhat) improved memory consumption when compiled with MySQL support
- looks like we fixed an incompatibility with MySQL 5.x and above software
  At least in one case, the remote server name was destroyed, leading to 
  a connection failure. The new, improved code does not have this issue and
  so we see this as solved (the new code is generally somewhat better, so
  there is a good chance we fixed this incompatibility).
---------------------------------------------------------------------------
Version 1.13.0 (RGer), 2006-12-19
- added '$' as ToPos proptery replacer specifier - means "up to the
  end of the string"
- property replacer option "escape-cc", "drop-cc" and "space-cc"  added
- changed the handling of \0 characters inside syslog messages. We now
  consistently escape them to "#000". This is somewhat recommended in
  the draft-ietf-syslog-protocol-19 draft. While the real recomendation
  is to not escape any characters at all, we can not do this without
  considerable modification of the code. So we escape it to "#000", which
  is consistent with a sample found in the Internet-draft.
- removed message glue logic (see printchopped() comment for details)
  Also caused removal of parts table and thus some improvements in
  memory usage.
- changed the default MAXLINE to 2048 to take care of recent syslog
  standardization efforts (can easily be changed in syslogd.c)
- added support for byte-counted TCP syslog messages (much like
  syslog-transport-tls-05 Internet Draft). This was necessary to
  support compression over TCP.
- added support for receiving compressed syslog messages
- added support for sending compressed syslog messages
- fixed a bug where the last message in a syslog/tcp stream was
  lost if it was not properly terminated by a LF character
---------------------------------------------------------------------------
Version 1.12.3 (RGer), 2006-10-04
- implemented some changes to support Solaris (but support is not
  yet complete)
- commented out (via #if 0) some methods that are currently not being use
  but should be kept for further us
- added (interim) -u 1 option to turn off hostname and tag parsing
- done some modifications to better support Fedora
- made the field delimiter inside property replace configurable via
  template
- fixed a bug in property replacer: if fields were used, the delimitor
  became part of the field. Up until now, this was barely noticable as 
  the delimiter as TAB only and thus invisible to a human. With other
  delimiters available now, it quickly showed up. This bug fix might cause
  some grief to existing installations if they used the extra TAB for
  whatever reasons - sorry folks... Anyhow, a solution is easy: just add
  a TAB character contstant into your template. Thus, there has no attempt
  been made to do this in a backwards-compatible way.
---------------------------------------------------------------------------
Version 1.12.2 (RGer), 2006-02-15
- fixed a bug in the RFC 3339 date formatter. An extra space was added
  after the actual timestamp
- added support for providing high-precision RFC3339 timestamps for
  (rsyslogd-)internally-generated messages
- very (!) experimental support for syslog-protocol internet draft
  added (the draft is experimental, the code is solid ;))
- added support for field-extracting in the property replacer
- enhanced the legacy-syslog parser so that it can interpret messages
  that do not contain a TIMESTAMP
- fixed a bug that caused the default socket (usually /dev/log) to be
  opened even when -o command line option was given
- fixed a bug in the Debian sample startup script - it caused rsyslogd
  to listen to remote requests, which it shouldn't by default
---------------------------------------------------------------------------
Version 1.12.1 (RGer), 2005-11-23
- made multithreading work with BSD. Some signal-handling needed to be
  restructured. Also, there might be a slight delay of up to 10 seconds
  when huping and terminating rsyslogd under BSD
- fixed a bug where a NULL-pointer was passed to printf() in logmsg().
- fixed a bug during "make install" where rc3195d was not installed
  Thanks to Bennett Todd for spotting this.
- fixed a bug where rsyslogd dumped core when no TAG was found in the
  received message
- enhanced message parser so that it can deal with missing hostnames
  in many cases (may not be totally fail-safe)
- fixed a bug where internally-generated messages did not have the correct
  TAG
---------------------------------------------------------------------------
Version 1.12.0 (RGer), 2005-10-26
- moved to a multi-threaded design. single-threading is still optionally
  available. Multi-threading is experimental!
- fixed a potential race condition. In the original code, marking was done
  by an alarm handler, which could lead to all sorts of bad things. This
  has been changed now. See comments in syslogd.c/domark() for details.
- improved debug output for property-based filters
- not a code change, but: I have checked all exit()s to make sure that
  none occurs once rsyslogd has started up. Even in unusual conditions
  (like low-memory conditions) rsyslogd somehow remains active. Of course,
  it might loose a message or two, but at least it does not abort and it
  can also recover when the condition no longer persists.
- fixed a bug that could cause loss of the last message received
  immediately before rsyslogd was terminated.
- added comments on thread-safety of global variables in syslogd.c
- fixed a small bug: spurios printf() when TCP syslog was used
- fixed a bug that causes rsyslogd to dump core on termination when one
  of the selector lines did not receive a message during the run (very
  unlikely)
- fixed an one-too-low memory allocation in the TCP sender. Could result
  in rsyslogd dumping core.
- fixed a bug with regular expression support (thanks to Andres Riancho)
- a little bit of code restructuring (especially main(), which was
  horribly large)
---------------------------------------------------------------------------
Version 1.11.1 (RGer), 2005-10-19
- support for BSD-style program name and host blocks
- added a new property "programname" that can be used in templates
- added ability to specify listen port for rfc3195d
- fixed a bug that rendered the "startswith" comparison operation
  unusable.
- changed more functions to "static" storage class to help compiler
  optimize (should have been static in the first place...)
- fixed a potential memory leak in the string buffer class destructor.
  As the destructur was previously never called, the leak did not actually
  appear.
- some internal restructuring in anticipation/preparation of minimal
  multi-threading support
- rsyslogd still shares some code with the sysklogd project. Some patches
  for this shared code have been brought over from the sysklogd CVS.
---------------------------------------------------------------------------
Version 1.11.0 (RGer), 2005-10-12
- support for receiving messages via RFC 3195; added rfc3195d for that
  purpose
- added an additional guard to prevent rsyslogd from aborting when the
  2gb file size limit is hit. While a user can configure rsyslogd to
  handle such situations, it would abort if that was not done AND large
  file support was not enabled (ok, this is hopefully an unlikely scenario)
- fixed a bug that caused additional Unix domain sockets to be incorrectly
  processed - could lead to message loss in extreme cases
---------------------------------------------------------------------------
Version 1.10.2 (RGer), 2005-09-27
- added comparison operations in property-based filters:
  * isequal
  * startswith
- added ability to negate all property-based filter comparison operations
  by adding a !-sign right in front of the operation name
- added the ability to specify remote senders for UDP and TCP
  received messages. Allows to block all but well-known hosts
- changed the $-config line directives to be case-INsensitive
- new command line option -w added: "do not display warnings if messages
  from disallowed senders are received"
- fixed a bug that caused rsyslogd to dump core when the compare value
  was not quoted in property-based filters
- fixed a bug in the new CStr compare function which lead to invalid
  results (fortunately, this function was not yet used widely)
- added better support for "debugging" rsyslog.conf property filters
  (only if -d switch is given)
- changed some function definitions to static, which eventually enables
  some compiler optimizations
- fixed a bug in MySQL code; when a SQL error occured, rsyslogd could
  run in a tight loop. This was due to invalid sequence of error reporting
  and is now fixed.
---------------------------------------------------------------------------
Version 1.10.1 (RGer), 2005-09-23
- added the ability to execute a shell script as an action.
  Thanks to Bjoern Kalkbrenner for providing the code!
- fixed a bug in the MySQL code; due to the bug the automatic one-time
  retry after an error did not happen - this lead to error message in
  cases where none should be seen (e.g. after a MySQL restart)
- fixed a security issue with SQL-escaping in conjunction with
  non-(SQL-)standard MySQL features.
---------------------------------------------------------------------------
Version 1.10.0 (RGer), 2005-09-20
  REMINDER: 1.10 is the first unstable version if the 1.x series!
- added the capability to filter on any property in selector lines
  (not just facility and priority)
- changed stringbuf into a new counted string class
- added support for a "discard" action. If a selector line with
  discard (~ character) is found, no selector lines *after* that
  line will be processed.
- thanks to Andres Riancho, regular expression support has been
  added to the template engine
- added the FROMHOST property in the template processor, which could
  previously not be obtained. Thanks to Cristian Testa for pointing
  this out and even providing a fix.
- added display of compile-time options to -v output
- performance improvement for production build - made some checks
  to happen only during debug mode
- fixed a problem with compiling on SUSE and - while doing so - removed
  the socket call to set SO_BSDCOMPAT in cases where it is obsolete.
---------------------------------------------------------------------------
Version 1.0.4 (RGer), 2006-02-01
- a small but important fix: the tcp receiver had two forgotten printf's
  in it that caused a lot of unnecessary output to stdout. This was
  important enough to justify a new release
---------------------------------------------------------------------------
Version 1.0.3 (RGer), 2005-11-14
- added an additional guard to prevent rsyslogd from aborting when the
  2gb file size limit is hit. While a user can configure rsyslogd to
  handle such situations, it would abort if that was not done AND large
  file support was not enabled (ok, this is hopefully an unlikely scenario)
- fixed a bug that caused additional Unix domain sockets to be incorrectly
  processed - could lead to message loss in extreme cases
- applied some patches available from the sysklogd project to code
  shared from there
- fixed a bug that causes rsyslogd to dump core on termination when one
  of the selector lines did not receive a message during the run (very
  unlikely)
- fixed an one-too-low memory allocation in the TCP sender. Could result
  in rsyslogd dumping core.
- fixed a bug in the TCP sender that caused the retry logic to fail
  after an error or receiver overrun
- fixed a bug in init() that could lead to dumping core
- fixed a bug that could lead to dumping core when no HOSTNAME or no TAG
  was present in the syslog message
---------------------------------------------------------------------------
Version 1.0.2 (RGer), 2005-10-05
- fixed an issue with MySQL error reporting. When an error occured,
  the MySQL driver went into an endless loop (at least in most cases).
---------------------------------------------------------------------------
Version 1.0.1 (RGer), 2005-09-23
- fixed a security issue with SQL-escaping in conjunction with
  non-(SQL-)standard MySQL features.
---------------------------------------------------------------------------
Version 1.0.0 (RGer), 2005-09-12
- changed install doc to cover daily cron scripts - a trouble source
- added rc script for slackware (provided by Chris Elvidge - thanks!) 
- fixed a really minor bug in usage() - the -r option was still
  reported as without the port parameter
---------------------------------------------------------------------------
Version 0.9.8 (RGer), 2005-09-05
- made startup and shutdown message more consistent and included the
  pid, so that they can be easier correlated. Used syslog-protocol
  structured data format for this purpose.
- improved config info in startup message, now tells not only
  if it is listening remote on udp, but also for tcp. Also includes
  the port numbers. The previous startup message was misleading, because
  it did not say "remote reception" if rsyslogd was only listening via
  tcp (but not via udp).
- added a "how can you help" document to the doc set
---------------------------------------------------------------------------
Version 0.9.7 (RGer), 2005-08-15
- some of the previous doc files (like INSTALL) did not properly
  reflect the changes to the build process and the new doc. Fixed
  that.
- changed syslogd.c so that when compiled without database support,
  an error message is displayed when a database action is detected
  in the config file (previously this was used as an user rule ;))
- fixed a bug in the os-specific Makefiles which caused MySQL
  support to not be compiled, even if selected
---------------------------------------------------------------------------
Version 0.9.6 (RGer), 2005-08-09
- greatly enhanced documentation. Now available in html format in
  the "doc" folder and FreeBSD. Finally includes an install howto.
- improved MySQL error messages a little - they now show up as log
  messages, too (formerly only in debug mode)
- added the ability to specify the listen port for udp syslog.
  WARNING: This introduces an incompatibility. Formerly, udp
  syslog was enabled by the -r command line option. Now, it is
  "-r [port]", which is consistent with the tcp listener. However,
  just -r will now return an error message.
- added sample startup scripts for Debian and FreeBSD
- added support for easy feature selection in the makefile. Un-
  fortunately, this also means I needed to spilt the make file
  for different OS and distros. There are some really bad syntax
  differences between FreeBSD and Linux make.
---------------------------------------------------------------------------
Version 0.9.5 (RGer), 2005-08-01
- the "semicolon bug" was actually not (fully) solved in 0.9.4. One
  part of the bug was solved, but another still existed. This one
  is fixed now, too.
- the "semicolon bug" actually turned out to be a more generic bug.
  It appeared whenever an invalid template name was given. With some
  selector actions, rsyslogd dumped core, with other it "just" had
  a small ressource leak with others all worked well. These anomalies
  are now fixed. Note that they only appeared during system initaliziation
  once the system was running, nothing bad happened.
- improved error reporting for template errors on startup. They are now
  shown on the console and the start-up tty. Formerly, they were only
  visible in debug mode.
- support for multiple instances of rsyslogd on a single machine added
- added new option "-o" --> omit local unix domain socket. This option
  enables rsyslogd NOT to listen to the local socket. This is most
  helpful when multiple instances of rsyslogd (or rsyslogd and another
  syslogd) shall run on a single system.
- added new option "-i <pidfile>" which allows to specify the pidfile.
  This is needed when multiple instances of rsyslogd are to be run.
- the new project home page is now online at www.rsyslog.com
---------------------------------------------------------------------------
Version 0.9.4 (RGer), 2005-07-25
- finally added the TCP sender. It now supports non-blocking mode, no
  longer disabling message reception during connect. As it is now, it
  is usable in production. The code could be more sophisticated, but
  I've kept it short in anticipation of the move to liblogging, which
  will lead to the removal of the code just written ;)
- the "exiting on signal..." message still had the "syslogd" name in 
  it. Changed this to "rsyslogd", as we do not have a large user base
  yet, this should pose no problem.
- fixed "the semiconlon" bug. rsyslogd dumped core if a write-db action
  was specified but no semicolon was given after the password (an empty
  template was ok, but the semicolon needed to be present).
- changed a default for traditional output format. During testing, it
  was seen that the timestamp written to file in default format was
  the time of message reception, not the time specified in the TIMESTAMP
  field of the message itself. Traditionally, the message TIMESTAMP is
  used and this has been changed now.
---------------------------------------------------------------------------
Version 0.9.3 (RGer), 2005-07-19
- fixed a bug in the message parser. In June, the RFC 3164 timestamp
  was not correctly parsed (yes, only in June and some other months,
  see the code comment to learn why...)
- added the ability to specify the destination port when forwarding
  syslog messages (both for TCP and UDP)
- added an very experimental TCP sender (activated by
  @@machine:port in config). This is not yet for production use. If
  the receiver is not alive, rsyslogd will wait quite some time until
  the connection request times out, which most probably leads to
  loss of incoming messages.

---------------------------------------------------------------------------
Version 0.9.2 (RGer), around 2005-07-06
- I intended to change the maxsupported message size to 32k to
  support IHE - but given the memory inefficiency in the usual use
  cases, I have not done this. I have, however, included very
  specific instructions on how to do this in the source code. I have
  also done some testing with 32k messages, so you can change the
  max size without taking too much risk.
- added a syslog/tcp receiver; we now can receive messages via
  plain tcp, but we can still send only via UDP. The syslog/tcp
  receiver is the primary enhancement of this release.
- slightly changed some error messages that contained a spurios \n at
  the end of the line (which gives empty lines in your log...)

---------------------------------------------------------------------------
Version 0.9.1 (RGer)
- fixed code so that it compiles without errors under FreeBSD
- removed now unused function "allocate_log()" from syslogd.c
- changed the make file so that it contains more defines for
  different environments (in the long term, we need a better
  system for disabling/enabling features...)
- changed some printf's printing off_t types to %lld and
  explicit (long long) casts. I tried to figure out the exact type,
  but did not succeed in this. In the worst case, ultra-large peta-
  byte files will now display funny informational messages on rollover,
  something I think we can live with for the next 10 years or so...

---------------------------------------------------------------------------
Version 0.9.0 (RGer)
- changed the filed structure to be a linked list. Previously, it
  was a table - well, for non-SYSV it was defined as linked list,
  but from what I see that code did no longer work after my
  modifications. I am now using a linked list in general because
  that is needed for other upcoming modifications.
- fixed a bug that caused rsyslogd not to listen to anything if
  the configuration file could not be read
- pervious versions disabled network logging (send/receive) if
  syslog/udp port was not in /etc/services. Now defaulting to
  port 514 in this case.
- internal error messages are now supported up to 256 bytes
- error message seen during config file read are now also displayed
  to the attached tty and not only the console
- changed some error messages during init to be sent to the console
  and/or emergency log. Previously, they were only seen if the
  -d (debug) option was present on the command line.
- fixed the "2gb file issue on 32bit systems". If a file grew to
  more than 2gb, the syslogd was aborted with "file size exceeded". 
  Now, defines have been added according to
  http://www.daimi.au.dk/~kasperd/comp.os.linux.development.faq.html#LARGEFILE
  Testing revealed that they work ;)
  HOWEVER, if your file system, glibc, kernel, whatever does not
  support files larger 2gb, you need to set a file size limit with
  the new output channel mechanism.
- updated man pages to reflect the changes

---------------------------------------------------------------------------
Version 0.8.4

- improved -d debug output (removed developer-only content)
- now compiles under FreeBSD and NetBSD (only quick testing done on NetBSD)
---------------------------------------------------------------------------
Version 0.8.3

- security model in "make install" changed
- minor doc updates
---------------------------------------------------------------------------
Version 0.8.2

- added man page for rsyslog.conf and rsyslogd
- gave up on the concept of rsyslog being a "drop in" replacement
  for syslogd. Now, the user installs rsyslogd and also needs to
  adjust his system settings to this specifically. This also lead
  to these changes:
  * changed Makefile so that install now installs rsyslogd instead
    of dealing with syslogd
  * changed the default config file name to rsyslog.conf
---------------------------------------------------------------------------
Version 0.8.1

- fixed a nasty memory leak (probably not the last one with this release)
- some enhancements to Makefile as suggested by Bennett Todd
- syslogd-internal messages (like restart) were missing the hostname
  this has been corrected
---------------------------------------------------------------------------
Version 0.8.0

Initial testing release. Based on the sysklogd package. Thanks to the
sysklogd maintainers for all their good work!
---------------------------------------------------------------------------

----------------------------------------------------------------------
The following comments were left in the syslogd source. While they provide
not too much detail, the help to date when Rainer started work on the
project (which was 2003, now even surprising for Rainer himself ;)).
 * \author Rainer Gerhards <rgerhards@adiscon.com>
 * \date 2003-10-17
 *       Some initial modifications on the sysklogd package to support
 *       liblogging. These have actually not yet been merged to the
 *       source you see currently (but they hopefully will)
 *
 * \date 2004-10-28
 *       Restarted the modifications of sysklogd. This time, we
 *       focus on a simpler approach first. The initial goal is to
 *       provide MySQL database support (so that syslogd can log
 *       to the database).
----------------------------------------------------------------------
The following comments are from the stock syslogd.c source. They provide
some insight into what happened to the source before we forked
rsyslogd. However, much of the code already has been replaced and more
is to be replaced. So over time, these comments become less valuable.
I have moved them out of the syslogd.c file to shrink it, especially
as a lot of them do no longer apply. For historical reasons and
understanding of how the daemon evolved, they are probably still
helpful.
 * Author: Eric Allman
 * extensive changes by Ralph Campbell
 * more extensive changes by Eric Allman (again)
 *
 * Steve Lord:	Fix UNIX domain socket code, added linux kernel logging
 *		change defines to
 *		SYSLOG_INET	- listen on a UDP socket
 *		SYSLOG_UNIXAF	- listen on unix domain socket
 *		SYSLOG_KERNEL	- listen to linux kernel
 *
 * Mon Feb 22 09:55:42 CST 1993:  Dr. Wettstein
 * 	Additional modifications to the source.  Changed priority scheme
 *	to increase the level of configurability.  In its stock configuration
 *	syslogd no longer logs all messages of a certain priority and above
 *	to a log file.  The * wildcard is supported to specify all priorities.
 *	Note that this is a departure from the BSD standard.
 *
 *	Syslogd will now listen to both the inetd and the unixd socket.  The
 *	strategy is to allow all local programs to direct their output to
 *	syslogd through the unixd socket while the program listens to the
 *	inetd socket to get messages forwarded from other hosts.
 *
 * Fri Mar 12 16:55:33 CST 1993:  Dr. Wettstein
 *	Thanks to Stephen Tweedie (dcs.ed.ac.uk!sct) for helpful bug-fixes
 *	and an enlightened commentary on the prioritization problem.
 *
 *	Changed the priority scheme so that the default behavior mimics the
 *	standard BSD.  In this scenario all messages of a specified priority
 *	and above are logged.
 *
 *	Add the ability to specify a wildcard (=) as the first character
 *	of the priority name.  Doing this specifies that ONLY messages with
 *	this level of priority are to be logged.  For example:
 *
 *		*.=debug			/usr/adm/debug
 *
 *	Would log only messages with a priority of debug to the /usr/adm/debug
 *	file.
 *
 *	Providing an * as the priority specifies that all messages are to be
 *	logged.  Note that this case is degenerate with specifying a priority
 *	level of debug.  The wildcard * was retained because I believe that
 *	this is more intuitive.
 *
 * Thu Jun 24 11:34:13 CDT 1993:  Dr. Wettstein
 *	Modified sources to incorporate changes in libc4.4.  Messages from
 *	syslog are now null-terminated, syslogd code now parses messages
 *	based on this termination scheme.  Linux as of libc4.4 supports the
 *	fsync system call.  Modified code to fsync after all writes to
 *	log files.
 *
 * Sat Dec 11 11:59:43 CST 1993:  Dr. Wettstein
 *	Extensive changes to the source code to allow compilation with no
 *	complaints with -Wall.
 *
 *	Reorganized the facility and priority name arrays so that they
 *	compatible with the syslog.h source found in /usr/include/syslog.h.
 *	NOTE that this should really be changed.  The reason I do not
 *	allow the use of the values defined in syslog.h is on account of
 *	the extensions made to allow the wildcard character in the
 *	priority field.  To fix this properly one should malloc an array,
 *	copy the contents of the array defined by syslog.h and then
 *	make whatever modifications that are desired.  Next round.
 *
 * Thu Jan  6 12:07:36 CST 1994:  Dr. Wettstein
 *	Added support for proper decomposition and re-assembly of
 *	fragment messages on UNIX domain sockets.  Lack of this capability
 *	was causing 'partial' messages to be output.  Since facility and
 *	priority information is encoded as a leader on the messages this
 *	was causing lines to be placed in erroneous files.
 *
 *	Also added a patch from Shane Alderton (shane@ion.apana.org.au) to
 *	correct a problem with syslogd dumping core when an attempt was made
 *	to write log messages to a logged-on user.  Thank you.
 *
 *	Many thanks to Juha Virtanen (jiivee@hut.fi) for a series of
 *	interchanges which lead to the fixing of problems with messages set
 *	to priorities of none and emerg.  Also thanks to Juha for a patch
 *	to exclude users with a class of LOGIN from receiving messages.
 *
 *	Shane Alderton provided an additional patch to fix zombies which
 *	were conceived when messages were written to multiple users.
 *
 * Mon Feb  6 09:57:10 CST 1995:  Dr. Wettstein
 *	Patch to properly reset the single priority message flag.  Thanks
 *	to Christopher Gori for spotting this bug and forwarding a patch.
 *
 * Wed Feb 22 15:38:31 CST 1995:  Dr. Wettstein
 *	Added version information to startup messages.
 *
 *	Added defines so that paths to important files are taken from
 *	the definitions in paths.h.  Hopefully this will insure that
 *	everything follows the FSSTND standards.  Thanks to Chris Metcalf
 *	for a set of patches to provide this functionality.  Also thanks
 *	Elias Levy for prompting me to get these into the sources.
 *
 * Wed Jul 26 18:57:23 MET DST 1995:  Martin Schulze
 *	Linux' gethostname only returns the hostname and not the fqdn as
 *	expected in the code. But if you call hostname with an fqdn then
 *	gethostname will return an fqdn, so we have to mention that. This
 *	has been changed.
 *
 *	The 'LocalDomain' and the hostname of a remote machine is
 *	converted to lower case, because the original caused some
 *	inconsistency, because the (at least my) nameserver did respond an
 *	fqdn containing of upper- _and_ lowercase letters while
 *	'LocalDomain' consisted only of lowercase letters and that didn't
 *	match.
 *
 * Sat Aug  5 18:59:15 MET DST 1995:  Martin Schulze
 *	Now no messages that were received from any remote host are sent
 *	out to another. At my domain this missing feature caused ugly
 *	syslog-loops, sometimes.
 *
 *	Remember that no message is sent out. I can't figure out any
 *	scenario where it might be useful to change this behavior and to
 *	send out messages to other hosts than the one from which we
 *	received the message, but I might be shortsighted. :-/
 *
 * Thu Aug 10 19:01:08 MET DST 1995:  Martin Schulze
 *	Added my pidfile.[ch] to it to perform a better handling with
 *	pidfiles. Now both, syslogd and klogd, can only be started
 *	once. They check the pidfile.
 *
 * Sun Aug 13 19:01:41 MET DST 1995:  Martin Schulze
 *	Add an addition to syslog.conf's interpretation. If a priority
 *	begins with an exclamation mark ('!') the normal interpretation
 *	of the priority is inverted: ".!*" is the same as ".none", ".!=info"
 *	don't logs the info priority, ".!crit" won't log any message with
 *	the priority crit or higher. For example:
 *
 *		mail.*;mail.!=info		/usr/adm/mail
 *
 *	Would log all messages of the facility mail except those with
 *	the priority info to /usr/adm/mail. This makes the syslogd
 *	much more flexible.
 *
 *	Defined TABLE_ALLPRI=255 and changed some occurrences.
 *
 * Sat Aug 19 21:40:13 MET DST 1995:  Martin Schulze
 *	Making the table of facilities and priorities while in debug
 *	mode more readable.
 *
 *	If debugging is turned on, printing the whole table of
 *	facilities and priorities every hexadecimal or 'X' entry is
 *	now 2 characters wide.
 *
 *	The number of the entry is prepended to each line of
 *	facilities and priorities, and F_UNUSED lines are not shown
 *	anymore.
 *
 *	Corrected some #ifdef SYSV's.
 *
 * Mon Aug 21 22:10:35 MET DST 1995:  Martin Schulze
 *	Corrected a strange behavior during parsing of configuration
 *	file. The original BSD syslogd doesn't understand spaces as
 *	separators between specifier and action. This syslogd now
 *	understands them. The old behavior caused some confusion over
 *	the Linux community.
 *
 * Thu Oct 19 00:02:07 MET 1995:  Martin Schulze
 *	The default behavior has changed for security reasons. The
 *	syslogd will not receive any remote message unless you turn
 *	reception on with the "-r" option.
 *
 *	Not defining SYSLOG_INET will result in not doing any network
 *	activity, i.e. not sending or receiving messages.  I changed
 *	this because the old idea is implemented with the "-r" option
 *	and the old thing didn't work anyway.
 *
 * Thu Oct 26 13:14:06 MET 1995:  Martin Schulze
 *	Added another logfile type F_FORW_UNKN.  The problem I ran into
 *	was a name server that runs on my machine and a forwarder of
 *	kern.crit to another host.  The hosts address can only be
 *	fetched using the nameserver.  But named is started after
 *	syslogd, so syslogd complained.
 *
 *	This logfile type will retry to get the address of the
 *	hostname ten times and then complain.  This should be enough to
 *	get the named up and running during boot sequence.
 *
 * Fri Oct 27 14:08:15 1995:  Dr. Wettstein
 *	Changed static array of logfiles to a dynamic array. This
 *	can grow during process.
 *
 * Fri Nov 10 23:08:18 1995:  Martin Schulze
 *	Inserted a new tabular sys_h_errlist that contains plain text
 *	for error codes that are returned from the net subsystem and
 *	stored in h_errno. I have also changed some wrong lookups to
 *	sys_errlist.
 *
 * Wed Nov 22 22:32:55 1995:  Martin Schulze
 *	Added the fabulous strip-domain feature that allows us to
 *	strip off (several) domain names from the fqdn and only log
 *	the simple hostname. This is useful if you're in a LAN that
 *	has a central log server and also different domains.
 *
 *	I have also also added the -l switch do define hosts as
 *	local. These will get logged with their simple hostname, too.
 *
 * Thu Nov 23 19:02:56 MET DST 1995:  Martin Schulze
 *	Added the possibility to omit fsyncing of logfiles after every
 *	write. This will give some performance back if you have
 *	programs that log in a very verbose manner (like innd or
 *	smartlist). Thanks to Stephen R. van den Berg <srb@cuci.nl>
 *	for the idea.
 *
 * Thu Jan 18 11:14:36 CST 1996:  Dr. Wettstein
 *	Added patche from beta-testers to stop compile error.  Also
 *	added removal of pid file as part of termination cleanup.
 *
 * Wed Feb 14 12:42:09 CST 1996:  Dr. Wettstein
 *	Allowed forwarding of messages received from remote hosts to
 *	be controlled by a command-line switch.  Specifying -h allows
 *	forwarding.  The default behavior is to disable forwarding of
 *	messages which were received from a remote host.
 *
 *	Parent process of syslogd does not exit until child process has
 *	finished initialization process.  This allows rc.* startup to
 *	pause until syslogd facility is up and operating.
 *
 *	Re-arranged the select code to move UNIX domain socket accepts
 *	to be processed later.  This was a contributed change which
 *	has been proposed to correct the delays sometimes encountered
 *	when syslogd starts up.
 *
 *	Minor code cleanups.
 *
 * Thu May  2 15:15:33 CDT 1996:  Dr. Wettstein
 *	Fixed bug in init function which resulted in file descripters
 *	being orphaned when syslogd process was re-initialized with SIGHUP
 *	signal.  Thanks to Edvard Tuinder
 *	(Edvard.Tuinder@praseodymium.cistron.nl) for putting me on the
 *	trail of this bug.  I am amazed that we didn't catch this one
 *	before now.
 *
 * Tue May 14 00:03:35 MET DST 1996:  Martin Schulze
 *	Corrected a mistake that causes the syslogd to stop logging at
 *	some virtual consoles under Linux. This was caused by checking
 *	the wrong error code. Thanks to Michael Nonweiler
 *	<mrn20@hermes.cam.ac.uk> for sending me a patch.
 *
 * Mon May 20 13:29:32 MET DST 1996:  Miquel van Smoorenburg <miquels@cistron.nl>
 *	Added continuation line supported and fixed a bug in
 *	the init() code.
 *
 * Tue May 28 00:58:45 MET DST 1996:  Martin Schulze
 *	Corrected behaviour of blocking pipes - i.e. the whole system
 *	hung.  Michael Nonweiler <mrn20@hermes.cam.ac.uk> has sent us
 *	a patch to correct this.  A new logfile type F_PIPE has been
 *	introduced.
 *
 * Mon Feb 3 10:12:15 MET DST 1997:  Martin Schulze
 *	Corrected behaviour of logfiles if the file can't be opened.
 *	There was a bug that causes syslogd to try to log into non
 *	existing files which ate cpu power.
 *
 * Sun Feb 9 03:22:12 MET DST 1997:  Martin Schulze
 *	Modified syslogd.c to not kill itself which confuses bash 2.0.
 *
 * Mon Feb 10 00:09:11 MET DST 1997:  Martin Schulze
 *	Improved debug code to decode the numeric facility/priority
 *	pair into textual information.
 *
 * Tue Jun 10 12:35:10 MET DST 1997:  Martin Schulze
 *	Corrected freeing of logfiles.  Thanks to Jos Vos <jos@xos.nl>
 *	for reporting the bug and sending an idea to fix the problem.
 *
 * Tue Jun 10 12:51:41 MET DST 1997:  Martin Schulze
 *	Removed sleep(10) from parent process.  This has caused a slow
 *	startup in former times - and I don't see any reason for this.
 *
 * Sun Jun 15 16:23:29 MET DST 1997: Michael Alan Dorman
 *	Some more glibc patches made by <mdorman@debian.org>.
 *
 * Thu Jan  1 16:04:52 CET 1998: Martin Schulze <joey@infodrom.north.de
 *	Applied patch from Herbert Thielen <Herbert.Thielen@lpr.e-technik.tu-muenchen.de>.
 *	This included some balance parentheses for emacs and a bug in
 *	the exclamation mark handling.
 *
 *	Fixed small bug which caused syslogd to write messages to the
 *	wrong logfile under some very rare conditions.  Thanks to
 *	Herbert Xu <herbert@gondor.apana.org.au> for fiddling this out.
 *
 * Thu Jan  8 22:46:35 CET 1998: Martin Schulze <joey@infodrom.north.de>
 *	Reworked one line of the above patch as it prevented syslogd
 *	from binding the socket with the result that no messages were
 *	forwarded to other hosts.
 *
 * Sat Jan 10 01:33:06 CET 1998: Martin Schulze <joey@infodrom.north.de>
 *	Fixed small bugs in F_FORW_UNKN meachanism.  Thanks to Torsten
 *	Neumann <torsten@londo.rhein-main.de> for pointing me to it.
 *
 * Mon Jan 12 19:50:58 CET 1998: Martin Schulze <joey@infodrom.north.de>
 *	Modified debug output concerning remote receiption.
 *
 * Mon Feb 23 23:32:35 CET 1998: Topi Miettinen <Topi.Miettinen@ml.tele.fi>
 *	Re-worked handling of Unix and UDP sockets to support closing /
 *	opening of them in order to have it open only if it is needed
 *	either for forwarding to a remote host or by receiption from
 *	the network.
 *
 * Wed Feb 25 10:54:09 CET 1998: Martin Schulze <joey@infodrom.north.de>
 *	Fixed little comparison mistake that prevented the MARK
 *	feature to work properly.
 *
 * Wed Feb 25 13:21:44 CET 1998: Martin Schulze <joey@infodrom.north.de>
 *	Corrected Topi's patch as it prevented forwarding during
 *	startup due to an unknown LogPort.
 *
 * Sat Oct 10 20:01:48 CEST 1998: Martin Schulze <joey@infodrom.north.de>
 *	Added support for TESTING define which will turn syslogd into
 *	stdio-mode used for debugging.
 *
 * Sun Oct 11 20:16:59 CEST 1998: Martin Schulze <joey@infodrom.north.de>
 *	Reworked the initialization/fork code.  Now the parent
 *	process activates a signal handler which the daughter process
 *	will raise if it is initialized.  Only after that one the
 *	parent process may exit.  Otherwise klogd might try to flush
 *	its log cache while syslogd can't receive the messages yet.
 *
 * Mon Oct 12 13:30:35 CEST 1998: Martin Schulze <joey@infodrom.north.de>
 *	Redirected some error output with regard to argument parsing to
 *	stderr.
 *
 * Mon Oct 12 14:02:51 CEST 1998: Martin Schulze <joey@infodrom.north.de>
 *	Applied patch provided vom Topi Miettinen with regard to the
 *	people from OpenBSD.  This provides the additional '-a'
 *	argument used for specifying additional UNIX domain sockets to
 *	listen to.  This is been used with chroot()'ed named's for
 *	example.  See for http://www.psionic.com/papers/dns.html
 *
 * Mon Oct 12 18:29:44 CEST 1998: Martin Schulze <joey@infodrom.north.de>
 *	Added `ftp' facility which was introduced in glibc version 2.
 *	It's #ifdef'ed so won't harm with older libraries.
 *
 * Mon Oct 12 19:59:21 MET DST 1998: Martin Schulze <joey@infodrom.north.de>
 *	Code cleanups with regard to bsd -> posix transition and
 *	stronger security (buffer length checking).  Thanks to Topi
 *	Miettinen <tom@medialab.sonera.net>
 *	. index() --> strchr()
 *	. sprintf() --> snprintf()
 *	. bcopy() --> memcpy()
 *	. bzero() --> memset()
 *	. UNAMESZ --> UT_NAMESIZE
 *	. sys_errlist --> strerror()
 *
 * Mon Oct 12 20:22:59 CEST 1998: Martin Schulze <joey@infodrom.north.de>
 *	Added support for setutent()/getutent()/endutend() instead of
 *	binary reading the UTMP file.  This is the the most portable
 *	way.  This allows /var/run/utmp format to change, even to a
 *	real database or utmp daemon. Also if utmp file locking is
 *	implemented in libc, syslog will use it immediately.  Thanks
 *	to Topi Miettinen <tom@medialab.sonera.net>.
 *
 * Mon Oct 12 20:49:18 MET DST 1998: Martin Schulze <joey@infodrom.north.de>
 *	Avoid logging of SIGCHLD when syslogd is in the process of
 *	exiting and closing its files.  Again thanks to Topi.
 *
 * Mon Oct 12 22:18:34 CEST 1998: Martin Schulze <joey@infodrom.north.de>
 *	Modified printline() to support 8bit characters - such as
 *	russion letters.  Thanks to Vladas Lapinskas <lapinskas@mail.iae.lt>.
 *
 * Sat Nov 14 02:29:37 CET 1998: Martin Schulze <joey@infodrom.north.de>
 *	``-m 0'' now turns of MARK logging entirely.
 *
 * Tue Jan 19 01:04:18 MET 1999: Martin Schulze <joey@infodrom.north.de>
 *	Finally fixed an error with `-a' processing, thanks to Topi
 *	Miettinen <tom@medialab.sonera.net>.
 *
 * Sun May 23 10:08:53 CEST 1999: Martin Schulze <joey@infodrom.north.de>
 *	Removed superflous call to utmpname().  The path to the utmp
 *	file is defined in the used libc and should not be hardcoded
 *	into the syslogd binary referring the system it was compiled on.
 *
 * Sun Sep 17 20:45:33 CEST 2000: Martin Schulze <joey@infodrom.ffis.de>
 *	Fixed some bugs in printline() code that did not escape
 *	control characters '\177' through '\237' and contained a
 *	single-byte buffer overflow.  Thanks to Solar Designer
 *	<solar@false.com>.
 *
 * Sun Sep 17 21:26:16 CEST 2000: Martin Schulze <joey@infodrom.ffis.de>
 *	Don't close open sockets upon reload.  Thanks to Bill
 *	Nottingham.
 *
 * Mon Sep 18 09:10:47 CEST 2000: Martin Schulze <joey@infodrom.ffis.de>
 *	Fixed bug in printchopped() that caused syslogd to emit
 *	kern.emerg messages when splitting long lines.  Thanks to
 *	Daniel Jacobowitz <dan@debian.org> for the fix.
 *
 * Mon Sep 18 15:33:26 CEST 2000: Martin Schulze <joey@infodrom.ffis.de>
 *	Removed unixm/unix domain sockets and switch to Datagram Unix
 *	Sockets.  This should remove one possibility to play DoS with
 *	syslogd.  Thanks to Olaf Kirch <okir@caldera.de> for the patch.
 *
 * Sun Mar 11 20:23:44 CET 2001: Martin Schulze <joey@infodrom.ffis.de>
 *	Don't return a closed fd if `-a' is called with a wrong path.
 *	Thanks to Bill Nottingham <notting@redhat.com> for providing
 *	a patch.<|MERGE_RESOLUTION|>--- conflicted
+++ resolved
@@ -49,6 +49,8 @@
   low-end case always happens in user space, without need for kernel
   support as we can always directly aquire the lock - there is no
   contention at all).
+- bugfix: invalid DST handling under Solaris
+  Thanks to Scott Severtson for the patch.
 ---------------------------------------------------------------------------
 Version 6.6.0  [v6-stable] 2012-10-22
 This starts a new stable branch, based on the 6.5.x series, plus:
@@ -718,7 +720,6 @@
   ... actually, they are microseconds. So the fractional part of the 
   timestamp was not properly formatted.
   Thanks to Marius Tomaschewski for the bug report and the patch idea.
-<<<<<<< HEAD
 - imklog: added $klogKeepKernelTimestamp option
   When enabled, the kernel [timestamp] remains at begin of
   each message, even it is used for the message time too.
@@ -727,10 +728,8 @@
   ... actually, they are microseconds. So the fractional part of the 
   timestamp was not properly formatted.
   Thanks to Marius Tomaschewski for the bug report and the patch idea.
-=======
 - bugfix: invalid DST handling under Solaris
   Thanks to Scott Severtson for the patch.
->>>>>>> 15399832
 ---------------------------------------------------------------------------
 Version 5.10.1  [V5-STABLE], 2012-10-17
 - bugfix: imuxsock and imklog truncated head of received message
