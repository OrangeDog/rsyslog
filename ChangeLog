---------------------------------------------------------------------------
Version 5.7.2  [V5-DEVEL] (rgerhards), 2010-10-05
- bugfix: imfile state file was not written when relative file name
  for it was specified
---------------------------------------------------------------------------
Version 5.7.1  [V5-DEVEL] (rgerhards), 2010-10-05
- support for Hadoop's HDFS added (via omhdfs)
- imuxsock now optionally use SCM_CREDENTIALS to pull the pid from the log
  socket itself
  (thanks to Lennart Poettering for the suggesting this feature)
- imuxsock now optionally uses per-process input rate limiting, guarding the
  user against processes spamming the system log
  (thanks to Lennart Poettering for suggesting this feature)
- added new config statements
  * $InputUnixListenSocketUsePIDFromSystem 
  * $SystemLogUsePIDFromSystem 
  * $SystemLogRateLimitInterval
  * $SystemLogRateLimitBurst
  * $SystemLogRateLimitSeverity
  * $IMUxSockRateLimitInterval
  * $IMUxSockRateLimitBurst
  * $IMUxSockRateLimitSeverity
- imuxsock now supports up to 50 different sockets for input
- some code cleanup in imuxsock (consider this a release a major
  modification, especially if problems show up)
- bugfix: /dev/log was unlinked even when passed in from systemd
  in which case it should be preserved as systemd owns it
---------------------------------------------------------------------------
Version 5.7.0  [V5-DEVEL] (rgerhards), 2010-09-16
- added module impstat to emit periodic statistics on rsyslog counters
- support for systemd officially added
  * acquire /dev/log socket optionally from systemd
    thanks to Lennart Poettering for this patch
  * sd-systemd API added as part of rsyslog runtime library
---------------------------------------------------------------------------
Version 5.5.7  [V5-BETA] (rgerhards), 2010-08-09
- changed omudpspoof default spoof address to simplify typical use case
  thanks to David Lang for suggesting this
- doc bugfix: pmlastmsg doc samples had errors
- bugfix[minor]: pmrfc3164sd had invalid name (resided in rsyslog name 
  space, what should not be the case for a contributed module)
- added omuxsock, which permits to write message to local Unix sockets
  this is the counterpart to imuxsock, enabling fast local forwarding
---------------------------------------------------------------------------
Version 5.5.6  [DEVEL] (rgerhards), 2010-07-21
- added parser modules
  * pmlastmsg, which supports the notoriously malformed "last message
    repeated n times" messages from some syslogd's (namely sysklogd)
  * pmrfc3164sd (contributed), supports RFC5424 structured data in 
    RFC3164 messages [untested]
- added new module type "string generator", used to speed up output
  processing. Expected speedup for (typical) rsyslog processing is
  roughly 5 to 6 percent compared to using string-based templates.
  They may also be used to do more complex formatting with custom
  C code, what provided greater flexibility and probably far higher
  speed, for example if using multiple regular expressions within a 
  template.
- added 4 string generators for
  * RSYSLOG_FileFormat
  * RSYSLOG_TraditionalFileFormat
  * RSYSLOG_ForwardFormat
  * RSYSLOG_TraditionalForwardFormat
- bugfix: mutexes used to simulate atomic instructions were not destructed
- bugfix: regression caused more locking action in msg.c than necessary
- bugfix: "$ActionExecOnlyWhenPreviousIsSuspended on" was broken
- bugfix: segfault on HUP when "HUPIsRestart" was set to "on"
  thanks varmojfekoj for the patch
- bugfix: default for $OMFileFlushOnTXEnd was wrong ("off").
  This, in default mode, caused buffered writing to be used, what
  means that it looked like no output were written or partial
  lines. Thanks to Michael Biebl for pointing out this bug.
- bugfix: programname filter in ! configuration can not be reset
  Thanks to Kiss Gabor for the patch.
---------------------------------------------------------------------------
Version 5.5.5  [DEVEL] (rgerhards), 2010-05-20
- added new cancel-reduced action thread termination method
  We now manage to cancel threads that block inside a retry loop to
  terminate without the need to cancel the thread. Avoiding cancellation
  helps keep the system complexity minimal and thus provides for better
  stability. This also solves some issues with improper shutdown when
  inside an action retry loop.
---------------------------------------------------------------------------
Version 5.5.4  [DEVEL] (rgerhards), 2010-05-03
- This version offers full support for Solaris on Intel and Sparc
- bugfix: problems with atomic operations emulation
  replaced atomic operation emulation with new code. The previous code
  seemed to have some issue and also limited concurrency severely. The
  whole atomic operation emulation has been rewritten.
- bugfix: netstream ptcp support class was not correctly build on systems
  without epoll() support
- bugfix: segfault on Solaris/Sparc
---------------------------------------------------------------------------
Version 5.5.3  [DEVEL] (rgerhards), 2010-04-09
- added basic but functional support for Solaris
- imported many bugfixes from 3.6.2/4.6.1 (see ChangeLog below!)
- added new property replacer option "date-rfc3164-buggyday" primarily
  to ease migration from syslog-ng. See property replacer doc for
  details.
- added capability to turn off standard LF delimiter in TCP server
  via new directive "$InputTCPServerDisableLFDelimiter on"
- bugfix: failed to compile on systems without epoll support
- bugfix: comment char ('#') in literal terminated script parsing
  and thus could not be used.
  but tracker: http://bugzilla.adiscon.com/show_bug.cgi?id=119
  [merged in from v3.22.2]
- imported patches from 4.6.0:
  * improved testbench to contain samples for totally malformed messages
    which miss parts of the message content
  * bugfix: some malformed messages could lead to a missing LF inside files
    or some other missing parts of the template content.
  * bugfix: if a message ended immediately with a hostname, the hostname
    was mistakenly interpreted as TAG, and localhost be used as hostname
---------------------------------------------------------------------------
Version 5.5.2  [DEVEL] (rgerhards), 2010-02-05
- applied patches that make rsyslog compile under Apple OS X.
  Thanks to trey for providing these.
- replaced data type "bool" by "sbool" because this created some
  portability issues.
- added $Escape8BitCharactersOnReceive directive
  Thanks to David Lang for suggesting it.
- worked around an issue where omfile failed to compile on 32 bit platforms
  under some circumstances (this smells like a gcc problem, but a simple
  solution was available). Thanks to Kenneth Marshall for some advice.
- extended testbench
---------------------------------------------------------------------------
Version 5.5.1  [DEVEL] (rgerhards), 2009-11-27
- introduced the ablity for netstream drivers to utilize an epoll interface
  This offers increased performance and removes the select() FDSET size
  limit from imtcp. Note that we fall back to select() if there is no
  epoll netstream drivers. So far, an epoll driver has only been
  implemented for plain tcp syslog, the rest will follow once the code
  proves well in practice AND there is demand.
- re-implemented $EscapeControlCharacterTab config directive
  Based on Jonathan Bond-Caron's patch for v4. This now also includes some
  automatted tests.
- bugfix: enabling GSSServer crashes rsyslog startup
  Thanks to Tomas Kubina for the patch [imgssapi]
- bugfix (kind of): check if TCP connection is still alive if using TLS
  Thanks to Jonathan Bond-Caron for the patch.
---------------------------------------------------------------------------
Version 5.5.0  [DEVEL] (rgerhards), 2009-11-18
- moved DNS resolution code out of imudp and into the backend processing
  Most importantly, DNS resolution now never happens if the resolved name
  is not required. Note that this applies to imudp - for the other inputs,
  DNS resolution almost comes for free, so we do not do it there. However,
  the new method has been implemented in a generic way and as such may 
  also be used by other modules in the future.
- added option to use unlimited-size select() calls
  Thanks to varmjofekoj for the patch
  This is not done in imudp, as it natively supports epoll().
- doc: improved description of what loadable modules can do
---------------------------------------------------------------------------
Version 5.4.2  [v5-stable] (rgerhards), 2010-03-??
- bugfix(kind of): output plugin retry behaviour could cause engine to loop
  The rsyslog engine did not guard itself against output modules that do
  not properly convey back the tryResume() behaviour. This then leads to
  what looks like an endless loop. I consider this to be a bug of the 
  engine not only because it should be hardened against plugin misbehaviour,
  but also because plugins may not be totally able to avoid this situation
  (depending on the type of and processing done by the plugin).
- bugfix: testbench failed when not executed in UTC+1 timezone
  accidently, the time zone information was kept inside some
  to-be-checked-for responses
- temporary bugfix replaced by permanent one for
  message-induced off-by-one error (potential segfault) (see 4.6.2)
  The analysis has been completed and a better fix been crafted and 
  integrated.
- bugfix(minor): status variable was uninitialized
  However, this would have caused harm only if NO parser modules at
  all were loaded, which would lead to a defunctional configuration
  at all. And, even more important, this is impossible as two parser
  modules are built-in and thus can not be "not loaded", so we always
  have a minimum of two.
---------------------------------------------------------------------------
Version 5.4.1  [v5-stable] (rgerhards), 2010-03-??
- added new property replacer option "date-rfc3164-buggyday" primarily
  to ease migration from syslog-ng. See property replacer doc for
  details. [backport from 5.5.3 because urgently needed by some]
- imported all bugfixes vom 4.6.2 (see below)
---------------------------------------------------------------------------
Version 5.4.0  [v5-stable] (rgerhards), 2010-03-08
***************************************************************************
* This is a new stable v5 version. It contains all fixes and enhancements *
* made during the 5.3.x phase as well as those listed below.              *
* Note that the 5.2.x series was quite buggy and as such all users are    *
* strongly advised to upgrade to 5.4.0.                                   *
***************************************************************************
- bugfix: omruleset failed to work in many cases
  bug tracker: http://bugzilla.adiscon.com/show_bug.cgi?id=179
  Thanks to Ryan B. Lynch for reporting this issue.
- bugfix: comment char ('#') in literal terminated script parsing
  and thus could not be used.
  but tracker: http://bugzilla.adiscon.com/show_bug.cgi?id=119
  [merged in from v3.22.2]
---------------------------------------------------------------------------
Version 5.3.7  [BETA] (rgerhards), 2010-01-27
- bugfix: queues in direct mode could case a segfault, especially if an
  action failed for action queues. The issue was an invalid increment of
  a stack-based pointer which lead to destruction of the stack frame and
  thus a segfault on function return.
  Thanks to Michael Biebl for alerting us on this problem.
- bugfix: hostname accidently set to IP address for some message sources,
  for example imudp. Thanks to Anton for reporting this bug. [imported v4]
- bugfix: ompgsql had problems with transaction support, what actually 
  rendered it unsuable. Thanks to forum user "horhe" for alerting me
  on this bug and helping to debug/fix it! [imported from 5.3.6]
- bugfix: $CreateDirs variable not properly initialized, default thus
  was random (but most often "on") [imported from v3]
- bugfix: potential segfaults during queue shutdown
  (bugs require certain non-standard settings to appear)
  Thanks to varmojfekoj for the patch [imported from 4.5.8]
  [backport from 5.5.2]
- bugfix: wrong memory assignment for a config variable (probably
  without causing any harm) [backport from 5.2.2]
- bugfix: rsyslog hangs when writing to a named pipe which nobody was
  reading. Thanks to Michael Biebl for reporting this bug.
  Bugzilla entry: http://bugzilla.adiscon.com/show_bug.cgi?id=169
  [imported from 4.5.8]
---------------------------------------------------------------------------
Version 5.3.6  [BETA] (rgerhards), 2010-01-13
- bugfix: ompgsql did not properly check the server connection in
  tryResume(), which could lead to rsyslog running in a thight loop
- bugfix: suspension during beginTransaction() was not properly handled
  by rsyslog core
- bugfix: omfile output was only written when buffer was full, not at
  end of transaction
- bugfix: commit transaction was not properly conveyed to message layer,
  potentially resulting in non-message destruction and thus hangs
- bugfix: enabling GSSServer crashes rsyslog startup
  Thanks to Tomas Kubina for the patch [imgssapi]
- bugfix (kind of): check if TCP connection is still alive if using TLS
  Thanks to Jonathan Bond-Caron for the patch.
- bugfix: $CreateDirs variable not properly initialized, default thus
  was random (but most often "on") [imported from v3]
- bugfix: ompgsql had problems with transaction support, what actually 
  rendered it unsuable. Thanks to forum user "horhe" for alerting me
  on this bug and helping to debug/fix it!
- bugfix: memory leak when sending messages in zip-compressed format
  Thanks to Naoya Nakazawa for analyzing this issue and providing a patch.
- worked around an issue where omfile failed to compile on 32 bit platforms
  under some circumstances (this smells like a gcc problem, but a simple
  solution was available). Thanks to Kenneth Marshall for some advice.
  [backported from 5.5.x branch]
---------------------------------------------------------------------------
Version 5.3.5  [BETA] (rgerhards), 2009-11-13
- some light performance enhancement by replacing time() call with much
  faster (at least under linux) gettimeofday() calls.
- some improvement of omfile performance with dynafiles
  saved costly time() calls by employing a logical clock, which is 
  sufficient for the use case
- bugfix: omudpspoof miscalculated source and destination ports
  while this was probably not noticed for source ports, it resulted in
  almost all destination ports being wrong, except for the default port
  of 514, which by virtue of its binary representation was calculated 
  correct (and probably thus the bug not earlier detected).
- bugfixes imported from earlier releases
  * bugfix: named pipes did no longer work (they always got an open error)
    this was a regression from the omfile rewrite in 4.5.0
  * bugfix(testbench): sequence check was not always performed correctly,
    that could result in tests reporting success when they actually failed
- improved testbench: added tests for UDP forwarding and omudpspoof
- doc bugfix: omudpspoof had wrong config command names ("om" missing)
- bugfix [imported from 4.4.3]: $ActionExecOnlyOnceEveryInterval did
  not work.
- [inport v4] improved testbench, contains now tcp and gzip test cases
- [import v4] added a so-called "On Demand Debug" mode, in which debug
  output can be generated only after the process has started, but not right
  from the beginning. This is assumed to be useful for hard-to-find bugs.
  Also improved the doc on the debug system.
- bugfix: segfault on startup when -q or -Q option was given
  [imported from v3-stable]
---------------------------------------------------------------------------
Version 5.3.4  [DEVEL] (rgerhards), 2009-11-04
- added the ability to create custom message parsers
- added $RulesetParser config directive that permits to bind specific
  parsers to specific rulesets
- added omruleset output module, which provides great flexibility in 
  action processing. THIS IS A VERY IMPORTANT ADDITION, see its doc
  for why.
- added the capability to have ruleset-specific main message queues
  This offers considerable additional flexibility AND superior performance
  (in cases where multiple inputs now can avoid lock contention)
- bugfix: correct default for escape ('#') character restored
  This was accidently changed to '\\', thanks to David Lang for reporting
- bugfix(testbench): testcase did not properly wait for rsyslogd shutdown
  thus some unpredictable behavior and a false negative test result
  could occur.
---------------------------------------------------------------------------
Version 5.3.3  [DEVEL] (rgerhards), 2009-10-27
- simplified and thus speeded up the queue engine, also fixed some
  potential race conditions (in very unusual shutdown conditions)
  along the way. The threading model has seriously changes, so there may
  be some regressions.
- enhanced test environment (inlcuding testbench): support for enhancing
  probability of memory addressing failure by using non-NULL default
  value for malloced memory (optional, only if requested by configure
  option). This helps to track down some otherwise undetected issues
  within the testbench.
- bugfix: potential abort if inputname property was not set 
  primarily a problem of imdiag
- bugfix: message processing states were not set correctly in all cases
  however, this had no negative effect, as the message processing state
  was not evaluated when a batch was deleted, and that was the only case
  where the state could be wrong.
---------------------------------------------------------------------------
Version 5.3.2  [DEVEL] (rgerhards), 2009-10-21
- enhanced omfile to support transactional interface. This will increase
  performance in many cases.
- added multi-ruleset support to imudp
- re-enabled input thread termination handling that does avoid thread
  cancellation where possible. This provides a more reliable mode of
  rsyslogd termination (canceling threads my result in not properly
  freed resouces and potential later hangs, even though we perform
  proper cancel handling in our code). This is part of an effort to
  reduce thread cancellation as much as possible in rsyslog.
  NOTE: the code previously written code for this functionality had a
  subtle race condition. The new code solves that.
- enhanced immark to support non-cancel input module termination
- improved imudp so that epoll can be used in more environments,
  fixed potential compile time problem if EPOLL_CLOEXEC is not available.
- some cleanup/slight improvement:
  * changed imuxsock to no longer use deprecated submitAndParseMsg() IF
  * changed submitAndParseMsg() interface to be a wrapper around the new
    way of message creation/submission. This enables older plugins to be
    used together with the new interface. The removal also enables us to
    drop a lot of duplicate code, reducing complexity and increasing
    maintainability.
- bugfix: segfault when starting up with an invalid .qi file for a disk queue
  Failed for both pure disk as well as DA queues. Now, we emit an error
  message and disable disk queueing facility.
- bugfix: potential segfault on messages with empty MSG part. This was a
  recently introduced regression.
- bugfix: debug string larger than 1K were improperly displayed. Max size
  is now 32K, and if a string is even longer it is meaningfully truncated.
---------------------------------------------------------------------------
Version 5.3.1  [DEVEL] (rgerhards), 2009-10-05
- added $AbortOnUncleanConfig directive - permits to prevent startup when
  there are problems with the configuration file. See it's doc for
  details.
- included some important fixes from v4-stable:
  * bugfix: invalid handling of zero-sized messages
  * bugfix: zero-sized UDP messages are no longer processed
  * bugfix: random data could be appended to message
  * bugfix: reverse lookup reduction logic in imudp do DNS queries too often
- bugfixes imported from 4.5.4:
  * bugfix: potential segfault in stream writer on destruction
  * bugfix: potential race in object loader (obj.c) during use/release
  * bugfixes: potential problems in out file zip writer
---------------------------------------------------------------------------
Version 5.3.0  [DEVEL] (rgerhards), 2009-09-14
- begun to add simple GUI programs to gain insight into running rsyslogd
  instances and help setup and troubleshooting (active via the
  --enable-gui ./configure switch)
- changed imudp to utilize epoll(), where available. This shall provide
  slightly better performance (just slightly because we called select()
  rather infrequently on a busy system)
---------------------------------------------------------------------------
Version 5.2.2  [v5-stable] (rgerhards), 2009-11-??
- bugfix: enabling GSSServer crashes rsyslog startup
  Thanks to Tomas Kubina for the patch [imgssapi]
---------------------------------------------------------------------------
Version 5.2.1  [v5-stable] (rgerhards), 2009-11-02
- bugfix [imported from 4.4.3]: $ActionExecOnlyOnceEveryInterval did
  not work.
- bugfix: segfault on startup when -q or -Q option was given
  [imported from v3-stable]
---------------------------------------------------------------------------
Version 5.2.0  [v5-stable] (rgerhards), 2009-11-02
This is a re-release of version 5.1.6 as stable after we did not get any bug 
reports during the whole beta phase. Still, this first v5-stable may not be 
as stable as one hopes for, I am not sure if we did not get bug reports
just because nobody tried it. Anyhow, we need to go forward and so we
have the initial v5-stable.
---------------------------------------------------------------------------
Version 5.1.6  [v5-beta] (rgerhards), 2009-10-15
- feature imports from v4.5.6
- bugfix: potential race condition when queue worker threads were
  terminated
- bugfix: solved potential (temporary) stall of messages when the queue was
  almost empty and few new data added (caused testbench to sometimes hang!)
- fixed some race condition in testbench
- added more elaborate diagnostics to parts of the testbench
- bugfixes imported from 4.5.4:
  * bugfix: potential segfault in stream writer on destruction
  * bugfix: potential race in object loader (obj.c) during use/release
  * bugfixes: potential problems in out file zip writer
- included some important fixes from 4.4.2:
  * bugfix: invalid handling of zero-sized messages
  * bugfix: zero-sized UDP messages are no longer processed
  * bugfix: random data could be appended to message
  * bugfix: reverse lookup reduction logic in imudp do DNS queries too often
---------------------------------------------------------------------------
Version 5.1.5  [v5-beta] (rgerhards), 2009-09-11
- added new config option $ActionWriteAllMarkMessages
  this option permites to process mark messages under all circumstances,
  even if an action was recently called. This can be useful to use mark
  messages as a kind of heartbeat.
- added new config option $InputUnixListenSocketCreatePath
  to permit the auto-creation of pathes to additional log sockets. This
  turns out to be useful if they reside on temporary file systems and
  rsyslogd starts up before the daemons that create these sockets
  (rsyslogd always creates the socket itself if it does not exist).
- added $LogRSyslogStatusMessages configuration directive
  permitting to turn off rsyslog start/stop/HUP messages. See Debian
  ticket http://bugs.debian.org/cgi-bin/bugreport.cgi?bug=463793
- bugfix: hostnames with dashes in them were incorrectly treated as
  malformed, thus causing them to be treated as TAG (this was a regression
  introduced from the "rfc3164 strict" change in 4.5.0). Testbench has been
  updated to include a smaple message with a hostname containing a dash.
- bugfix: strings improperly reused, resulting in some message properties
  be populated with strings from previous messages. This was caused by
  an improper predicate check.
- added new config directive $omfileForceChown [import from 4.7.0]
---------------------------------------------------------------------------
Version 5.1.4  [DEVEL] (rgerhards), 2009-08-20
- legacy syslog parser changed so that it now accepts date stamps in
  wrong case. Some devices seem to create them and I do not see any harm
  in supporting that.
- added $InputTCPMaxListeners directive - permits to specify how many 
  TCP servers shall be possible (default is 20).
- bugfix: memory leak with some input modules. Those inputs that
  use parseAndSubmitMsg() leak two small memory blocks with every message.
  Typically, those process only relatively few messages, so the issue 
  does most probably not have any effect in practice.
- bugfix: if tcp listen port could not be created, no error message was
  emitted
- bugfix: discard action did not work (did not discard messages)
- bugfix: discard action caused segfault
- bugfix: potential segfault in output file writer (omfile)
  In async write mode, we use modular arithmetic to index the output
  buffer array. However, the counter variables accidently were signed,
  thus resulting in negative indizes after integer overflow. That in turn
  could lead to segfaults, but was depending on the memory layout of 
  the instance in question (which in turn depended on a number of
  variables, like compile settings but also configuration). The counters
  are now unsigned (as they always should have been) and so the dangling
  mis-indexing does no longer happen. This bug potentially affected all
  installations, even if only some may actually have seen a segfault.
---------------------------------------------------------------------------
Version 5.1.3  [DEVEL] (rgerhards), 2009-07-28
- architecture change: queue now always has at least one worker thread
  if not running in direct mode. Previous versions could run without 
  any active workers. This simplifies the code at a very small expense.
  See v5 compatibility note document for more in-depth discussion.
- enhance: UDP spoofing supported via new output module omudpspoof
  See the omudpspoof documentation for details and samples
- bugfix: message could be truncated after TAG, often when forwarding
  This was a result of an internal processing error if maximum field
  sizes had been specified in the property replacer.
- bugfix: minor static memory leak while reading configuration
  did NOT leak based on message volume
- internal: added ability to terminate input modules not via pthread_cancel
  but an alternate approach via pthread_kill. This is somewhat safer as we
  do not need to think about the cancel-safeness of all libraries we use.
  However, not all inputs can easily supported, so this now is a feature
  that can be requested by the input module (the most important ones
  request it).
---------------------------------------------------------------------------
Version 5.1.2  [DEVEL] (rgerhards), 2009-07-08
- bugfix: properties inputname, fromhost, fromhost-ip, msg were lost when
  working with disk queues
- some performance enhancements
- bugfix: abort condition when RecvFrom was not set and message reduction
  was on. Happend e.g. with imuxsock.
- added $klogConsoleLogLevel directive which permits to set a new
  console log level while rsyslog is active
- some internal code cleanup
---------------------------------------------------------------------------
Version 5.1.1  [DEVEL] (rgerhards), 2009-07-03
- bugfix: huge memory leak in queue engine (made rsyslogd unusable in
  production). Occured if at least one queue was in direct mode 
  (the default for action queues)
- imported many performance optimizations from v4-devel (4.5.0)
- bugfix: subtle (and usually irrelevant) issue in timout processing
  timeout could be one second too early if nanoseconds wrapped
- set a more sensible timeout for shutdow, now 1.5 seconds to complete
  processing (this also removes those cases where the shutdown message
  was not written because the termination happened before it)
---------------------------------------------------------------------------
Version 5.1.0  [DEVEL] (rgerhards), 2009-05-29

*********************************** NOTE **********************************
The v5 versions of rsyslog feature a greatly redesigned queue engine. The
major theme for the v5 release is twofold:

a) greatly improved performance
b) enable audit-grade processing

Here, audit-grade processing means that rsyslog, if used together with
audit-grade transports and configured correctly, will never lose messages
that already have been acknowledged, not even in fatal failure cases like
sudden loss of power.

Note that large parts of rsyslog's important core components have been
restructured to support these design goals. As such, early versions of
the engine will probably be less stable than the v3/v4 engine.

Also note that the initial versions do not cover all and everything. As
usual, the code will evolve toward the final goal as version numbers
increase.
*********************************** NOTE **********************************

- redesigned queue engine so that it supports ultra-reliable operations
  This resulted in a rewrite of large parts. The new capability can be
  used to build audit-grade systems on the basis of rsyslog.
- added $MainMsgQueueDequeueBatchSize and $ActionQueueDequeueBatchSize 
  configuration directives
- implemented a new transactional output module interface which provides
  superior performance (for databases potentially far superior performance)
- increased ompgsql performance by adapting to new transactional
  output module interface
---------------------------------------------------------------------------
Version 4.7.3  [v4-devel] (rgerhards), 2010-??-??
- added omuxsock, which permits to write message to local Unix sockets
  this is the counterpart to imuxsock, enabling fast local forwarding
- added imptcp, a simplified, Linux-specific and potentielly fast
  syslog plain tcp input plugin (NOT supporting TLS!)
<<<<<<< HEAD
=======
- bugfix: a couple of problems that imfile had on some platforms, namely
  Ubuntu (not their fault, but occured there)
- bugfix: imfile utilizes 32 bit to track offset. Most importantly,
  this problem can not experienced on Fedora 64 bit OS (which has
  64 bit long's!)
>>>>>>> f76b8269
---------------------------------------------------------------------------
Version 4.7.2  [v4-devel] (rgerhards), 2010-05-03
- bugfix: problems with atomic operations emulaton
  replaced atomic operation emulation with new code. The previous code
  seemed to have some issue and also limited concurrency severely. The
  whole atomic operation emulation has been rewritten.
- added new $Sleep directive to hold processing for a couple of seconds
  during startup
- bugfix: programname filter in ! configuration can not be reset
  Thanks to Kiss Gabor for the patch.
---------------------------------------------------------------------------
Version 4.7.1  [v4-devel] (rgerhards), 2010-04-22
- Solaris support much improved -- was not truely usable in 4.7.0
  Solaris is no longer supported in imklog, but rather there is a new
  plugin imsolaris, which is used to pull local log sources on a Solaris
  machine.
- testbench improvement: Java is no longer needed for testing tool creation
---------------------------------------------------------------------------
Version 4.7.0  [v4-devel] (rgerhards), 2010-04-14
- new: support for Solaris added (but not yet the Solaris door API)
- added function getenv() to RainerScript
- added new config option $InputUnixListenSocketCreatePath
  to permit the auto-creation of pathes to additional log sockets. This
  turns out to be useful if they reside on temporary file systems and
  rsyslogd starts up before the daemons that create these sockets
  (rsyslogd always creates the socket itself if it does not exist).
- added $LogRSyslogStatusMessages configuration directive
  permitting to turn off rsyslog start/stop/HUP messages. See Debian
  ticket http://bugs.debian.org/cgi-bin/bugreport.cgi?bug=463793
- added new config directive $omfileForceChown to (try to) fix some broken
  system configs.
  See ticket for details: http://bugzilla.adiscon.com/show_bug.cgi?id=150
- added $EscapeControlCharacterTab config directive
  Thanks to Jonathan Bond-Caron for the patch.
- added option to use unlimited-size select() calls
  Thanks to varmjofekoj for the patch
- debugondemand mode caused backgrounding to fail - close to a bug, but I'd
  consider the ability to background in this mode a new feature...
- bugfix (kind of): check if TCP connection is still alive if using TLS
  Thanks to Jonathan Bond-Caron for the patch.
- imported changes from 4.5.7 and below
- bugfix: potential segfault when -p command line option was used
  Thanks for varmojfekoj for pointing me at this bug.
- imported changes from 4.5.6 and below
---------------------------------------------------------------------------
Version 4.6.5  [v4-stable] (rgerhards), 2010-??-??
- bugfix: a couple of problems that imfile had on some platforms, namely
  Ubuntu (not their fault, but occured there)
- bugfix: imfile utilizes 32 bit to track offset. Most importantly,
  this problem can not experienced on Fedora 64 bit OS (which has
  64 bit long's!)
---------------------------------------------------------------------------
Version 4.6.4  [v4-stable] (rgerhards), 2010-08-05
- bugfix: zero-sized (empty) messages were processed by imtcp
  they are now dropped as they always should have been
- bugfix: programname filter in ! configuration can not be reset
  Thanks to Kiss Gabor for the patch.
---------------------------------------------------------------------------
Version 4.6.3  [v4-stable] (rgerhards), 2010-07-07
- improvded testbench
  - added test with truly random data received via syslog to test
    robustness
  - added new configure option that permits to disable and enable an
    extended testbench
- bugfix: segfault on HUP when "HUPIsRestart" was set to "on"
  thanks varmojfekoj for the patch
- bugfix: default for $OMFileFlushOnTXEnd was wrong ("off").
  This, in default mode, caused buffered writing to be used, what
  means that it looked like no output were written or partial
  lines. Thanks to Michael Biebl for pointing out this bug.
- bugfix: testbench failed when not executed in UTC+1 timezone
  accidently, the time zone information was kept inside some
  to-be-checked-for responses
- temporary bugfix replaced by permanent one for
  message-induced off-by-one error (potential segfault) (see 4.6.2)
  The analysis has been completed and a better fix been crafted and 
  integrated.
- bugfix: the T/P/E config size specifiers did not work properly under
  all 32-bit platforms
- bugfix: local unix system log socket was deleted even when it was
  not configured
- some doc fixes; incorrect config samples could cause confusion
  thanks to Anthony Edwards for pointing the problems out
---------------------------------------------------------------------------
Version 4.6.2  [v4-stable] (rgerhards), 2010-03-26
- new feature: "." action type added to support writing files to relative
  pathes (this is primarily meant as a debug aid)
- added replacements for atomic instructions on systems that do not
  support them. [backport of Stefen Sledz' patch for v5)
- new feature: $OMFileAsyncWriting directive added
  it permits to specifiy if asynchronous writing should be done or not
- bugfix(temporary): message-induced off-by-one error (potential segfault)
  Some types of malformed messages could trigger an off-by-one error
  (for example, \0 or \n as the last character, and generally control
  character escaption is questionable). This is due to not strictly
  following a the \0 or string counted string paradigm (during the last
  optimization on the cstring class). As a temporary fix, we have 
  introduced a proper recalculation of the size. However, a final
  patch is expected in the future. See bug tracker for further details
  and when the final patch will be available:
  http://bugzilla.adiscon.com/show_bug.cgi?id=184
  Note that the current patch is considered sufficient to solve the
  situation, but it requires a bit more runtime than desirable.
- bugfix: potential segfault in dynafile cache
  This bug was triggered by an open failure. The the cache was full and
  a new entry needed to be placed inside it, a victim for eviction was
  selected. That victim was freed, then the open of the new file tried. If
  the open failed, the victim entry was still freed, and the function
  exited. However, on next invocation and cache search, the victim entry
  was used as if it were populated, most probably resulting in a segfault.
- bugfix: race condition during directory creation
  If multiple files try to create a directory at (almost) the same time,
  some of them may fail. This is a data race and also exists with other
  processes that may create the same directory. We do now check for this
  condition and gracefully handle it.
- bugfix: potential re-use of free()ed file stream object in omfile
  when dynaCache is enabled, the cache is full, a new entry needs to
  be allocated, thus the LRU discarded, then a new entry is opend and that
  fails. In that case, it looks like the discarded stream may be reused
  improperly (based on code analysis, test case and confirmation pending)
- added new property replacer option "date-rfc3164-buggyday" primarily
  to ease migration from syslog-ng. See property replacer doc for
  details. [backport from 5.5.3 because urgently needed by some]
- improved testbench
- bugfix: invalid buffer write in (file) stream class
  currently being accessed buffer could be overwritten with new data.
  While this probably did not cause access violations, it could case loss
  and/or duplication of some data (definitely a race with no deterministic
  outcome)
- bugfix: potential hang condition during filestream close
  predicate was not properly checked when waiting for the background file
  writer
- bugfix: improper synchronization when "$OMFileFlushOnTXEnd on" was used
  Internal data structures were not properly protected due to missing
  mutex calls.
- bugfix: potential data loss during file stream shutdown
- bugfix: potential problems during file stream shutdown
  The shutdown/close sequence was not clean, what potentially (but
  unlikely) could lead to some issues. We have not been able to describe
  any fatal cases, but there was some bug potential. Sequence has now
  been straighted out.
- bugfix: potential problem (loop, abort) when file write error occured
  When a write error occured in stream.c, variable iWritten had the error
  code but this was handled as if it were the actual number of bytes
  written. That was used in pointer arithmetic later on, and thus could
  lead to all sorts of problems. However, this could only happen if the
  error was EINTR or the file in question was a tty. All other cases were
  handled properly. Now, iWritten is reset to zero in such cases, resulting
  in proper retries.
- bugfix: $omfileFlushOnTXEnd was turned on when set to off and vice
  versa due to an invalid check
- bugfix: recent patch to fix small memory leak could cause invalid free.
  This could only happen during config file parsing.
- bugfix(minor): handling of extremely large strings in dbgprintf() fixed
  Previously, it could lead to garbagge output and, in extreme cases, also
  to segfaults. Note: this was a problem only when debug output was 
  actually enabled, so it caused no problem in production use.
- bugfix(minor): BSD_SO_COMPAT query function had some global vars not
  properly initialized. However, in practice the loader initializes them 
  with zero, the desired value, so there were no actual issue in almost 
  all cases.
---------------------------------------------------------------------------
Version 4.6.1  [v4-stable] (rgerhards), 2010-03-04
- re-enabled old pipe output (using new module ompipe, built-in) after
  some problems with pipes (and especially in regard to xconsole) were
  discovered. Thanks to Michael Biebl for reporting the issues.
- bugfix: potential problems with large file support could cause segfault
  ... and other weird problems. This seemed to affect 32bit-platforms
  only, but I can not totally outrule there were issues on other
  platforms as well. The previous code could cause system data types
  to be defined inconsistently, and that could lead to various 
  troubles. Special thanks go to the Mandriva team for identifying
  an initial problem, help discussing it and ultimately a fix they
  contributed.
- bugfix: fixed problem that caused compilation on FreeBSD 9.0 to fail.
  bugtracker: http://bugzilla.adiscon.com/show_bug.cgi?id=181
  Thanks to Christiano for reporting.
- bugfix: potential segfault in omfile when a dynafile open failed
  In that case, a partial cache entry was written, and some internal
  pointers (iCurrElt) not correctly updated. In the next iteration, that
  could lead to a segfault, especially if iCurrElt then points to the
  then-partial record. Not very likely, but could happen in practice.
- bugfix (theoretical): potential segfault in omfile under low memory
  condition. This is only a theoretical bug, because it would only 
  happen when strdup() fails to allocate memory - which is highly 
  unlikely and will probably lead to all other sorts of errors.
- bugfix: comment char ('#') in literal terminated script parsing
  and thus could not be used.
  but tracker: http://bugzilla.adiscon.com/show_bug.cgi?id=119
  [merged in from v3.22.2]
---------------------------------------------------------------------------
Version 4.6.0  [v4-stable] (rgerhards), 2010-02-24
***************************************************************************
* This is a new stable v4 version. It contains all fixes and enhancements *
* made during the 4.5.x phase as well as those listed below.              *
* Note: this version is scheduled to conclude the v4 development process. *
*       Do not expect any more new developments in v4. The focus is now   *
*       on v5 (what also means we have a single devel branch again).      *
*       ("development" means new feature development, bug fixes are of    *
*       course provided for v4-stable)                                    *
***************************************************************************
- improved testbench to contain samples for totally malformed messages
  which miss parts of the message content
- bugfix: some malformed messages could lead to a missing LF inside files
  or some other missing parts of the template content.
- bugfix: if a message ended immediately with a hostname, the hostname
  was mistakenly interpreted as TAG, and localhost be used as hostname
- bugfix: message without MSG part could case a segfault
  [backported from v5 commit 98d1ed504ec001728955a5bcd7916f64cd85f39f]
  This actually was a "recent" regression, but I did not realize that it
  was introduced by the performance optimization in v4-devel. Shame on
  me for having two devel versions at the same time...
---------------------------------------------------------------------------
Version 4.5.8  [v4-beta] (rgerhards), 2010-02-10
- enhanced doc for using PostgreSQL
  Thanks to Marc Schiffbauer for the new/updated doc
- bugfix: property replacer returned invalid parameters under some (unusual)
  conditions. In extreme cases, this could lead to garbled logs and/or
  a system failure.
- bugfix: invalid length returned (often) when using regular expressions
  inside the property replacer
- bugfix: submatch regex in property replacer did not honor "return 0 on
  no match" config case
- bugfix: imuxsock incorrectly stated inputname "imudp"
  Thanks to Ryan Lynch for reporting this.
- (slightly) enhanced support for FreeBSD by setting _PATH_MODDIR to
  the correct value on FreeBSD.
  Thanks to Cristiano for the patch.
- bugfix: -d did not enable display of debug messages
  regression from introduction of "debug on demand" mode
  Thanks to Michael Biebl for reporting this bug
- bugfix: blanks inside file names did not terminate file name parsing.
  This could reslult in the whole rest of a line (including comments)
  to be treated as file name in "write to file" actions.
  Thanks to Jack for reporting this issue.
- bugfix: rsyslog hang when writing to a named pipe which nobody was
  reading. Thanks to Michael Biebl for reporting this bug.
  Bugzilla entry: http://bugzilla.adiscon.com/show_bug.cgi?id=169
- bugfix: potential segfaults during queue shutdown
  (bugs require certain non-standard settings to appear)
  Thanks to varmojfekoj for the patch
---------------------------------------------------------------------------
Version 4.5.7  [v4-beta] (rgerhards), 2009-11-18
- added a so-called "On Demand Debug" mode, in which debug output can
  be generated only after the process has started, but not right from
  the beginning. This is assumed to be useful for hard-to-find bugs.
  Also improved the doc on the debug system.
- bugfix (kind of): check if TCP connection is still alive if using TLS
  Thanks to Jonathan Bond-Caron for the patch.
- bugfix: hostname accidently set to IP address for some message sources,
  for example imudp. Thanks to Anton for reporting this bug.
- bugfix [imported from 4.4.3]: $ActionExecOnlyOnceEveryInterval did
  not work.
---------------------------------------------------------------------------
Version 4.5.6  [v4-beta] (rgerhards), 2009-11-05
- bugfix: named pipes did no longer work (they always got an open error)
  this was a regression from the omfile rewrite in 4.5.0
- bugfix(minor): diag function returned wrong queue memeber count
  for the main queue if an active DA queue existed. This had no relevance
  to real deployments (assuming they are not running the debug/diagnostic
  module...), but sometimes caused grief and false alerts in the 
  testbench.
- included some important fixes from v4-stable:
  * bugfix: invalid handling of zero-sized messages
  * bugfix: zero-sized UDP messages are no longer processed
  * bugfix: random data could be appended to message
  * bugfix: reverse lookup reduction logic in imudp do DNS queries too often
- bugfix(testbench): testcase did not properly wait for rsyslod shutdown
  thus some unpredictable behavior and a false negative test result
  could occur. [BACKPORTED from v5]
- bugfix(testbench): sequence check was not always performed correctly,
  that could result in tests reporting success when they actually failed
---------------------------------------------------------------------------
Version 4.5.5  [v4-beta] (rgerhards), 2009-10-21
- added $InputTCPServerNotifyOnConnectionClose config directive
  see doc for details
- bugfix: debug string larger than 1K were improperly displayed. Max size
  is now 32K
- bugfix: invalid storage class selected for some size config parameters.
  This resulted in wrong values. The most prominent victim was the
  directory creation mode, which was set to zero in some cases. For 
  details, see related blog post:
  http://blog.gerhards.net/2009/10/another-note-on-hard-to-find-bugs.html
---------------------------------------------------------------------------
Version 4.5.4  [v4-beta] (rgerhards), 2009-09-29
- bugfix: potential segfault in stream writer on destruction
  Most severely affected omfile. The problem was that some buffers were
  freed before the asynchronous writer thread was shut down. So the
  writer thread accessed invalid data, which may even already be
  overwritten. Symptoms (with omfile) were segfaults, grabled data
  and files with random names placed around the file system (most
  prominently into the root directory). Special thanks to Aaron for
  helping to track this down.
- bugfix: potential race in object loader (obj.c) during use/release
  of object interface
- bugfixes: potential problems in out file zip writer. Problems could
  lead to abort and/or memory leak. The module is now hardened in a very
  conservative way, which is sub-optimal from a performance point of view.
  This should be improved if it has proven reliable in practice.
---------------------------------------------------------------------------
Version 4.5.3  [v4-beta] (rgerhards), 2009-09-17
- bugfix: repeated messages were incorrectly processed
  this could lead to loss of the repeated message content. As a side-
  effect, it could probably also be possible that some segfault occurs
  (quite unlikely). The root cause was that some counters introduced
  during the malloc optimizations were not properly duplicated in
  MsgDup(). Note that repeated message processing is not enabled
  by default.
- bugfix: message sanitation had some issues:
  - control character DEL was not properly escaped
  - NUL and LF characters were not properly stripped if no control
    character replacement was to be done
  - NUL characters in the message body were silently dropped (this was
    a regeression introduced by some of the recent optimizations)
- bugfix: strings improperly reused, resulting in some message properties
  be populated with strings from previous messages. This was caused by
  an improper predicate check. [backported from v5]
- fixed some minor portability issues
- bugfix: reverse lookup reduction logic in imudp do DNS queries too often
  [imported from 4.4.2]
---------------------------------------------------------------------------
Version 4.5.2  [v4-beta] (rgerhards), 2009-08-21
- legacy syslog parser changed so that it now accepts date stamps in
  wrong case. Some devices seem to create them and I do not see any harm
  in supporting that.
- added $InputTCPMaxListeners directive - permits to specify how many 
  TCP servers shall be possible (default is 20).
- bugfix: memory leak with some input modules. Those inputs that
  use parseAndSubmitMsg() leak two small memory blocks with every message.
  Typically, those process only relatively few messages, so the issue 
  does most probably not have any effect in practice.
- bugfix: if tcp listen port could not be created, no error message was
  emitted
- bugfix: potential segfault in output file writer (omfile)
  In async write mode, we use modular arithmetic to index the output
  buffer array. However, the counter variables accidently were signed,
  thus resulting in negative indizes after integer overflow. That in turn
  could lead to segfaults, but was depending on the memory layout of 
  the instance in question (which in turn depended on a number of
  variables, like compile settings but also configuration). The counters
  are now unsigned (as they always should have been) and so the dangling
  mis-indexing does no longer happen. This bug potentially affected all
  installations, even if only some may actually have seen a segfault.
- bugfix: hostnames with dashes in them were incorrectly treated as
  malformed, thus causing them to be treated as TAG (this was a regression
  introduced from the "rfc3164 strict" change in 4.5.0).
---------------------------------------------------------------------------
Version 4.5.1  [DEVEL] (rgerhards), 2009-07-15
- CONFIG CHANGE: $HUPisRestart default is now "off". We are doing this
  to support removal of restart-type HUP in v5.
- bugfix: fromhost-ip was sometimes truncated
- bugfix: potential segfault when zip-compressed syslog records were
  received (double free)
- bugfix: properties inputname, fromhost, fromhost-ip, msg were lost when
  working with disk queues
- performance enhancement: much faster, up to twice as fast (depending
  on configuration)
- bugfix: abort condition when RecvFrom was not set and message reduction
  was on. Happend e.g. with imuxsock.
- added $klogConsoleLogLevel directive which permits to set a new
  console log level while rsyslog is active
- bugfix: message could be truncated after TAG, often when forwarding
  This was a result of an internal processing error if maximum field
  sizes had been specified in the property replacer.
- added ability for the TCP output action to "rebind" its send socket after
  sending n messages (actually, it re-opens the connection, the name is 
  used because this is a concept very similiar to $ActionUDPRebindInterval).
  New config directive $ActionSendTCPRebindInterval added for the purpose.
  By default, rebinding is disabled. This is considered useful for load
  balancers.
- testbench improvements
---------------------------------------------------------------------------
Version 4.5.0  [DEVEL] (rgerhards), 2009-07-02
- activation order of inputs changed, they are now activated only after
  privileges are dropped. Thanks to Michael Terry for the patch.
- greatly improved performance
- greatly reduced memory requirements of msg object
  to around half of the previous demand. This means that more messages can
  be stored in core! Due to fewer cache misses, this also means some
  performance improvement.
- improved config error messages: now contain a copy of the config line
  that (most likely) caused the error
- reduced max value for $DynaFileCacheSize to 1,000 (the former maximum
  of 10,000 really made no sense, even 1,000 is very high, but we like
  to keep the user in control ;)).
- added capability to fsync() queue disk files for enhanced reliability
  (also add's speed, because you do no longer need to run the whole file
  system in sync mode)
- more strict parsing of the hostname in rfc3164 mode, hopefully
  removes false positives (but may cause some trouble with hostname
  parsing). For details, see this bug tracker:
  http://bugzilla.adiscon.com/show_bug.cgi?id=126
- omfile rewrite to natively support zip files (includes large extension
  of the stream class)
- added configuration commands (see doc for explanations)
  * $OMFileZipLevel
  * $OMFileIOBufferSize
  * $OMFileFlushOnTXEnd
  * $MainMsgQueueSyncQueueFiles
  * $ActionQueueSyncQueueFiles
- done some memory accesses explicitely atomic
- bugfix: subtle (and usually irrelevant) issue in timout processing
  timeout could be one second too early if nanoseconds wrapped
- set a more sensible timeout for shutdow, now 1.5 seconds to complete
  processing (this also removes those cases where the shutdown message
  was not written because the termination happened before it)
- internal bugfix: object pointer was only reset to NULL when an object
  was actually destructed. This most likely had no effect to existing code,
  but it may also have caused trouble in remote cases. Similarly, the fix
  may also cause trouble...
- bugfix: missing initialization during timestamp creation
  This could lead to timestamps written in the wrong format, but not to
  an abort
---------------------------------------------------------------------------
Version 4.4.3  [v4-stable] (rgerhards), 2009-10-??
- bugfix: several smaller bugs resolved after flexelint review
  Thanks to varmojfekoj for the patch.
- bugfix: $ActionExecOnlyOnceEveryInterval did not work.
  This was a regression from the time() optimizations done in v4.
  Bug tracker: http://bugzilla.adiscon.com/show_bug.cgi?id=143
  Thanks to Klaus Tachtler for reporting this bug.
- bugfix: potential segfault on queue shutdown
  Thanks to varmojfekoj for the patch.
- bugfix: potential hang condition on queue shutdown
  [imported from v3-stable]
- bugfix: segfault on startup when -q or -Q option was given
  [imported from v3-stable]
---------------------------------------------------------------------------
Version 4.4.2  [v4-stable] (rgerhards), 2009-10-09
- bugfix: invalid handling of zero-sized messages, could lead to mis-
  addressing and potential memory corruption/segfault
- bugfix: zero-sized UDP messages are no longer processed
  until now, they were forwarded to processing, but this makes no sense
  Also, it looks like the system seems to provide a zero return code
  on a UDP recvfrom() from time to time for some internal reasons. These
  "receives" are now silently ignored.
- bugfix: random data could be appended to message, possibly causing
  segfaults
- bugfix: reverse lookup reduction logic in imudp do DNS queries too often
  A comparison was done between the current and the former source address.
  However, this was done on the full sockaddr_storage structure and not
  on the host address only. This has now been changed for IPv4 and IPv6.
  The end result of this bug could be a higher UDP message loss rate than
  necessary (note that UDP message loss can not totally be avoided due
  to the UDP spec)
---------------------------------------------------------------------------
Version 4.4.1  [v4-stable] (rgerhards), 2009-09-02
- features requiring Java are automatically disabled if Java is not
  present (thanks to Michael Biebl for his help!)
- bugfix: invalid double-quoted PRI, among others in outgoing messages
  This causes grief with all receivers.
  Bug tracker: http://bugzilla.adiscon.com/show_bug.cgi?id=147
- bugfix: Java testing tools were required, even if testbench was disabled
  This resulted in build errors if no Java was present on the build system,
  even though none of the selected option actually required Java.
  (I forgot to backport a similar fix to newer releases).
- bugfix (backport): omfwd segfault
  Note that the orginal (higher version) patch states this happens only
  when debugging mode is turned on. That statement is wrong: if debug
  mode is turned off, the message is not being emitted, but the division
  by zero in the actual parameters still happens.
---------------------------------------------------------------------------
Version 4.4.0  [v4-stable] (rgerhards), 2009-08-21
- bugfix: stderr/stdout were not closed to be able to emit error messages,
  but this caused ssh sessions to hang. Now we close them after the 
  initial initialization. See forum thread:
  http://kb.monitorware.com/controlling-terminal-issues-t9875.html
- bugfix: sending syslog messages with zip compression did not work
---------------------------------------------------------------------------
Version 4.3.2  [v4-beta] (rgerhards), 2009-06-24
- removed long-obsoleted property UxTradMsg
- added a generic network stream server (in addition to rather specific
  syslog tcp server)
- added ability for the UDP output action to rebind its send socket after
  sending n messages. New config directive $ActionSendUDPRebindInterval
  added for the purpose. By default, rebinding is disabled. This is 
  considered useful for load balancers.
- bugfix: imdiag/imtcp had a race condition
- improved testbench (now much better code design and reuse)
- added config switch --enable-testbench=no to turn off testbench
---------------------------------------------------------------------------
Version 4.3.1  [DEVEL] (rgerhards), 2009-05-25
- added capability to run multiple tcp listeners (on different ports)
- performance enhancement: imtcp calls parser no longer on input thread
  but rather inside on of the potentially many main msg queue worker
  threads (an enhancement scheduled for all input plugins where this is
  possible)
- added $GenerateConfigGraph configuration command which can be used
  to generate nice-looking (and very informative) rsyslog configuration
  graphs.
- added $ActionName configuration directive (currently only used for
  graph generation, but may find other uses)
- improved doc
  * added (hopefully) easier to grasp queue explanation
- improved testbench
  * added tests for queue disk-only mode (checks disk queue logic)
- bugfix: light and full delay watermarks had invalid values, badly
  affecting performance for delayable inputs
- build system improvements - thanks to Michael Biebl
- added new testing module imdiag, which enables to talk to the 
  rsyslog core at runtime. The current implementation is only a 
  beginning, but can be expanded over time
---------------------------------------------------------------------------
Version 4.3.0  [DEVEL] (rgerhards), 2009-04-17
- new feature: new output plugin omprog, which permits to start program
  and feed it (via its stdin) with syslog messages. If the program
  terminates, it is restarted.
- improved internal handling of RainerScript functions, building the
  necessary plumbing to support more functions with decent runtime
  performance. This is also necessary towards the long-term goal
  of loadable library modules.
- added new RainerScript function "tolower"
- improved testbench
  * added tests for tcp-based reception
  * added tcp-load test (1000 connections, 20,000 messages)
- added $MaxOpenFiles configuration directive
- bugfix: solved potential memory leak in msg processing, could manifest
  itself in imtcp
- bugfix: ompgsql did not detect problems in sql command execution
  this could cause loss of messages. The handling was correct if the
  connection broke, but not if there was a problem with statement
  execution. The most probable case for such a case would be invalid
  sql inside the template, and this is now much easier to diagnose.
---------------------------------------------------------------------------
Version 4.2.0  [v4-stable] (rgerhards), 2009-06-23
- bugfix: light and full delay watermarks had invalid values, badly
  affecting performance for delayable inputs
- imported all patches from 3.22.1 as of today (see below)
- bugfix: compile problems in im3195
---------------------------------------------------------------------------
Version 4.1.7  [BETA] (rgerhards), 2009-04-22
- bugfix: $InputTCPMaxSessions config directive was accepted, but not
  honored. This resulted in a fixed upper limit of 200 connections.
- bugfix: the default for $DirCreateMode was 0644, and as such wrong.
  It has now been changed to 0700. For some background, please see
  http://lists.adiscon.net/pipermail/rsyslog/2009-April/001986.html
- bugfix: ompgsql did not detect problems in sql command execution
  this could cause loss of messages. The handling was correct if the
  connection broke, but not if there was a problem with statement
  execution. The most probable case for such a case would be invalid
  sql inside the template, and this is now much easier to diagnose.
---------------------------------------------------------------------------
Version 4.1.6  [DEVEL] (rgerhards), 2009-04-07
- added new "csv" property replacer options to enable simple creation
  of CSV-formatted outputs (format from RFC4180 is used)
- implemented function support in RainerScript. That means the engine
  parses and compile functions, as well as executes a few build-in
  ones. Dynamic loading and registration of functions is not yet
  supported - but we now have a good foundation to do that later on.
- implemented the strlen() RainerScript function
- added a template output module
- added -T rsyslogd command line option, enables to specify a directory
  where to chroot() into on startup. This is NOT a security feature but
  introduced to support testing. Thus, -T does not make sure chroot()
  is used in a secure way. (may be removed later)
- added omstdout module for testing purposes. Spits out all messages to
  stdout - no config option, no other features
- added a parser testing suite (still needs to be extended, but a good
  start)
- modified $ModLoad statement so that for modules whom's name starts with
  a dot, no path is prepended (this enables relative-pathes and should
  not break any valid current config)
- fixed a bug that caused action retries not to work correctly
  situation was only cleared by a restart
- bugfix: closed dynafile was potentially never written until another
  dynafile name was generated - potential loss of messages
- improved omfile so that it properly suspends itself if there is an
  i/o or file name generation error. This enables it to be used with
  the full high availability features of rsyslog's engine
- bugfix: fixed some segaults on Solaris, where vsprintf() does not
  check for NULL pointers
- improved performance of regexp-based filters
  Thanks to Arnaud Cornet for providing the idea and initial patch.
- added a new way how output plugins may be passed parameters. This is
  more effcient for some outputs. They new can receive fields not only
  as a single string but rather in an array where each string is seperated.
- added (some) developer documentation for output plugin interface
- bugfix: potential abort with DA queue after high watermark is reached
  There exists a race condition that can lead to a segfault. Thanks
  go to vbernetr, who performed the analysis and provided patch, which
  I only tweaked a very little bit.
- bugfix: imtcp did incorrectly parse hostname/tag
  Thanks to Luis Fernando Muñoz Mejías for the patch.
---------------------------------------------------------------------------
Version 4.1.5  [DEVEL] (rgerhards), 2009-03-11
- bugfix: parser did not correctly parse fields in UDP-received messages
- added ERE support in filter conditions
  new comparison operation "ereregex"
- added new config directive $RepeatedMsgContainsOriginalMsg so that the
  "last message repeated n times" messages, if generated, may
  have an alternate format that contains the message that is being repeated
---------------------------------------------------------------------------
Version 4.1.4  [DEVEL] (rgerhards), 2009-01-29
- bugfix: inconsistent use of mutex/atomic operations could cause segfault
  details are too many, for full analysis see blog post at:
  http://blog.gerhards.net/2009/01/rsyslog-data-race-analysis.html
- bugfix: unitialized mutex was used in msg.c:getPRI
  This was subtle, because getPRI is called as part of the debugging code
  (always executed) in syslogd.c:logmsg.
- bufgix: $PreserveFQDN was not properly handled for locally emitted
  messages
---------------------------------------------------------------------------
Version 4.1.3  [DEVEL] (rgerhards), 2008-12-17
- added $InputTCPServerAddtlFrameDelimiter config directive, which
  enables to specify an additional, non-standard message delimiter
  for processing plain tcp syslog. This is primarily a fix for the invalid
  framing used in Juniper's NetScreen products. Credit to forum user
  Arv for suggesting this solution.
- added $InputTCPServerInputName property, which enables a name to be
  specified that will be available during message processing in the
  inputname property. This is considered useful for logic that treats
  messages differently depending on which input received them.
- added $PreserveFQDN config file directive
  Enables to use FQDNs in sender names where the legacy default
  would have stripped the domain part.
  Thanks to BlinkMind, Inc. http://www.blinkmind.com for sponsoring this
  development.
- bugfix: imudp went into an endless loop under some circumstances
  (but could also leave it under some other circumstances...)
  Thanks to David Lang and speedfox for reporting this issue.
---------------------------------------------------------------------------
Version 4.1.2  [DEVEL] (rgerhards), 2008-12-04
- bugfix: code did not compile without zlib
- security bugfix: $AllowedSender was not honored, all senders were
  permitted instead (see http://www.rsyslog.com/Article322.phtml)
- security fix: imudp emitted a message when a non-permitted sender
  tried to send a message to it. This behaviour is operator-configurable.
  If enabled, a message was emitted each time. That way an attacker could
  effectively fill the disk via this facility. The message is now
  emitted only once in a minute (this currently is a hard-coded limit,
  if someone comes up with a good reason to make it configurable, we
  will probably do that).
- doc bugfix: typo in v3 compatibility document directive syntax
  thanks to Andrej for reporting
- imported other changes from 3.21.8 and 3.20.1 (see there)
---------------------------------------------------------------------------
Version 4.1.1  [DEVEL] (rgerhards), 2008-11-26
- added $PrivDropToGroup, $PrivDropToUser, $PrivDropToGroupID,
  $PrivDropToUserID config directives to enable dropping privileges.
  This is an effort to provide a security enhancement. For the limits of this
  approach, see http://wiki.rsyslog.com/index.php/Security
- re-enabled imklog to compile on FreeBSD (brought in from beta)
---------------------------------------------------------------------------
Version 4.1.0  [DEVEL] (rgerhards), 2008-11-18

********************************* WARNING *********************************
This version has a slightly different on-disk format for message entries.
As a consequence, old queue files being read by this version may have
an invalid output timestamp, which could result to some malfunction inside
the output driver. It is recommended to drain queues with the previous
version before switching to this one.
********************************* WARNING *********************************

- greatly enhanced performance when compared to v3.
- added configuration directive "HUPisRestart" which enables to configure
  HUP to be either a full restart or "just" a leightweight way to
  close open files.
- enhanced legacy syslog parser to detect year if part of the timestamp
  the format is based on what Cisco devices seem to emit.
- added a setting "$OptimizeForUniprocessor" to enable users to turn off
  pthread_yield calls which are counter-productive on multiprocessor 
  machines (but have been shown to be useful on uniprocessors)
- reordered imudp processing. Message parsing is now done as part of main
  message queue worker processing (was part of the input thread)
  This should also improve performance, as potentially more work is
  done in parallel.
- bugfix: compressed syslog messages could be slightly mis-uncompressed
  if the last byte of the compressed record was a NUL
- added $UDPServerTimeRequery option which enables to work with
  less acurate timestamps in favor of performance. This enables querying
  of the time only every n-th time if imudp is running in the tight
  receive loop (aka receiving messsages at a high rate)
- doc bugfix: queue doc had wrong parameter name for setting controlling
  worker thread shutdown period
- restructured rsyslog.conf documentation
- bugfix: memory leak in ompgsql
  Thanks to Ken for providing the patch
---------------------------------------------------------------------------
Version 3.22.2 [v3-stable] (rgerhards), 2010-08-05
- bugfix: comment char ('#') in literal terminated script parsing
  and thus could not be used.
  but tracker: http://bugzilla.adiscon.com/show_bug.cgi?id=119
- enhance: imrelp now also provides remote peer's IP address 
  [if librelp != 1.0.0 is used]
- bugfix: sending syslog messages with zip compression did not work
- bugfix: potential hang condition on queue shutdown
- bugfix: segfault on startup when -q or -Q option was given
  bug tracker: http://bugzilla.adiscon.com/show_bug.cgi?id=157
  Thanks to Jonas Nogueira for reporting this bug.
- clarified use of $ActionsSendStreamDriver[AuthMode/PermittedPeers]
  in doc set (require TLS drivers)
- bugfix: $CreateDirs variable not properly initialized, default thus
  was random (but most often "on")
- bugfix: potential segfault when -p command line option was used
  thanks to varmojfekoj for pointing me at this bug
- bugfix: programname filter in ! configuration can not be reset
  Thanks to Kiss Gabor for the patch.
---------------------------------------------------------------------------
Version 3.22.1 [v3-stable] (rgerhards), 2009-07-02
- bugfix: invalid error message issued if $inlcudeConfig was on an empty
  set of files (e.g. *.conf, where none such files existed)
  thanks to Michael Biebl for reporting this bug
- bugfix: when run in foreground (but not in debug mode), a 
  debug message ("DoDie called") was emitted at shutdown. Removed.
  thanks to Michael Biebl for reporting this bug
- bugfix: some garbagge was emitted to stderr on shutdown. This
  garbage consisted of file names, which were written during 
  startup (key point: not a pointer error)
  thanks to Michael Biebl for reporting this bug
- bugfix: startup and shutdown message were emitted to stdout
  thanks to Michael Biebl for reporting this bug
- bugfix: error messages were not emitted to stderr in forked mode
  (stderr and stdo are now kept open across forks)
- bugfix: internal messages were emitted to whatever file had fd2 when
  rsyslogd ran in forked mode (as usual!)
  Thanks to varmojfekoj for the patch
- small enhancement: config validation run now exits with code 1 if an
  error is detected. This change is considered important but small enough
  to apply it directly to the stable version. [But it is a border case,
  the change requires more code than I had hoped. Thus I have NOT tried
  to actually catch all cases, this is left for the current devel
  releases, if necessary]
- bugfix: light and full delay watermarks had invalid values, badly
  affecting performance for delayable inputs
- bugfix: potential segfault issue when multiple $UDPServerRun directives
  are specified. Thanks to Michael Biebl for helping to debug this one.
- relaxed GnuTLS version requirement to 1.4.0 after confirmation from the
  field that this version is sufficient
- bugfix: parser did not properly handle empty structured data
- bugfix: invalid mutex release in msg.c (detected under thread debugger,
  seems not to have any impact on actual deployments)
---------------------------------------------------------------------------
Version 3.22.0 [v3-stable] (rgerhards), 2009-04-21
This is the first stable release that includes the full functionality
of the 3.21.x version tree.
- bugfix: $InputTCPMaxSessions config directive was accepted, but not
  honored. This resulted in a fixed upper limit of 200 connections.
- bugfix: the default for $DirCreateMode was 0644, and as such wrong.
  It has now been changed to 0700. For some background, please see
  http://lists.adiscon.net/pipermail/rsyslog/2009-April/001986.html
- bugfix: ompgsql did not detect problems in sql command execution
  this could cause loss of messages. The handling was correct if the
  connection broke, but not if there was a problem with statement
  execution. The most probable case for such a case would be invalid
  sql inside the template, and this is now much easier to diagnose.
---------------------------------------------------------------------------
Version 3.21.11 [BETA] (rgerhards), 2009-04-03
- build system improvements contributed by Michael Biebl - thx!
- all patches from 3.20.5 incorporated (see it's ChangeLog entry)
---------------------------------------------------------------------------
Version 3.21.10 [BETA] (rgerhards), 2009-02-02
- bugfix: inconsistent use of mutex/atomic operations could cause segfault
  details are too many, for full analysis see blog post at:
  http://blog.gerhards.net/2009/01/rsyslog-data-race-analysis.html
- the string "Do Die" was accidently emited upon exit in non-debug mode
  This has now been corrected. Thanks to varmojfekoj for the patch.
- some legacy options were not correctly processed.
  Thanks to varmojfekoj for the patch.
- doc bugfix: v3-compatiblity document had typo in config directive
  thanks to Andrej for reporting this
---------------------------------------------------------------------------
Version 3.21.9 [BETA] (rgerhards), 2008-12-04
- re-release of 3.21.8 with an additional fix, that could also lead
  to DoS; 3.21.8 has been removed from the official download archives
- security fix: imudp emitted a message when a non-permitted sender
  tried to send a message to it. This behaviour is operator-configurable.
  If enabled, a message was emitted each time. That way an attacker could
  effectively fill the disk via this facility. The message is now
  emitted only once in a minute (this currently is a hard-coded limit,
  if someone comes up with a good reason to make it configurable, we
  will probably do that).
---------------------------------------------------------------------------
Version 3.21.8  [BETA] (rgerhards), 2008-12-04
- bugfix: imklog did not compile on FreeBSD
- security bugfix: $AllowedSender was not honored, all senders were
  permitted instead (see http://www.rsyslog.com/Article322.phtml)
- merged in all other changes from 3.20.1 (see there)
---------------------------------------------------------------------------
Version 3.21.7  [BETA] (rgerhards), 2008-11-11
- this is the new beta branch, based on the former 3.21.6 devel
- new functionality: ZERO property replacer nomatch option (from v3-stable)
---------------------------------------------------------------------------
Version 3.21.6  [DEVEL] (rgerhards), 2008-10-22
- consolidated time calls during msg object creation, improves performance
  and consistency
- bugfix: solved a segfault condition
- bugfix: subsecond time properties generated by imfile, imklog and
  internal messages could be slightly inconsistent
- bugfix: (potentially big) memory leak on HUP if queues could not be
  drained before timeout - thanks to David Lang for pointing this out
- added capability to support multiple module search pathes. Thank
  to Marius Tomaschewski for providing the patch.
- bugfix: im3195 did no longer compile
- improved "make distcheck" by ensuring everything relevant is recompiled
---------------------------------------------------------------------------
Version 3.21.5  [DEVEL] (rgerhards), 2008-09-30
- performance optimization: unnecessary time() calls during message
  parsing removed - thanks to David Lang for his excellent performance
  analysis
- added new capability to property replacer: multiple immediately
  successive field delimiters are treated as a single one.
  Thanks to Zhuang Yuyao for the patch.
- added message property "inputname", which contains the name of the
  input (module) that generated it. Presence is depending on suport in
  each input module (else it is blank).
- added system property "$myhostname", which contains the name of the
  local host as it knows itself.
- imported a number of fixes and enhancements from the stable and
  devel branches, including a fix to a potential segfault on HUP
  when using UDP listners
- re-enabled gcc builtin atomic operations and added a proper
  ./configure check
- bugfix: potential race condition when adding messages to queue
  There was a wrong order of mutex lock operations. It is hard to
  believe that really caused problems, but in theory it could and with
  threading we often see that theory becomes practice if something is only
  used long enough on a fast enough machine with enough CPUs ;)
- cleaned up internal debug system code and made it behave better
  in regard to multi-threading
---------------------------------------------------------------------------
Version 3.21.4  [DEVEL] (rgerhards), 2008-09-04
- removed compile time fixed message size limit (was 2K), limit can now
  be set via $MaxMessageSize global config directive (finally gotten rid
  of MAXLINE ;))
- enhanced doc for $ActionExecOnlyEveryNthTimeTimeout
- integrated a number of patches from 3.18.4, namely
  - bugfix: order-of magnitude issue with base-10 size definitions
    in config file parser. Could lead to invalid sizes, constraints
    etc for e.g. queue files and any other object whose size was specified
    in base-10 entities. Did not apply to binary entities. Thanks to
    RB for finding this bug and providing a patch.
  - bugfix: action was not called when system time was set backwards
    (until the previous time was reached again). There are still some
    side-effects when time is rolled back (A time rollback is really a bad
    thing to do, ideally the OS should issue pseudo time (like NetWare did)
    when the user tries to roll back time). Thanks to varmojfekoj for this
    patch.
  - doc bugfix: rsyslog.conf man page improved and minor nit fixed
    thanks to Lukas Kuklinek for the patch.
---------------------------------------------------------------------------
Version 3.21.3  [DEVEL] (rgerhards), 2008-08-13
- added ability to specify flow control mode for imuxsock
- added ability to execute actions only after the n-th call of the action
  This also lead to the addition of two new config directives:
  $ActionExecOnlyEveryNthTime and $ActionExecOnlyEveryNthTimeTimeout
  This feature is useful, for example, for alerting: it permits you to
  send an alert only after at least n occurences of a specific message
  have been seen by rsyslogd. This protectes against false positives
  due to waiting for additional confirmation.
- bugfix: IPv6 addresses could not be specified in forwarding actions
  New syntax @[addr]:port introduced to enable that. Root problem was IPv6
  addresses contain colons.
- somewhat enhanced debugging messages
- imported from 3.18.3:
  - enhanced ommysql to support custom port to connect to server
    Port can be set via new $ActionOmmysqlServerPort config directive
    Note: this was a very minor change and thus deemed appropriate to be
    done in the stable release.
  - bugfix: misspelled config directive, previously was
    $MainMsgQueueWorkeTimeoutrThreadShutdown, is now
    $MainMsgQueueWorkerTimeoutThreadShutdown. Note that the misspelled
    directive is not preserved - if the misspelled directive was used
    (which I consider highly unlikely), the config file must be changed.
    Thanks to lperr for reporting the bug.
---------------------------------------------------------------------------
Version 3.21.2  [DEVEL] (rgerhards), 2008-08-04
- added $InputUnixListenSocketHostName config directive, which permits to
  override the hostname being used on a local unix socket. This is useful
  for differentiating "hosts" running in several jails. Feature was
  suggested by David Darville, thanks for the suggestion.
- enhanced ommail to support multiple email recipients. This is done by
  specifying $ActionMailTo multiple times. Note that this introduces a
  small incompatibility to previous config file syntax: the recipient
  list is now reset for each action (we honestly believe that will
  not cause any problem - apologies if it does).
- enhanced troubleshooting documentation
---------------------------------------------------------------------------
Version 3.21.1  [DEVEL] (rgerhards), 2008-07-30
- bugfix: no error was reported if the target of a $IncludeConfig
  could not be accessed.
- added testbed for common config errors
- added doc for -u option to rsyslogd man page
- enhanced config file checking - no active actions are detected
- added -N rsyslogd command line option for a config validation run
  (which does not execute actual syslogd code and does not interfere
  with a running instance)
- somewhat improved emergency configuration. It is now also selected
  if the config contains no active actions
- rsyslogd error messages are now reported to stderr by default. can be
  turned off by the new "$ErrorMessagesToStderr off" directive
 Thanks to HKS for suggesting the new features.
---------------------------------------------------------------------------
Version 3.21.0  [DEVEL] (rgerhards), 2008-07-18
- starts a new devel branch
- added a generic test driver for RainerScript plus some test cases
  to the testbench
- added a small diagnostic tool to obtain result of gethostname() API
- imported all changes from 3.18.1 until today (some quite important,
  see below)
---------------------------------------------------------------------------
Version 3.20.6 [v3-stable] (rgerhards), 2009-04-16
- this is the last v3-stable for the 3.20.x series
- bugfix: $InputTCPMaxSessions config directive was accepted, but not
  honored. This resulted in a fixed upper limit of 200 connections.
- bugfix: the default for $DirCreateMode was 0644, and as such wrong.
  It has now been changed to 0700. For some background, please see
  http://lists.adiscon.net/pipermail/rsyslog/2009-April/001986.html
---------------------------------------------------------------------------
Version 3.20.5 [v3-stable] (rgerhards), 2009-04-02
- bugfix: potential abort with DA queue after high watermark is reached
  There exists a race condition that can lead to a segfault. Thanks
  go to vbernetr, who performed the analysis and provided patch, which
  I only tweaked a very little bit.
- fixed bugs in RainerScript:
  o when converting a number and a string to a common type, both were 
    actually converted to the other variable's type.
  o the value of rsCStrConvertToNumber() was miscalculated.
  Thanks to varmojfekoj for the patch
- fixed a bug in configure.ac which resulted in problems with
  environment detection - thanks to Michael Biebl for the patch
- fixed a potential segfault problem in gssapi code
  thanks to varmojfekoj for the patch
- doc enhance: provide standard template for MySQL module and instructions
  on how to modify schema
---------------------------------------------------------------------------
Version 3.20.4 [v3-stable] (rgerhards), 2009-02-09
- bugfix: inconsistent use of mutex/atomic operations could cause segfault
  details are too many, for full analysis see blog post at:
  http://blog.gerhards.net/2009/01/rsyslog-data-race-analysis.html
- bugfix: invalid ./configure settings for RFC3195
  thanks to Michael Biebl for the patch
- bugfix: invalid mutex access in msg.c
- doc bugfix: dist tarball missed 2 files, had one extra file that no
  longer belongs into it. Thanks to Michael Biebl for pointing this out.
---------------------------------------------------------------------------
Version 3.20.3 [v3-stable] (rgerhards), 2009-01-19
- doc bugfix: v3-compatiblity document had typo in config directive
  thanks to Andrej for reporting this
- fixed a potential segfault condition with $AllowedSender directive
  On HUP, the root pointers were not properly cleaned up. Thanks to
  Michael Biebel, olgoat, and Juha Koho for reporting and analyzing
  the bug.
---------------------------------------------------------------------------
Version 3.20.2 [v3-stable] (rgerhards), 2008-12-04
- re-release of 3.20.1 with an additional fix, that could also lead
  to DoS; 3.20.1 has been removed from the official download archives
- security fix: imudp emitted a message when a non-permitted sender
  tried to send a message to it. This behaviour is operator-configurable.
  If enabled, a message was emitted each time. That way an attacker could
  effectively fill the disk via this facility. The message is now
  emitted only once in a minute (this currently is a hard-coded limit,
  if someone comes up with a good reason to make it configurable, we
  will probably do that).
---------------------------------------------------------------------------
Version 3.20.1 [v3-stable] (rgerhards), 2008-12-04
- security bugfix: $AllowedSender was not honored, all senders were
  permitted instead
- enhance: regex nomatch option "ZERO" has been added
  This allows to return the string 0 if a regular expression is
  not found. This is probably useful for storing numerical values into
  database columns.
- bugfix: memory leak in gtls netstream driver fixed
  memory was lost each time a TLS session was torn down. This could 
  result in a considerable memory leak if it happened quite frequently
  (potential system crash condition)
- doc update: documented how to specify multiple property replacer
  options + link to new online regex generator tool added
- minor bufgfix: very small memory leak in gtls netstream driver
  around a handful of bytes (< 20) for each HUP
- improved debug output for regular expressions inside property replacer
  RE's seem to be a big trouble spot and I would like to have more
  information inside the debug log. So I decided to add some additional
  debug strings permanently.
---------------------------------------------------------------------------
Version 3.20.0 [v3-stable] (rgerhards), 2008-11-05
- this is the inital release of the 3.19.x branch as a stable release
- bugfix: double-free in pctp netstream driver. Thank to varmojfeko
  for the patch
---------------------------------------------------------------------------
Version 3.19.12 [BETA] (rgerhards), 2008-10-16
- bugfix: subseconds where not correctly extracted from a timestamp
  if that timestamp did not contain any subsecond information (the
  resulting string was garbagge but should have been "0", what it
  now is).
- increased maximum size of a configuration statement to 4K (was 1K)
- imported all fixes from the stable branch (quite a lot)
- bugfix: (potentially big) memory leak on HUP if queues could not be
  drained before timeout - thanks to David Lang for pointing this out
---------------------------------------------------------------------------
Version 3.19.11 [BETA] (rgerhards), 2008-08-25
This is a refresh of the beta. No beta-specific fixes have been added.
- included fixes from v3-stable (most importantly 3.18.3)
---------------------------------------------------------------------------
Version 3.19.10 [BETA] (rgerhards), 2008-07-15
- start of a new beta branch based on former 3.19 devel branch
- bugfix: bad memory leak in disk-based queue modes
- bugfix: UDP syslog forwarding did not work on all platforms
  the ai_socktype was incorrectly set to 1. On some platforms, this
  lead to failing name resolution (e.g. FreeBSD 7). Thanks to HKS for
  reporting the bug.
- bugfix: priority was incorrectly calculated on FreeBSD 7,
  because the LOG_MAKEPRI() C macro has a different meaning there (it
  is just a simple addition of faciltity and severity). I have changed
  this to use own, consistent, code for PRI calculation. Thank to HKS
  for reporting this bug.
- bugfix (cosmetical): authorization was not checked when gtls handshake
  completed immediately. While this sounds scary, the situation can not
  happen in practice. We use non-blocking IO only for server-based gtls
  session setup. As TLS requires the exchange of multiple frames before
  the handshake completes, it simply is impossible to do this in one
  step. However, it is useful to have the code path correct even for 
  this case - otherwise, we may run into problems if the code is changed
  some time later (e.g. to use blocking sockets). Thanks to varmojfekoj
  for providing the patch.
- important queue bugfix from 3.18.1 imported (see below)
- cleanup of some debug messages
---------------------------------------------------------------------------
Version 3.19.9 (rgerhards), 2008-07-07
- added tutorial for creating a TLS-secured syslog infrastructure
- rewritten omusrmsg to no longer fork() a new process for sending messages
  this caused some problems with the threading model, e.g. zombies. Also,
  it was far less optimal than it is now.
- bugfix: machine certificate was required for client even in TLS anon mode
  Reference: http://bugzilla.adiscon.com/show_bug.cgi?id=85
  The fix also slightly improves performance by not storing certificates in
  client sessions when there is no need to do so.
- bugfix: RainerScript syntax error was not always detected
---------------------------------------------------------------------------
Version 3.19.8 (rgerhards), 2008-07-01
- bugfix: gtls module did not correctly handle EGAIN (and similar) recv()
  states. This has been fixed by introducing a new abstraction layer inside
  gtls.
- added (internal) error codes to error messages; added redirector to
  web description of error codes
  closes bug http://bugzilla.adiscon.com/show_bug.cgi?id=20
- disabled compile warnings caused by third-party libraries
- reduced number of compile warnings in gcc's -pedantic mode
- some minor documentation improvements
- included all fixes from beta 3.17.5
---------------------------------------------------------------------------
Version 3.19.7 (rgerhards), 2008-06-11
- added new property replacer option "date-subseconds" that enables
  to query just the subsecond part of a high-precision timestamp
- somewhat improved plain tcp syslog reliability by doing a connection
  check before sending. Credits to Martin Schuette for providing the
  idea. Details are available at
  http://blog.gerhards.net/2008/06/reliable-plain-tcp-syslog-once-again.html
- made rsyslog tickless in the (usual and default) case that repeated
  message reduction is turned off. More info:
  http://blog.gerhards.net/2008/06/coding-to-save-environment.html
- some build system cleanup, thanks to Michael Biebl
- bugfix: compile under (Free)BSD failed due to some invalid library
  definitions - this is fixed now. Thanks to Michael Biebl for the patch.
---------------------------------------------------------------------------
Version 3.19.6 (rgerhards), 2008-06-06
- enhanced property replacer to support multiple regex matches
- bugfix: part of permittedPeer structure was not correctly initialized
  thanks to varmojfekoj for spotting this
- bugfix: off-by-one bug during certificate check
- bugfix: removed some memory leaks in TLS code
---------------------------------------------------------------------------
Version 3.19.5 (rgerhards), 2008-05-30
- enabled Posix ERE expressions inside the property replacer
  (previously BRE was permitted only)
- provided ability to specify that a regular expression submatch shall
  be used inside the property replacer
- implemented in property replacer: if a regular expression does not match,
  it can now either return "**NO MATCH** (default, as before), a blank
  property or the full original property text
- enhanced property replacer to support multiple regex matches
---------------------------------------------------------------------------
Version 3.19.4 (rgerhards), 2008-05-27
- implemented x509/certvalid gtls auth mode
- implemented x509/name gtls auth mode (including wildcards)
- changed fingerprint gtls auth mode to new format fingerprint
- protected gtls error string function by a mutex. Without it, we
  could have a race condition in extreme cases. This was very remote,
  but now can no longer happen.
- changed config directive name to reflect different use
  $ActionSendStreamDriverCertFingerprint is now
  $ActionSendStreamDriverPermittedPeer and can be used both for
  fingerprint and name authentication (similar to the input side)
- bugfix: sender information (fromhost et al) was missing in imudp
  thanks to sandiso for reporting this bug
- this release fully inplements IETF's syslog-transport-tls-12 plus
  the latest text changes Joe Salowey provided via email. Not included
  is ipAddress subjectAltName authentication, which I think will be
  dropped from the draft. I don't think there is any real need for it.
This release also includes all bug fix up to today from the beta
and stable branches. Most importantly, this means the bugfix for
100% CPU utilization by imklog.
---------------------------------------------------------------------------
Version 3.19.3 (rgerhards), 2008-05-21
- added ability to authenticate the server against its certificate
  fingerprint
- added ability for client to provide its fingerprint
- added ability for server to obtain client cert's fingerprint
- bugfix: small mem leak in omfwd on exit (strmdriver name was not freed)
- bugfix: $ActionSendStreamDriver had no effect
- bugfix: default syslog port was no longer used if none was
  configured. Thanks to varmojfekoj for the patch
- bugfix: missing linker options caused build to fail on some
  systems. Thanks to Tiziano Mueller for the patch.
---------------------------------------------------------------------------
Version 3.19.2 (rgerhards), 2008-05-16
- bugfix: TCP input modules did incorrectly set fromhost property
  (always blank)
- bugfix: imklog did not set fromhost property
- added "fromhost-ip" property
  Note that adding this property changes the on-disk format for messages.
  However, that should not have any bad effect on existing spool files.
  But you will run into trouble if you create a spool file with this
  version and then try to process it with an older one (after a downgrade).
  Don't do that ;)
- added "RSYSLOG_DebugFormat" canned template
- bugfix: hostname and fromhost were swapped when a persisted message
  (in queued mode) was read in
- bugfix: lmtcpclt, lmtcpsrv and lmgssutil did all link to the static
  runtime library, resulting in a large size increase (and potential
  "interesting" effects). Thanks to Michael Biebel for reporting the size
  issue.
- bugfix: TLS server went into an endless loop in some situations.
  Thanks to Michael Biebl for reporting the problem.
- fixed potential segfault due to invalid call to cfsysline
  thanks to varmojfekoj for the patch
---------------------------------------------------------------------------
Version 3.19.1 (rgerhards), 2008-05-07
- configure help for --enable-gnutls wrong - said default is "yes" but
  default actually is "no" - thanks to darix for pointing this out
- file dirty.h was missing - thanks to darix for pointing this out
- bugfix: man files were not properly distributed - thanks to
  darix for reporting and to Michael Biebl for help with the fix
- some minor cleanup
---------------------------------------------------------------------------
Version 3.19.0 (rgerhards), 2008-05-06
- begins new devel branch version
- implemented TLS for plain tcp syslog (this is also the world's first
  implementation of IETF's upcoming syslog-transport-tls draft)
- partly rewritten and improved omfwd among others, now loads TCP
  code only if this is actually necessary
- split of a "runtime library" for rsyslog - this is not yet a clean
  model, because some modularization is still outstanding. In theory,
  this shall enable other utilities but rsyslogd to use the same
  runtime
- implemented im3195, the RFC3195 input as a plugin
- changed directory structure, files are now better organized
- a lot of cleanup in regard to modularization
- -c option no longer must be the first option - thanks to varmjofekoj
  for the patch
---------------------------------------------------------------------------
Version 3.18.7 (rgerhards), 2008-12-??
- bugfix: the default for $DirCreateMode was 0644, and as such wrong.
  It has now been changed to 0700. For some background, please see
  http://lists.adiscon.net/pipermail/rsyslog/2009-April/001986.html
- fixed a potential segfault condition with $AllowedSender directive
  On HUP, the root pointers were not properly cleaned up. Thanks to
  Michael Biebel, olgoat, and Juha Koho for reporting and analyzing
  the bug.
- some legacy options were not correctly processed.
  Thanks to varmojfekoj for the patch.
- doc bugfix: some spelling errors in man pages corrected. Thanks to
  Geoff Simmons for the patch.
---------------------------------------------------------------------------
Version 3.18.6 (rgerhards), 2008-12-08
- security bugfix: $AllowedSender was not honored, all senders were
  permitted instead (see http://www.rsyslog.com/Article322.phtml)
  (backport from v3-stable, v3.20.9)
- minor bugfix: dual close() call on tcp session closure
---------------------------------------------------------------------------
Version 3.18.5 (rgerhards), 2008-10-09
- bugfix: imudp input module could cause segfault on HUP
  It did not properly de-init a variable acting as a linked list head.
  That resulted in trying to access freed memory blocks after the HUP.
- bugfix:  rsyslogd could hang on HUP
  because getnameinfo() is not cancel-safe, but was not guarded against
  being cancelled. pthread_cancel() is routinely being called during
  HUP processing.
- bugfix[minor]: if queue size reached light_delay mark, enqueuing
  could potentially be blocked for a longer period of time, which
  was not the behaviour desired.
- doc bugfix: $ActionExecOnlyWhenPreviousIsSuspended was still misspelled
  as $...OnlyIfPrev... in some parts of the documentation. Thanks to 
  Lorenzo M. Catucci for reporting this bug.
- added doc on malformed messages, cause and how to work-around, to the
  doc set
- added doc on how to build from source repository
---------------------------------------------------------------------------
Version 3.18.4 (rgerhards), 2008-09-18
- bugfix: order-of magnitude issue with base-10 size definitions
  in config file parser. Could lead to invalid sizes, constraints
  etc for e.g. queue files and any other object whose size was specified
  in base-10 entities. Did not apply to binary entities. Thanks to
  RB for finding this bug and providing a patch.
- bugfix: action was not called when system time was set backwards
  (until the previous time was reached again). There are still some
  side-effects when time is rolled back (A time rollback is really a bad
  thing to do, ideally the OS should issue pseudo time (like NetWare did)
  when the user tries to roll back time). Thanks to varmojfekoj for this
  patch.
- doc bugfix: rsyslog.conf man page improved and minor nit fixed
  thanks to Lukas Kuklinek for the patch.
- bugfix: error code -2025 was used for two different errors. queue full
  is now -2074 and -2025 is unique again. (did cause no real problem
  except for troubleshooting)
- bugfix: default discard severity was incorrectly set to 4, which lead
  to discard-on-queue-full to be enabled by default. That could cause
  message loss where non was expected.  The default has now been changed
  to the correct value of 8, which disables the functionality. This
  problem applied both to the main message queue and the action queues.
  Thanks to Raoul Bhatia for pointing out this problem.
- bugfix: option value for legacy -a option could not be specified,
  resulting in strange operations. Thanks to Marius Tomaschewski
  for the patch.
- bugfix: colon after date should be ignored, but was not. This has
  now been corrected. Required change to the internal ParseTIMESTAMP3164()
  interface.
---------------------------------------------------------------------------
Version 3.18.3 (rgerhards), 2008-08-18
- bugfix: imfile could cause a segfault upon rsyslogd HUP and termination
  Thanks to lperr for an excellent bug report that helped detect this
  problem.
- enhanced ommysql to support custom port to connect to server
  Port can be set via new $ActionOmmysqlServerPort config directive
  Note: this was a very minor change and thus deemed appropriate to be
  done in the stable release.
- bugfix: misspelled config directive, previously was
  $MainMsgQueueWorkeTimeoutrThreadShutdown, is now
  $MainMsgQueueWorkerTimeoutThreadShutdown. Note that the misspelled
  directive is not preserved - if the misspelled directive was used
  (which I consider highly unlikely), the config file must be changed.
  Thanks to lperr for reporting the bug.
- disabled flow control for imuxsock, as it could cause system hangs
  under some circumstances. The devel (3.21.3 and above) will
  re-enable it and provide enhanced configurability to overcome the
  problems if they occur.
---------------------------------------------------------------------------
Version 3.18.2 (rgerhards), 2008-08-08
- merged in IPv6 forwarding address bugfix from v2-stable
---------------------------------------------------------------------------
Version 3.18.1 (rgerhards), 2008-07-21
- bugfix: potential segfault in creating message mutex in non-direct queue
  mode. rsyslogd segfaults on freeeBSD 7.0 (an potentially other platforms)
  if an action queue is running in any other mode than non-direct. The
  same problem can potentially be triggered by some main message queue
  settings. In any case, it will manifest during rsylog's startup. It is
  unlikely to happen after a successful startup (the only window of
  exposure may be a relatively seldom executed action running in queued
  mode). This has been corrected. Thank to HKS for point out the problem.
- bugfix: priority was incorrectly calculated on FreeBSD 7,
  because the LOG_MAKEPRI() C macro has a different meaning there (it
  is just a simple addition of faciltity and severity). I have changed
  this to use own, consistent, code for PRI calculation. [Backport from
  3.19.10]
- bugfix: remove PRI part from kernel message if it is present
  Thanks to Michael Biebl for reporting this bug
- bugfix: mark messages were not correctly written to text log files
  the markmessageinterval was not correctly propagated to all places
  where it was needed. This resulted in rsyslog using the default
  (20 minutes) in some code pathes, what looked to the user like mark
  messages were never written.
- added a new property replacer option "sp-if-no-1st-sp" to cover
  a problem with RFC 3164 based interpreation of tag separation. While
  it is a generic approach, it fixes a format problem introduced in
  3.18.0, where kernel messages no longer had a space after the tag.
  This is done by a modifcation of the default templates.
  Please note that this may affect some messages where there intentionally
  is no space between the tag and the first character of the message
  content. If so, this needs to be worked around via a specific
  template. However, we consider this scenario to be quite remote and,
  even if it exists, it is not expected that it will actually cause
  problems with log parsers (instead, we assume the new default template
  behaviour may fix previous problems with log parsers due to the 
  missing space).
- bugfix: imklog module was not correctly compiled for GNU/kFreeBSD.
  Thanks to Petr Salinger for the patch
- doc bugfix: property replacer options secpath-replace and
  secpath-drop were not documented
- doc bugfix: fixed some typos in rsyslog.conf man page
- fixed typo in source comment  - thanks to Rio Fujita
- some general cleanup (thanks to Michael Biebl)
---------------------------------------------------------------------------
Version 3.18.0 (rgerhards), 2008-07-11
- begun a new v3-stable based on former 3.17.4 beta plus patches to
  previous v3-stable
- bugfix in RainerScript: syntax error was not always detected
---------------------------------------------------------------------------
Version 3.17.5 (rgerhards), 2008-06-27
- added doc: howto set up a reliable connection to remote server via
  queued mode (and plain tcp protocol)
- bugfix: comments after actions were not properly treated. For some
  actions (e.g. forwarding), this could also lead to invalid configuration
---------------------------------------------------------------------------
Version 3.17.4 (rgerhards), 2008-06-16
- changed default for $KlogSymbolLookup to "off". The directive is
  also scheduled for removal in a later version. This was necessary
  because on kernels >= 2.6, the kernel does the symbol lookup itself. The
  imklog lookup logic then breaks the log message and makes it unusable.
---------------------------------------------------------------------------
Version 3.17.3 (rgerhards), 2008-05-28
- bugfix: imklog went into an endless loop if a PRI value was inside
  a kernel log message (unusual case under Linux, frequent under BSD)
---------------------------------------------------------------------------
Version 3.17.2 (rgerhards), 2008-05-04
- this version is the new beta, based on 3.17.1 devel feature set
- merged in imklog bug fix from v3-stable (3.16.1)
---------------------------------------------------------------------------
Version 3.17.1 (rgerhards), 2008-04-15
- removed dependency on MAXHOSTNAMELEN as much as it made sense.
  GNU/Hurd does not define it (because it has no limit), and we have taken
  care for cases where it is undefined now. However, some very few places
  remain where IMHO it currently is not worth fixing the code. If it is
  not defined, we have used a generous value of 1K, which is above IETF
  RFC's on hostname length at all. The memory consumption is no issue, as
  there are only a handful of this buffers allocated *per run* -- that's
  also the main reason why we consider it not worth to be fixed any further.
- enhanced legacy syslog parser to handle slightly malformed messages
  (with a space in front of the timestamp) - at least HP procurve is
  known to do that and I won't outrule that others also do it. The 
  change looks quite unintrusive and so we added it to the parser.
- implemented klogd functionality for BSD
- implemented high precision timestamps for the kernel log. Thanks to
  Michael Biebl for pointing out that the kernel log did not have them.
- provided ability to discard non-kernel messages if they are present
  in the kernel log (seems to happen on BSD)
- implemented $KLogInternalMsgFacility config directive
- implemented $KLogPermitNonKernelFacility config directive
Plus a number of bugfixes that were applied to v3-stable and beta
branches (not mentioned here in detail).
---------------------------------------------------------------------------
Version 3.17.0 (rgerhards), 2008-04-08
- added native ability to send mail messages
- removed no longer needed file relptuil.c/.h
- added $ActionExecOnlyOnceEveryInterval config directive
- bugfix: memory leaks in script engine
- bugfix: zero-length strings were not supported in object
  deserializer
- properties are now case-insensitive everywhere (script, filters,
  templates)
- added the capability to specify a processing (actually dequeue)
  timeframe with queues - so things can be configured to be done
  at off-peak hours
- We have removed the 32 character size limit (from RFC3164) on the
  tag. This had bad effects on existing envrionments, as sysklogd didn't
  obey it either (probably another bug in RFC3164...). We now receive
  the full size, but will modify the outputs so that only 32 characters
  max are used by default. If you need large tags in the output, you need
  to provide custom templates.
- changed command line processing. -v, -M, -c options are now parsed
  and processed before all other options. Inter-option dependencies
  have been relieved. Among others, permits to specify intial module
  load path via -M only (not the environment) which makes it much
  easier to work with non-standard module library locations. Thanks
  to varmojfekoj for suggesting this change. Matches bugzilla bug 55.
- bugfix: some messages were emited without hostname
Plus a number of bugfixes that were applied to v3-stable and beta
branches (not mentioned here in detail).
---------------------------------------------------------------------------
Version 3.16.3 (rgerhards), 2008-07-11
- updated information on rsyslog packages
- bugfix: memory leak in disk-based queue modes
---------------------------------------------------------------------------
Version 3.16.2 (rgerhards), 2008-06-25
- fixed potential segfault due to invalid call to cfsysline
  thanks to varmojfekoj for the patch
- bugfix: some whitespaces where incorrectly not ignored when parsing
  the config file. This is now corrected. Thanks to Michael Biebl for
  pointing out the problem.
---------------------------------------------------------------------------
Version 3.16.1 (rgerhards), 2008-05-02
- fixed a bug in imklog which lead to startup problems (including
  segfault) on some platforms under some circumsances. Thanks to
  Vieri for reporting this bug and helping to troubleshoot it.
---------------------------------------------------------------------------
Version 3.16.0 (rgerhards), 2008-04-24
- new v3-stable (3.16.x) based on beta 3.15.x (RELP support)
- bugfix: omsnmp had a too-small sized buffer for hostname+port. This
  could not lead to a segfault, as snprintf() was used, but could cause
  some trouble with extensively long hostnames.
- applied patch from Tiziano Müller to remove some compiler warnings
- added gssapi overview/howto thanks to Peter Vrabec
- changed some files to grant LGPLv3 extended persmissions on top of GPLv3
  this also is the first sign of something that will evolve into a
  well-defined "rsyslog runtime library"
---------------------------------------------------------------------------
Version 3.15.1 (rgerhards), 2008-04-11
- bugfix: some messages were emited without hostname
- disabled atomic operations for the time being because they introduce some
  cross-platform trouble - need to see how to fix this in the best 
  possible way
- bugfix: zero-length strings were not supported in object
  deserializer
- added librelp check via PKG_CHECK thanks to Michael Biebl's patch
- file relputil.c deleted, is not actually needed
- added more meaningful error messages to rsyslogd (when some errors
  happens during startup)
- bugfix: memory leaks in script engine
- bugfix: $hostname and $fromhost in RainerScript did not work
This release also includes all changes applied to the stable versions
up to today.
---------------------------------------------------------------------------
Version 3.15.0 (rgerhards), 2008-04-01
- major new feature: imrelp/omrelp support reliable delivery of syslog
  messages via the RELP protocol and librelp (http://www.librelp.com).
  Plain tcp syslog, so far the best reliability solution, can lose
  messages when something goes wrong or a peer goes down. With RELP,
  this can no longer happen. See imrelp.html for more details.
- bugfix: rsyslogd was no longer build by default; man pages are 
  only installed if corresponding option is selected. Thanks to
  Michael Biebl for pointing these problems out.
---------------------------------------------------------------------------
Version 3.14.2 (rgerhards), 2008-04-09
- bugfix: segfault with expression-based filters
- bugfix: omsnmp did not deref errmsg object on exit (no bad effects caused)
- some cleanup
- bugfix: imklog did not work well with kernel 2.6+. Thanks to Peter
  Vrabec for patching it based on the development in sysklogd - and thanks
  to the sysklogd project for upgrading klogd to support the new
  functionality
- some cleanup in imklog
- bugfix: potential segfault in imklog when kernel is compiled without
  /proc/kallsyms and the file System.map is missing. Thanks to
  Andrea Morandi for pointing it out and suggesting a fix.
- bugfixes, credits to varmojfekoj:
  * reset errno before printing a warning message
  * misspelled directive name in code processing legacy options
- bugfix: some legacy options not correctly interpreted - thanks to
  varmojfekoj for the patch
- improved detection of modules being loaded more than once
  thanks to varmojfekoj for the patch
---------------------------------------------------------------------------
Version 3.14.1 (rgerhards), 2008-04-04
- bugfix: some messages were emited without hostname
- bugfix: rsyslogd was no longer build by default; man pages are 
  only installed if corresponding option is selected. Thanks to
  Michael Biebl for pointing these problems out.
- bugfix: zero-length strings were not supported in object
  deserializer
- disabled atomic operations for this stable build as it caused
  platform problems
- bugfix: memory leaks in script engine
- bugfix: $hostname and $fromhost in RainerScript did not work
- bugfix: some memory leak when queue is runing in disk mode
- man pages improved thanks to varmofekoj and Peter Vrabec
- We have removed the 32 character size limit (from RFC3164) on the
  tag. This had bad effects on existing envrionments, as sysklogd didn't
  obey it either (probably another bug in RFC3164...). We now receive
  the full size, but will modify the outputs so that only 32 characters
  max are used by default. If you need large tags in the output, you need
  to provide custom templates.
- bugfix: some memory leak when queue is runing in disk mode
---------------------------------------------------------------------------
Version 3.14.0 (rgerhards), 2008-04-02
An interim version was accidently released to the web. It was named 3.14.0.
To avoid confusion, we have not assigned this version number to any
official release. If you happen to use 3.14.0, please update to 3.14.1.
---------------------------------------------------------------------------
Version 3.13.0-dev0 (rgerhards), 2008-03-31
- bugfix: accidently set debug option in 3.12.5 reset to production
  This option prevented dlclose() to be called. It had no real bad effects,
  as the modules were otherwise correctly deinitialized and dlopen()
  supports multiple opens of the same module without any memory footprint.
- removed --enable-mudflap, added --enable-valgrind ./configure setting
- bugfix: tcp receiver could segfault due to uninitialized variable
- docfix: queue doc had a wrong directive name that prevented max worker
  threads to be correctly set
- worked a bit on atomic memory operations to support problem-free
  threading (only at non-intrusive places)
- added a --enable/disable-rsyslogd configure option so that
  source-based packaging systems can build plugins without the need
  to compile rsyslogd
- some cleanup
- test of potential new version number scheme
---------------------------------------------------------------------------
Version 3.12.5 (rgerhards), 2008-03-28
- changed default for "last message repeated n times", which is now
  off by default
- implemented backward compatibility commandline option parsing
- automatically generated compatibility config lines are now also
  logged so that a user can diagnose problems with them
- added compatibility mode for -a, -o and -p options
- compatibility mode processing finished
- changed default file output format to include high-precision timestamps
- added a buid-in template for previous syslogd file format
- added new $ActionFileDefaultTemplate directive
- added support for high-precision timestamps when receiving legacy
  syslog messages
- added new $ActionForwardDefaultTemplate directive
- added new $ActionGSSForwardDefaultTemplate directive
- added build-in templates for easier configuration
- bugfix: fixed small memory leak in tcpclt.c
- bugfix: fixed small memory leak in template regular expressions
- bugfix: regular expressions inside property replacer did not work
  properly
- bugfix: QHOUR and HHOUR properties were wrongly calculated
- bugfix: fixed memory leaks in stream class and imfile
- bugfix: $ModDir did invalid bounds checking, potential overlow in
  dbgprintf() - thanks to varmojfekoj for the patch
- bugfix: -t and -g legacy options max number of sessions had a wrong
  and much too high value
---------------------------------------------------------------------------
Version 3.12.4 (rgerhards), 2008-03-25
- Greatly enhanced rsyslogd's file write performance by disabling
  file syncing capability of output modules by default. This
  feature is usually not required, not useful and an extreme performance
  hit (both to rsyslogd as well as the system at large). Unfortunately,
  most users enable it by default, because it was most intuitive to enable
  it in plain old sysklogd syslog.conf format. There is now the
  $ActionFileEnableSync config setting which must be enabled in order to
  support syncing. By default it is off. So even if the old-format config
  lines request syncing, it is not done unless explicitely enabled. I am
  sure this is a very useful change and not a risk at all. I need to think
  if I undo it under compatibility mode, but currently this does not
  happen (I fear a lot of lazy users will run rsyslogd in compatibility
  mode, again bringing up this performance problem...).
- added flow control options to other input sources
- added $HHOUR and $QHOUR system properties - can be used for half- and
  quarter-hour logfile rotation
- changed queue's discard severities default value to 8 (do not discard)
  to prevent unintentional message loss
- removed a no-longer needed callback from the output module 
  interface. Results in reduced code complexity.
- bugfix/doc: removed no longer supported -h option from man page
- bugfix: imklog leaked several hundered KB on each HUP. Thanks to
  varmojfekoj for the patch
- bugfix: potential segfault on module unload. Thanks to varmojfekoj for
  the patch
- bugfix: fixed some minor memory leaks
- bugfix: fixed some slightly invalid memory accesses
- bugfix: internally generated messages had "FROMHOST" property not set
---------------------------------------------------------------------------
Version 3.12.3 (rgerhards), 2008-03-18
- added advanced flow control for congestion cases (mode depending on message
  source and its capablity to be delayed without bad side effects)
- bugfix: $ModDir should not be reset on $ResetConfig - this can cause a lot
  of confusion and there is no real good reason to do so. Also conflicts with
  the new -M option and environment setting.
- bugfix: TCP and GSSAPI framing mode variable was uninitialized, leading to
  wrong framing (caused, among others, interop problems)
- bugfix: TCP (and GSSAPI) octet-counted frame did not work correctly in all
  situations. If the header was split across two packet reads, it was invalidly
  processed, causing loss or modification of messages.
- bugfix: memory leak in imfile
- bugfix: duplicate public symbol in omfwd and omgssapi could lead to
  segfault. thanks to varmojfekoj for the patch.
- bugfix: rsyslogd aborted on sigup - thanks to varmojfekoj for the patch
- some more internal cleanup ;)
- begun relp modules, but these are not functional yet
- Greatly enhanced rsyslogd's file write performance by disabling
  file syncing capability of output modules by default. This
  feature is usually not required, not useful and an extreme performance
  hit (both to rsyslogd as well as the system at large). Unfortunately,
  most users enable it by default, because it was most intuitive to enable
  it in plain old sysklogd syslog.conf format. There is now a new config
  setting which must be enabled in order to support syncing. By default it
  is off. So even if the old-format config lines request syncing, it is
  not done unless explicitely enabled. I am sure this is a very useful
  change and not a risk at all. I need to think if I undo it under
  compatibility mode, but currently this does not happen (I fear a lot of
  lazy users will run rsyslogd in compatibility mode, again bringing up
  this performance problem...).
---------------------------------------------------------------------------
Version 3.12.2 (rgerhards), 2008-03-13
- added RSYSLOGD_MODDIR environment variable
- added -M rsyslogd option (allows to specify module directory location)
- converted net.c into a loadable library plugin
- bugfix: debug module now survives unload of loadable module when
  printing out function call data
- bugfix: not properly initialized data could cause several segfaults if
  there were errors in the config file - thanks to varmojfekoj for the patch
- bugfix: rsyslogd segfaulted when imfile read an empty line - thanks
  to Johnny Tan for an excellent bug report
- implemented dynamic module unload capability (not visible to end user)
- some more internal cleanup
- bugfix: imgssapi segfaulted under some conditions; this fix is actually
  not just a fix but a change in the object model. Thanks to varmojfekoj
  for providing the bug report, an initial fix and lots of good discussion
  that lead to where we finally ended up.
- improved session recovery when outbound tcp connection breaks, reduces
  probability of message loss at the price of a highly unlikely potential
  (single) message duplication
---------------------------------------------------------------------------
Version 3.12.1 (rgerhards), 2008-03-06
- added library plugins, which can be automatically loaded
- bugfix: actions were not correctly retried; caused message loss
- changed module loader to automatically add ".so" suffix if not
  specified (over time, this shall also ease portability of config
  files)
- improved debugging support; debug runtime options can now be set via
  an environment variable
- bugfix: removed debugging code that I forgot to remove before releasing
  3.12.0 (does not cause harm and happened only during startup)
- added support for the MonitorWare syslog MIB to omsnmp
- internal code improvements (more code converted into classes)
- internal code reworking of the imtcp/imgssapi module
- added capability to ignore client-provided timestamp on unix sockets and
  made this mode the default; this was needed, as some programs (e.g. sshd)
  log with inconsistent timezone information, what messes up the local
  logs (which by default don't even contain time zone information). This
  seems to be consistent with what sysklogd did for the past four years.
  Alternate behaviour may be desirable if gateway-like processes send
  messages via the local log slot - in this case, it can be enabled
  via the $InputUnixListenSocketIgnoreMsgTimestamp and
  $SystemLogSocketIgnoreMsgTimestamp config directives
- added ability to compile on HP UX; verified that imudp worked on HP UX;
  however, we are still in need of people trying out rsyslogd on HP UX,
  so it can not yet be assumed it runs there
- improved session recovery when outbound tcp connection breaks, reduces
  probability of message loss at the price of a highly unlikely potential
  (single) message duplication
---------------------------------------------------------------------------
Version 3.12.0 (rgerhards), 2008-02-28
- added full expression support for filters; filters can now contain
  arbitrary complex boolean, string and arithmetic expressions
---------------------------------------------------------------------------
Version 3.11.6 (rgerhards), 2008-02-27
- bugfix: gssapi libraries were still linked to rsyslog core, what should
  no longer be necessary. Applied fix by Michael Biebl to solve this.
- enabled imgssapi to be loaded side-by-side with imtcp
- added InputGSSServerPermitPlainTCP config directive
- split imgssapi source code somewhat from imtcp
- bugfix: queue cancel cleanup handler could be called with
  invalid pointer if dequeue failed
- bugfix: rsyslogd segfaulted on second SIGHUP
  tracker: http://bugzilla.adiscon.com/show_bug.cgi?id=38
- improved stability of queue engine
- bugfix: queue disk file were not properly persisted when 
  immediately after closing an output file rsyslog was stopped
  or huped (the new output file open must NOT have happend at
  that point) - this lead to a sparse and invalid queue file
  which could cause several problems to the engine (unpredictable
  results). This situation should have happened only in very
  rare cases. tracker: http://bugzilla.adiscon.com/show_bug.cgi?id=40
- bugfix: during queue shutdown, an assert invalidly triggered when
  the primary queue's DA worker was terminated while the DA queue's
  regular worker was still executing. This could result in a segfault
  during shutdown.
  tracker: http://bugzilla.adiscon.com/show_bug.cgi?id=41
- bugfix: queue properties sizeOnDisk, bytesRead were persisted to 
  disk with wrong data type (long instead of int64) - could cause
  problems on 32 bit machines
- bugfix: queue aborted when it was shut down, DA-enabled, DA mode
  was just initiated but not fully initialized (a race condition)
- bugfix: imfile could abort under extreme stress conditions
  (when it was terminated before it could open all of its
  to be monitored files)
- applied patch from varmojfekoj to fix an issue with compatibility 
  mode and default module directories (many thanks!):
  I've also noticed a bug in the compatibility code; the problem is that 
  options are parsed before configuration file so options which need a 
  module to be loaded will currently ignore any $moddir directive. This 
  can be fixed by moving legacyOptsHook() after config file parsing. 
  (see the attached patch) This goes against the logical order of 
  processing, but the legacy options are only few and it doesn't seem to 
  be a problem.
- bugfix: object property deserializer did not handle negative numbers
---------------------------------------------------------------------------
Version 3.11.5 (rgerhards), 2008-02-25
- new imgssapi module, changed imtcp module - this enables to load/package
  GSSAPI support separately - thanks to varmojfekoj for the patch
- compatibility mode (the -c option series) is now at least partly
  completed - thanks to varmojfekoj for the patch
- documentation for imgssapi and imtcp added
- duplicate $ModLoad's for the same module are now detected and
  rejected -- thanks to varmojfekoj for the patch
---------------------------------------------------------------------------
Version 3.11.4 (rgerhards), 2008-02-21
- bugfix: debug.html was missing from release tarball - thanks to Michael
  Biebl for bringing this to my attention
- some internal cleanup on the stringbuf object calling interface
- general code cleanup and further modularization
- $MainMessageQueueDiscardSeverity can now also handle textual severities
  (previously only integers)
- bugfix: message object was not properly synchronized when the 
  main queue had a single thread and non-direct action queues were used
- some documentation improvements
---------------------------------------------------------------------------
Version 3.11.3 (rgerhards), 2008-02-18
- fixed a bug in imklog which lead to duplicate message content in
  kernel logs
- added support for better plugin handling in libdbi (we contributed
  a patch to do that, we just now need to wait for the next libdbi
  version)
- bugfix: fixed abort when invalid template was provided to an action
  bug http://bugzilla.adiscon.com/show_bug.cgi?id=4
- re-instantiated SIGUSR1 function; added SIGUSR2 to generate debug
  status output
- added some documentation on runtime-debug settings
- slightly improved man pages for novice users
---------------------------------------------------------------------------
Version 3.11.2 (rgerhards), 2008-02-15
- added the capability to monitor text files and process their content
  as syslog messages (including forwarding)
- added support for libdbi, a database abstraction layer. rsyslog now
  also supports the following databases via dbi drivers:
  * Firebird/Interbase
  * FreeTDS (access to MS SQL Server and Sybase)
  * SQLite/SQLite3
  * Ingres (experimental)
  * mSQL (experimental)
  * Oracle (experimental)
  Additional drivers may be provided by the libdbi-drivers project, which
  can be used by rsyslog as soon as they become available.
- removed some left-over unnecessary dbgprintf's (cluttered screen,
  cosmetic)
- doc bugfix: html documentation for omsnmp was missing
---------------------------------------------------------------------------
Version 3.11.1 (rgerhards), 2008-02-12
- SNMP trap sender added thanks to Andre Lorbach (omsnmp)
- added input-plugin interface specification in form of a (copy) template
  input module
- applied documentation fix by Michael Biebl -- many thanks!
- bugfix: immark did not have MARK flags set...
- added x-info field to rsyslogd startup/shutdown message. Hopefully
  points users to right location for further info (many don't even know
  they run rsyslog ;))
- bugfix: trailing ":" of tag was lost while parsing legacy syslog messages
  without timestamp - thanks to Anders Blomdell for providing a patch!
- fixed a bug in stringbuf.c related to STRINGBUF_TRIM_ALLOCSIZE, which
  wasn't supposed to be used with rsyslog. Put a warning message up that
  tells this feature is not tested and probably not worth the effort.
  Thanks to Anders Blomdell fro bringing this to our attention
- somewhat improved performance of string buffers
- fixed bug that caused invalid treatment of tabs (HT) in rsyslog.conf
- bugfix: setting for $EscapeCopntrolCharactersOnReceive was not 
  properly initialized
- clarified usage of space-cc property replacer option
- improved abort diagnostic handler
- some initial effort for malloc/free runtime debugging support
- bugfix: using dynafile actions caused rsyslogd abort
- fixed minor man errors thanks to Michael Biebl
---------------------------------------------------------------------------
Version 3.11.0 (rgerhards), 2008-01-31
- implemented queued actions
- implemented simple rate limiting for actions
- implemented deliberate discarding of lower priority messages over higher
  priority ones when a queue runs out of space
- implemented disk quotas for disk queues
- implemented the $ActionResumeRetryCount config directive
- added $ActionQueueFilename config directive
- added $ActionQueueSize config directive
- added $ActionQueueHighWaterMark config directive
- added $ActionQueueLowWaterMark config directive
- added $ActionQueueDiscardMark config directive
- added $ActionQueueDiscardSeverity config directive
- added $ActionQueueCheckpointInterval config directive
- added $ActionQueueType config directive
- added $ActionQueueWorkerThreads config directive
- added $ActionQueueTimeoutshutdown config directive
- added $ActionQueueTimeoutActionCompletion config directive
- added $ActionQueueTimeoutenQueue config directive
- added $ActionQueueTimeoutworkerThreadShutdown config directive
- added $ActionQueueWorkerThreadMinimumMessages config directive
- added $ActionQueueMaxFileSize config directive
- added $ActionQueueSaveonShutdown config directive
- addded $ActionQueueDequeueSlowdown config directive
- addded $MainMsgQueueDequeueSlowdown config directive
- bugfix: added forgotten docs to package
- improved debugging support
- fixed a bug that caused $MainMsgQueueCheckpointInterval to work incorrectly
- when a long-running action needs to be cancelled on shutdown, the message
  that was processed by it is now preserved. This finishes support for
  guaranteed delivery of messages (if the output supports it, of course)
- fixed bug in output module interface, see
  http://sourceforge.net/tracker/index.php?func=detail&aid=1881008&group_id=123448&atid=696552
- changed the ommysql output plugin so that the (lengthy) connection
  initialization now takes place in message processing. This works much
  better with the new queued action mode (fast startup)
- fixed a bug that caused a potential hang in file and fwd output module
  varmojfekoj provided the patch - many thanks!
- bugfixed stream class offset handling on 32bit platforms
---------------------------------------------------------------------------
Version 3.10.3 (rgerhards), 2008-01-28
- fixed a bug with standard template definitions (not a big deal) - thanks
  to varmojfekoj for spotting it
- run-time instrumentation added
- implemented disk-assisted queue mode, which enables on-demand disk
  spooling if the queue's in-memory queue is exhausted
- implemented a dynamic worker thread pool for processing incoming
  messages; workers are started and shut down as need arises
- implemented a run-time instrumentation debug package
- implemented the $MainMsgQueueSaveOnShutdown config directive
- implemented the $MainMsgQueueWorkerThreadMinimumMessages config directive
- implemented the $MainMsgQueueTimeoutWorkerThreadShutdown config directive
---------------------------------------------------------------------------
Version 3.10.2 (rgerhards), 2008-01-14
- added the ability to keep stop rsyslogd without the need to drain
  the main message queue. In disk queue mode, rsyslog continues to
  run from the point where it stopped. In case of a system failure, it
  continues to process messages from the last checkpoint.
- fixed a bug that caused a segfault on startup when no $WorkDir directive
  was specified in rsyslog.conf
- provided more fine-grain control over shutdown timeouts and added a
  way to specify the enqueue timeout when the main message queue is full
- implemented $MainMsgQueueCheckpointInterval config directive
- implemented $MainMsgQueueTimeoutActionCompletion config directive
- implemented $MainMsgQueueTimeoutEnqueue config directive
- implemented $MainMsgQueueTimeoutShutdown config directive
---------------------------------------------------------------------------
Version 3.10.1 (rgerhards), 2008-01-10
- implemented the "disk" queue mode. However, it currently is of very
  limited use, because it does not support persistence over rsyslogd
  runs. So when rsyslogd is stopped, the queue is drained just as with
  the in-memory queue modes. Persistent queues will be a feature of
  the next release.
- performance-optimized string class, should bring an overall improvement
- fixed a memory leak in imudp -- thanks to varmojfekoj for the patch
- fixed a race condition that could lead to a rsyslogd hang when during
  HUP or termination
- done some doc updates
- added $WorkDirectory config directive
- added $MainMsgQueueFileName config directive
- added $MainMsgQueueMaxFileSize config directive
---------------------------------------------------------------------------
Version 3.10.0 (rgerhards), 2008-01-07
- implemented input module interface and initial input modules
- enhanced threading for input modules (each on its own thread now)
- ability to bind UDP listeners to specific local interfaces/ports and
  ability to run multiple of them concurrently
- added ability to specify listen IP address for UDP syslog server
- license changed to GPLv3
- mark messages are now provided by loadble module immark
- rklogd is no longer provided. Its functionality has now been taken over
  by imklog, a loadable input module. This offers a much better integration
  into rsyslogd and makes sure that the kernel logger process is brought
  up and down at the appropriate times
- enhanced $IncludeConfig directive to support wildcard characters
  (thanks to Michael Biebl)
- all inputs are now implemented as loadable plugins
- enhanced threading model: each input module now runs on its own thread
- enhanced message queue which now supports different queueing methods
  (among others, this can be used for performance fine-tuning)
- added a large number of new configuration directives for the new
  input modules
- enhanced multi-threading utilizing a worker thread pool for the
  main message queue
- compilation without pthreads is no longer supported
- much cleaner code due to new objects and removal of single-threading
  mode
---------------------------------------------------------------------------
Version 2.0.8 V2-STABLE (rgerhards), 2008-??-??
- bugfix: ompgsql did not detect problems in sql command execution
  this could cause loss of messages. The handling was correct if the
  connection broke, but not if there was a problem with statement
  execution. The most probable case for such a case would be invalid
  sql inside the template, and this is now much easier to diagnose.
- doc bugfix: default for $DirCreateMode incorrectly stated
---------------------------------------------------------------------------
Version 2.0.7 V2-STABLE (rgerhards), 2008-04-14
- bugfix: the default for $DirCreateMode was 0644, and as such wrong.
  It has now been changed to 0700. For some background, please see
  http://lists.adiscon.net/pipermail/rsyslog/2009-April/001986.html
- bugfix: "$CreateDirs off" also disabled file creation
  Thanks to William Tisater for analyzing this bug and providing a patch.
  The actual code change is heavily based on William's patch.
- bugfix: memory leak in ompgsql
  Thanks to Ken for providing the patch
- bugfix: potential memory leak in msg.c
  This one did not surface yet and the issue was actually found due to
  a problem in v4 - but better fix it here, too
---------------------------------------------------------------------------
Version 2.0.6 V2-STABLE (rgerhards), 2008-08-07
- bugfix: memory leaks in rsyslogd, primarily in singlethread mode
  Thanks to Frederico Nunez for providing the fix
- bugfix: copy&paste error lead to dangling if - this caused a very minor
  issue with re-formatting a RFC3164 date when the message was invalidly
  formatted and had a colon immediately after the date. This was in the
  code for some years (even v1 had it) and I think it never had any
  effect at all in practice. Though, it should be fixed - but definitely
  nothing to worry about.
---------------------------------------------------------------------------
Version 2.0.6 V2-STABLE (rgerhards), 2008-08-07
- bugfix: IPv6 addresses could not be specified in forwarding actions
  New syntax @[addr]:port introduced to enable that. Root problem was IPv6
  addresses contain colons. (backport from 3.21.3)
---------------------------------------------------------------------------
Version 2.0.5 STABLE (rgerhards), 2008-05-15
- bugfix: regular expressions inside property replacer did not work
  properly
- adapted to liblogging 0.7.1+
---------------------------------------------------------------------------
Version 2.0.4 STABLE (rgerhards), 2008-03-27
- bugfix: internally generated messages had "FROMHOST" property not set
- bugfix: continue parsing if tag is oversize (discard oversize part) - thanks
  to mclaughlin77@gmail.com for the patch
- added $HHOUR and $QHOUR system properties - can be used for half- and
  quarter-hour logfile rotation
---------------------------------------------------------------------------
Version 2.0.3 STABLE (rgerhards), 2008-03-12
- bugfix: setting for $EscapeCopntrolCharactersOnReceive was not 
  properly initialized
- bugfix: resolved potential segfault condition on HUP (extremely
  unlikely to happen in practice), for details see tracker:
  http://bugzilla.adiscon.com/show_bug.cgi?id=38
- improved the man pages a bit - thanks to Michael Biebl for the patch
- bugfix: not properly initialized data could cause several segfaults if
  there were errors in the config file - thanks to varmojfekoj for the patch
---------------------------------------------------------------------------
Version 2.0.2 STABLE (rgerhards), 2008-02-12
- fixed a bug that could cause invalid string handling via strerror_r
  varmojfekoj provided the patch - many thanks!
- added x-info field to rsyslogd startup/shutdown message. Hopefully
  points users to right location for further info (many don't even know
  they run rsyslog ;))
- bugfix: suspended actions were not always properly resumed
  varmojfekoj provided the patch - many thanks!
- bugfix: errno could be changed during mark processing, leading to
  invalid error messages when processing inputs. Thank to varmojfekoj for
  pointing out this problem.
- bugfix: trailing ":" of tag was lost while parsing legacy syslog messages
  without timestamp - thanks to Anders Blomdell for providing a patch!
- bugfix (doc): misspelled config directive, invalid signal info
- applied some doc fixes from Michel Biebl and cleaned up some no longer
  needed files suggested by him
- cleaned up stringbuf.c to fix an annoyance reported by Anders Blomdell
- fixed bug that caused invalid treatment of tabs (HT) in rsyslog.conf
---------------------------------------------------------------------------
Version 2.0.1 STABLE (rgerhards), 2008-01-24
- fixed a bug in integer conversion - but this function was never called,
  so it is not really a useful bug fix ;)
- fixed a bug with standard template definitions (not a big deal) - thanks
  to varmojfekoj for spotting it
- fixed a bug that caused a potential hang in file and fwd output module
  varmojfekoj provided the patch - many thanks!
---------------------------------------------------------------------------
Version 2.0.0 STABLE (rgerhards), 2008-01-02
- re-release of 1.21.2 as STABLE with no modifications except some
  doc updates
---------------------------------------------------------------------------
Version 1.21.2 (rgerhards), 2007-12-28
- created a gss-api output module. This keeps GSS-API code and
  TCP/UDP code separated. It is also important for forward-
  compatibility with v3. Please note that this change breaks compatibility
  with config files created for 1.21.0 and 1.21.1 - this was considered
  acceptable.
- fixed an error in forwarding retry code (could lead to message corruption
  but surfaced very seldom)
- increased portability for older platforms (AI_NUMERICSERV moved)
- removed socket leak in omfwd.c
- cross-platform patch for GSS-API compile problem on some platforms
  thanks to darix for the patch!
---------------------------------------------------------------------------
Version 1.21.1 (rgerhards), 2007-12-23
- small doc fix for $IncludeConfig
- fixed a bug in llDestroy()
- bugfix: fixing memory leak when message queue is full and during
  parsing. Thanks to varmojfekoj for the patch.
- bugfix: when compiled without network support, unix sockets were
  not properply closed
- bugfix: memory leak in cfsysline.c/doGetWord() fixed
---------------------------------------------------------------------------
Version 1.21.0 (rgerhards), 2007-12-19
- GSS-API support for syslog/TCP connections was added. Thanks to
  varmojfekoj for providing the patch with this functionality
- code cleanup
- enhanced $IncludeConfig directive to support wildcard filenames
- changed some multithreading synchronization
---------------------------------------------------------------------------
Version 1.20.1 (rgerhards), 2007-12-12
- corrected a debug setting that survived release. Caused TCP connections
  to be retried unnecessarily often.
- When a hostname ACL was provided and DNS resolution for that name failed,
  ACL processing was stopped at that point. Thanks to mildew for the patch.
  Fedora Bugzilla: http://bugzilla.redhat.com/show_bug.cgi?id=395911
- fixed a potential race condition, see link for details:
  http://rgerhards.blogspot.com/2007/12/rsyslog-race-condition.html
  Note that the probability of problems from this bug was very remote
- fixed a memory leak that happend when PostgreSQL date formats were
  used
---------------------------------------------------------------------------
Version 1.20.0 (rgerhards), 2007-12-07
- an output module for postgres databases has been added. Thanks to
  sur5r for contributing this code
- unloading dynamic modules has been cleaned up, we now have a
  real implementation and not just a dummy "good enough for the time
  being".
- enhanced platform independence - thanks to Bartosz Kuzma and Michael
  Biebl for their very useful contributions
- some general code cleanup (including warnings on 64 platforms, only)
---------------------------------------------------------------------------
Version 1.19.12 (rgerhards), 2007-12-03
- cleaned up the build system (thanks to Michael Biebl for the patch)
- fixed a bug where ommysql was still not compiled with -pthread option
---------------------------------------------------------------------------
Version 1.19.11 (rgerhards), 2007-11-29
- applied -pthread option to build when building for multi-threading mode
  hopefully solves an issue with segfaulting
---------------------------------------------------------------------------
Version 1.19.10 (rgerhards), 2007-10-19
- introdcued the new ":modulename:" syntax for calling module actions
  in selector lines; modified ommysql to support it. This is primarily
  an aid for further modules and a prequisite to actually allow third
  party modules to be created.
- minor fix in slackware startup script, "-r 0" is now "-r0"
- updated rsyslogd doc set man page; now in html format
- undid creation of a separate thread for the main loop -- this did not
  turn out to be needed or useful, so reduce complexity once again.
- added doc fixes provided by Michael Biebl - thanks
---------------------------------------------------------------------------
Version 1.19.9 (rgerhards), 2007-10-12
- now packaging system which again contains all components in a single
  tarball
- modularized main() a bit more, resulting in less complex code
- experimentally added an additional thread - will see if that affects
  the segfault bug we experience on some platforms. Note that this change
  is scheduled to be removed again later.
---------------------------------------------------------------------------
Version 1.19.8 (rgerhards), 2007-09-27
- improved repeated message processing
- applied patch provided by varmojfekoj to support building ommysql
  in its own way (now also resides in a plugin subdirectory);
  ommysql is now a separate package
- fixed a bug in cvthname() that lead to message loss if part
  of the source hostname would have been dropped
- created some support for distributing ommysql together with the
  main rsyslog package. I need to re-think it in the future, but
  for the time being the current mode is best. I now simply include
  one additional tarball for ommysql inside the main distribution.
  I look forward to user feedback on how this should be done best. In the
  long term, a separate project should be spawend for ommysql, but I'd
  like to do that only after the plugin interface is fully stable (what
  it is not yet).
---------------------------------------------------------------------------
Version 1.19.7 (rgerhards), 2007-09-25
- added code to handle situations where senders send us messages ending with
  a NUL character. It is now simply removed. This also caused trailing LF
  reduction to fail, when it was followed by such a NUL. This is now also
  handled.
- replaced some non-thread-safe function calls by their thread-safe
  counterparts
- fixed a minor memory leak that occured when the %APPNAME% property was
  used (I think nobody used that in practice)
- fixed a bug that caused signal handlers in cvthname() not to be restored when
  a malicious pointer record was detected and processing of the message been
  stopped for that reason (this should be really rare and can not be related
  to the segfault bug we are hunting).
- fixed a bug in cvthname that lead to passing a wrong parameter - in
  practice, this had no impact.
- general code cleanup (e.g. compiler warnings, comments)
---------------------------------------------------------------------------
Version 1.19.6 (rgerhards), 2007-09-11
- applied patch by varmojfekoj to change signal handling to the new
  sigaction API set (replacing the depreciated signal() calls and its
  friends.
- fixed a bug that in --enable-debug mode caused an assertion when the
  discard action was used
- cleaned up compiler warnings
- applied patch by varmojfekoj to FIX a bug that could cause 
  segfaults if empty properties were processed using modifying
  options (e.g. space-cc, drop-cc)
- fixed man bug: rsyslogd supports -l option
---------------------------------------------------------------------------
Version 1.19.5 (rgerhards), 2007-09-07
- changed part of the CStr interface so that better error tracking
  is provided and the calling sequence is more intuitive (there were
  invalid calls based on a too-weired interface)
- (hopefully) fixed some remaining bugs rooted in wrong use of 
  the CStr class. These could lead to program abort.
- applied patch by varmojfekoj two fix two potential segfault situations
- added $ModDir config directive
- modified $ModLoad so that an absolute path may be specified as
  module name (e.g. /rsyslog/ommysql.so)
---------------------------------------------------------------------------
Version 1.19.4 (rgerhards/varmojfekoj), 2007-09-04
- fixed a number of small memory leaks - thanks varmojfekoj for patching
- fixed an issue with CString class that could lead to rsyslog abort
  in tplToString() - thanks varmojfekoj for patching
- added a man-version of the config file documenation - thanks to Michel
  Samia for providing the man file
- fixed bug: a template like this causes an infinite loop:
  $template opts,"%programname:::a,b%"
  thanks varmojfekoj for the patch
- fixed bug: case changing options crash freeing the string pointer
  because they modify it: $template opts2,"%programname::1:lowercase%"
  thanks varmojfekoj for the patch
---------------------------------------------------------------------------
Version 1.19.3 (mmeckelein/varmojfekoj), 2007-08-31
- small mem leak fixed (after calling parseSelectorAct) - Thx varmojkekoj
- documentation section "Regular File" und "Blocks" updated
- solved an issue with dynamic file generation - Once again many thanks
  to varmojfekoj
- the negative selector for program name filter (Blocks) does not work as
  expected - Thanks varmojfekoj for patching
- added forwarding information to sysklogd (requires special template)
  to config doc
---------------------------------------------------------------------------
Version 1.19.2 (mmeckelein/varmojfekoj), 2007-08-28
- a specifically formed message caused a segfault - Many thanks varmojfekoj
  for providing a patch
- a typo and a weird condition are fixed in msg.c - Thanks again
  varmojfekoj 
- on file creation the file was always owned by root:root. This is fixed
  now - Thanks ypsa for solving this issue
---------------------------------------------------------------------------
Version 1.19.1 (mmeckelein), 2007-08-22
- a bug that caused a high load when a TCP/UDP connection was closed is 
  fixed now - Thanks mildew for solving this issue
- fixed a bug which caused a segfault on reinit - Thx varmojfekoj for the
  patch
- changed the hardcoded module path "/lib/rsyslog" to $(pkglibdir) in order
  to avoid trouble e.g. on 64 bit platforms (/lib64) - many thanks Peter
  Vrabec and darix, both provided a patch for solving this issue
- enhanced the unloading of modules - thanks again varmojfekoj
- applied a patch from varmojfekoj which fixes various little things in
  MySQL output module
---------------------------------------------------------------------------
Version 1.19.0 (varmojfekoj/rgerhards), 2007-08-16
- integrated patch from varmojfekoj to make the mysql module a loadable one
  many thanks for the patch, MUCH appreciated
---------------------------------------------------------------------------
Version 1.18.2 (rgerhards), 2007-08-13
- fixed a bug in outchannel code that caused templates to be incorrectly
  parsed
- fixed a bug in ommysql that caused a wrong ";template" missing message
- added some code for unloading modules; not yet fully complete (and we do
  not yet have loadable modules, so this is no problem)
- removed debian subdirectory by request of a debian packager (this is a special
  subdir for debian and there is also no point in maintaining it when there
  is a debian package available - so I gladly did this) in some cases
- improved overall doc quality (some pages were quite old) and linked to
  more of the online resources.
- improved /contrib/delete_mysql script by adding a host option and some
  other minor modifications
---------------------------------------------------------------------------
Version 1.18.1 (rgerhards), 2007-08-08
- applied a patch from varmojfekoj which solved a potential segfault
  of rsyslogd on HUP
- applied patch from Michel Samia to fix compilation when the pthreads
  feature is disabled
- some code cleanup (moved action object to its own file set)
- add config directive $MainMsgQueueSize, which now allows to configure the
  queue size dynamically
- all compile-time settings are now shown in rsyslogd -v, not just the
  active ones
- enhanced performance a little bit more
- added config file directive $ActionResumeInterval
- fixed a bug that prevented compilation under debian sid
- added a contrib directory for user-contributed useful things
---------------------------------------------------------------------------
Version 1.18.0 (rgerhards), 2007-08-03
- rsyslog now supports fallback actions when an action did not work. This
  is a great feature e.g. for backup database servers or backup syslog
  servers
- modified rklogd to only change the console log level if -c is specified
- added feature to use multiple actions inside a single selector
- implemented $ActionExecOnlyWhenPreviousIsSuspended config directive
- error messages during startup are now spit out to the configured log
  destinations
---------------------------------------------------------------------------
Version 1.17.6 (rgerhards), 2007-08-01
- continued to work on output module modularization - basic stage of
  this work is now FINISHED
- fixed bug in OMSRcreate() - always returned SR_RET_OK
- fixed a bug that caused ommysql to always complain about missing
  templates
- fixed a mem leak in OMSRdestruct - freeing the object itself was
  forgotten - thanks to varmojfekoj for the patch
- fixed a memory leak in syslogd/init() that happend when the config
  file could not be read - thanks to varmojfekoj for the patch
- fixed insufficient memory allocation in addAction() and its helpers.
  The initial fix and idea was developed by mildew, I fine-tuned
  it a bit. Thanks a lot for the fix, I'd probably had pulled out my
  hair to find the bug...
- added output of config file line number when a parsing error occured
- fixed bug in objomsr.c that caused program to abort in debug mode with
  an invalid assertion (in some cases)
- fixed a typo that caused the default template for MySQL to be wrong.
  thanks to mildew for catching this.
- added configuration file command $DebugPrintModuleList and
  $DebugPrintCfSysLineHandlerList
- fixed an invalid value for the MARK timer - unfortunately, there was
  a testing aid left in place. This resulted in quite frequent MARK messages
- added $IncludeConfig config directive
- applied a patch from mildew to prevent rsyslogd from freezing under heavy
  load. This could happen when the queue was full. Now, we drop messages
  but rsyslogd remains active.
---------------------------------------------------------------------------
Version 1.17.5 (rgerhards), 2007-07-30
- continued to work on output module modularization
- fixed a missing file bug - thanks to Andrea Montanari for reporting
  this problem
- fixed a problem with shutting down the worker thread and freeing the
  selector_t list - this caused messages to be lost, because the
  message queue was not properly drained before the selectors got
  destroyed.
---------------------------------------------------------------------------
Version 1.17.4 (rgerhards), 2007-07-27
- continued to work on output module modularization
- fixed a situation where rsyslogd could create zombie processes
  thanks to mildew for the patch
- applied patch from Michel Samia to fix compilation when NOT
  compiled for pthreads
---------------------------------------------------------------------------
Version 1.17.3 (rgerhards), 2007-07-25
- continued working on output module modularization
- fixed a bug that caused rsyslogd to segfault on exit (and
  probably also on HUP), when there was an unsent message in a selector
  that required forwarding and the dns lookup failed for that selector
  (yes, it was pretty unlikely to happen;))
  thanks to varmojfekoj <varmojfekoj@gmail.com> for the patch
- fixed a memory leak in config file parsing and die()
  thanks to varmojfekoj <varmojfekoj@gmail.com> for the patch
- rsyslogd now checks on startup if it is capable to performa any work
  at all. If it cant, it complains and terminates
  thanks to Michel Samia for providing the patch!
- fixed a small memory leak when HUPing syslogd. The allowed sender
  list now gets freed. thanks to mildew for the patch.
- changed the way error messages in early startup are logged. They
  now do no longer use the syslogd code directly but are rather
  send to stderr.
---------------------------------------------------------------------------
Version 1.17.2 (rgerhards), 2007-07-23
- made the port part of the -r option optional. Needed for backward
  compatibility with sysklogd
- replaced system() calls with something more reasonable. Please note that
  this might break compatibility with some existing configuration files.
  We accept this in favour of the gained security.
- removed a memory leak that could occur if timegenerated was used in
  RFC 3164 format in templates
- did some preparation in msg.c for advanced multithreading - placed the
  hooks, but not yet any active code
- worked further on modularization
- added $ModLoad MySQL (dummy) config directive
- added DropTrailingLFOnReception config directive
---------------------------------------------------------------------------
Version 1.17.1 (rgerhards), 2007-07-20
- fixed a bug that caused make install to install rsyslogd and rklogd under
  the wrong names
- fixed bug that caused $AllowedSenders to handle IPv6 scopes incorrectly;
  also fixed but that could grabble $AllowedSender wildcards. Thanks to
  mildew@gmail.com for the patch
- minor code cleanup - thanks to Peter Vrabec for the patch
- fixed minimal memory leak on HUP (caused by templates)
  thanks to varmojfekoj <varmojfekoj@gmail.com> for the patch
- fixed another memory leak on HUPing and on exiting rsyslogd
  again thanks to varmojfekoj <varmojfekoj@gmail.com> for the patch
- code cleanup (removed compiler warnings)
- fixed portability bug in configure.ac - thanks to Bartosz Kuźma for patch
- moved msg object into its own file set
- added the capability to continue trying to write log files when the
  file system is full. Functionality based on patch by Martin Schulze
  to sysklogd package.
---------------------------------------------------------------------------
Version 1.17.0 (RGer), 2007-07-17
- added $RepeatedLineReduction config parameter
- added $EscapeControlCharactersOnReceive config parameter
- added $ControlCharacterEscapePrefix config parameter
- added $DirCreateMode config parameter
- added $CreateDirs config parameter
- added $DebugPrintTemplateList config parameter
- added $ResetConfigVariables config parameter
- added $FileOwner config parameter
- added $FileGroup config parameter
- added $DirOwner config parameter
- added $DirGroup config parameter
- added $FailOnChownFailure config parameter
- added regular expression support to the filter engine
  thanks to Michel Samia for providing the patch!
- enhanced $AllowedSender functionality. Credits to mildew@gmail.com for
  the patch doing that
  - added IPv6 support
  - allowed DNS hostnames
  - allowed DNS wildcard names
- added new option $DropMsgsWithMaliciousDnsPTRRecords
- added autoconf so that rfc3195d, rsyslogd and klogd are stored to /sbin
- added capability to auto-create directories with dynaFiles
---------------------------------------------------------------------------
Version 1.16.0 (RGer/Peter Vrabec), 2007-07-13 - The Friday, 13th Release ;)
- build system switched to autotools
- removed SYSV preprocessor macro use, replaced with autotools equivalents
- fixed a bug that caused rsyslogd to segfault when TCP listening was
  disabled and it terminated
- added new properties "syslogfacility-text" and "syslogseverity-text"
  thanks to varmojfekoj <varmojfekoj@gmail.com> for the patch
- added the -x option to disable hostname dns reslution
  thanks to varmojfekoj <varmojfekoj@gmail.com> for the patch
- begun to better modularize syslogd.c - this is an ongoing project; moved
  type definitions to a separate file
- removed some now-unused fields from struct filed
- move file size limit fields in struct field to the "right spot" (the file
  writing part of the union - f_un.f_file)
- subdirectories linux and solaris are no longer part of the distribution
  package. This is not because we cease support for them, but there are no
  longer any files in them after the move to autotools
---------------------------------------------------------------------------
Version 1.15.1 (RGer), 2007-07-10
- fixed a bug that caused a dynaFile selector to stall when there was
  an open error with one file 
- improved template processing for dynaFiles; templates are now only
  looked up during initialization - speeds up processing
- optimized memory layout in struct filed when compiled with MySQL
  support
- fixed a bug that caused compilation without SYSLOG_INET to fail
- re-enabled the "last message repeated n times" feature. This
  feature was not taken care of while rsyslogd evolved from sysklogd
  and it was more or less defunct. Now it is fully functional again.
- added system properties: $NOW, $YEAR, $MONTH, $DAY, $HOUR, $MINUTE
- fixed a bug in iovAsString() that caused a memory leak under stress
  conditions (most probably memory shortage). This was unlikely to
  ever happen, but it doesn't hurt doing it right
- cosmetic: defined type "uchar", change all unsigned chars to uchar
---------------------------------------------------------------------------
Version 1.15.0 (RGer), 2007-07-05
- added ability to dynamically generate file names based on templates
  and thus properties. This was a much-requested feature. It makes
  life easy when it e.g. comes to splitting files based on the sender
  address.
- added $umask and $FileCreateMode config file directives
- applied a patch from Bartosz Kuzma to compile cleanly under NetBSD
- checks for extra (unexpected) characters in system config file lines
  have been added
- added IPv6 documentation - was accidently missing from CVS
- begun to change char to unsigned char
---------------------------------------------------------------------------
Version 1.14.2 (RGer), 2007-07-03
** this release fixes all known nits with IPv6 **
- restored capability to do /etc/service lookup for "syslog"
  service when -r 0 was given
- documented IPv6 handling of syslog messages
- integrate patch from Bartosz Kuźma to make rsyslog compile under
  Solaris again (the patch replaced a strndup() call, which is not
  available under Solaris
- improved debug logging when waiting on select
- updated rsyslogd man page with new options (-46A)
---------------------------------------------------------------------------
Version 1.14.1 (RGer/Peter Vrabec), 2007-06-29
- added Peter Vrabec's patch for IPv6 TCP
- prefixed all messages send to stderr in rsyslogd with "rsyslogd: "
---------------------------------------------------------------------------
Version 1.14.0 (RGer/Peter Vrabec), 2007-06-28
- Peter Vrabec provided IPv6 for rsyslog, so we are now IPv6 enabled
  IPv6 Support is currently for UDP only, TCP is to come soon.
  AllowedSender configuration does not yet work for IPv6.
- fixed code in iovCreate() that broke C's strict aliasing rules 
- fixed some char/unsigned char differences that forced the compiler
  to spit out warning messages
- updated the Red Hat init script to fix a known issue (thanks to
  Peter Vrabec)
---------------------------------------------------------------------------
Version 1.13.5 (RGer), 2007-06-22
- made the TCP session limit configurable via command line switch
  now -t <port>,<max sessions>
- added man page for rklogd(8) (basically a copy from klogd, but now
  there is one...)
- fixed a bug that caused internal messages (e.g. rsyslogd startup) to
  appear without a tag.
- removed a minor memory leak that occurred when TAG processing requalified
  a HOSTNAME to be a TAG (and a TAG already was set).
- removed potential small memory leaks in MsgSet***() functions. There
  would be a leak if a property was re-set, something that happened
  extremely seldom.
---------------------------------------------------------------------------
Version 1.13.4 (RGer), 2007-06-18
- added a new property "PRI-text", which holds the PRI field in
  textual form (e.g. "syslog.info")
- added alias "syslogseverity" for "syslogpriority", which is a
  misleading property name that needs to stay for historical
  reasons (and backward-compatility)
- added doc on how to record PRI value in log file
- enhanced signal handling in klogd, including removal of an unsafe
  call to the logging system during signal handling
---------------------------------------------------------------------------
Version 1.13.3 (RGer), 2007-06-15
- create a version of syslog.c from scratch. This is now
  - highly optimized for rsyslog
  - removes an incompatible license problem as the original
    version had a BSD license with advertising clause
  - fixed in the regard that rklogd will continue to work when
    rsysogd has been restarted (the original version, as well
    as sysklogd, will remain silent then)
  - solved an issue with an extra NUL char at message end that the
    original version had
- applied some changes to klogd to care for the new interface
- fixed a bug in syslogd.c which prevented compiling under debian
---------------------------------------------------------------------------
Version 1.13.2 (RGer), 2007-06-13
- lib order in makefile patched to facilitate static linking - thanks
  to Bennett Todd for providing the patch
- Integrated a patch from Peter Vrabec (pvrabec@redheat.com):
  - added klogd under the name of rklogd (remove dependency on
    original sysklogd package
  - createDB.sql now in UTF
  - added additional config files for use on Red Hat
---------------------------------------------------------------------------
Version 1.13.1 (RGer), 2007-02-05
- changed the listen backlog limit to a more reasonable value based on
  the maximum number of TCP connections configurd (10% + 5) - thanks to Guy
  Standen for the hint (actually, the limit was 5 and that was a 
  left-over from early testing).
- fixed a bug in makefile which caused DB-support to be disabled when
  NETZIP support was enabled
- added the -e option to allow transmission of every message to remote
  hosts (effectively turns off duplicate message suppression)
- (somewhat) improved memory consumption when compiled with MySQL support
- looks like we fixed an incompatibility with MySQL 5.x and above software
  At least in one case, the remote server name was destroyed, leading to 
  a connection failure. The new, improved code does not have this issue and
  so we see this as solved (the new code is generally somewhat better, so
  there is a good chance we fixed this incompatibility).
---------------------------------------------------------------------------
Version 1.13.0 (RGer), 2006-12-19
- added '$' as ToPos proptery replacer specifier - means "up to the
  end of the string"
- property replacer option "escape-cc", "drop-cc" and "space-cc"  added
- changed the handling of \0 characters inside syslog messages. We now
  consistently escape them to "#000". This is somewhat recommended in
  the draft-ietf-syslog-protocol-19 draft. While the real recomendation
  is to not escape any characters at all, we can not do this without
  considerable modification of the code. So we escape it to "#000", which
  is consistent with a sample found in the Internet-draft.
- removed message glue logic (see printchopped() comment for details)
  Also caused removal of parts table and thus some improvements in
  memory usage.
- changed the default MAXLINE to 2048 to take care of recent syslog
  standardization efforts (can easily be changed in syslogd.c)
- added support for byte-counted TCP syslog messages (much like
  syslog-transport-tls-05 Internet Draft). This was necessary to
  support compression over TCP.
- added support for receiving compressed syslog messages
- added support for sending compressed syslog messages
- fixed a bug where the last message in a syslog/tcp stream was
  lost if it was not properly terminated by a LF character
---------------------------------------------------------------------------
Version 1.12.3 (RGer), 2006-10-04
- implemented some changes to support Solaris (but support is not
  yet complete)
- commented out (via #if 0) some methods that are currently not being use
  but should be kept for further us
- added (interim) -u 1 option to turn off hostname and tag parsing
- done some modifications to better support Fedora
- made the field delimiter inside property replace configurable via
  template
- fixed a bug in property replacer: if fields were used, the delimitor
  became part of the field. Up until now, this was barely noticable as 
  the delimiter as TAB only and thus invisible to a human. With other
  delimiters available now, it quickly showed up. This bug fix might cause
  some grief to existing installations if they used the extra TAB for
  whatever reasons - sorry folks... Anyhow, a solution is easy: just add
  a TAB character contstant into your template. Thus, there has no attempt
  been made to do this in a backwards-compatible way.
---------------------------------------------------------------------------
Version 1.12.2 (RGer), 2006-02-15
- fixed a bug in the RFC 3339 date formatter. An extra space was added
  after the actual timestamp
- added support for providing high-precision RFC3339 timestamps for
  (rsyslogd-)internally-generated messages
- very (!) experimental support for syslog-protocol internet draft
  added (the draft is experimental, the code is solid ;))
- added support for field-extracting in the property replacer
- enhanced the legacy-syslog parser so that it can interpret messages
  that do not contain a TIMESTAMP
- fixed a bug that caused the default socket (usually /dev/log) to be
  opened even when -o command line option was given
- fixed a bug in the Debian sample startup script - it caused rsyslogd
  to listen to remote requests, which it shouldn't by default
---------------------------------------------------------------------------
Version 1.12.1 (RGer), 2005-11-23
- made multithreading work with BSD. Some signal-handling needed to be
  restructured. Also, there might be a slight delay of up to 10 seconds
  when huping and terminating rsyslogd under BSD
- fixed a bug where a NULL-pointer was passed to printf() in logmsg().
- fixed a bug during "make install" where rc3195d was not installed
  Thanks to Bennett Todd for spotting this.
- fixed a bug where rsyslogd dumped core when no TAG was found in the
  received message
- enhanced message parser so that it can deal with missing hostnames
  in many cases (may not be totally fail-safe)
- fixed a bug where internally-generated messages did not have the correct
  TAG
---------------------------------------------------------------------------
Version 1.12.0 (RGer), 2005-10-26
- moved to a multi-threaded design. single-threading is still optionally
  available. Multi-threading is experimental!
- fixed a potential race condition. In the original code, marking was done
  by an alarm handler, which could lead to all sorts of bad things. This
  has been changed now. See comments in syslogd.c/domark() for details.
- improved debug output for property-based filters
- not a code change, but: I have checked all exit()s to make sure that
  none occurs once rsyslogd has started up. Even in unusual conditions
  (like low-memory conditions) rsyslogd somehow remains active. Of course,
  it might loose a message or two, but at least it does not abort and it
  can also recover when the condition no longer persists.
- fixed a bug that could cause loss of the last message received
  immediately before rsyslogd was terminated.
- added comments on thread-safety of global variables in syslogd.c
- fixed a small bug: spurios printf() when TCP syslog was used
- fixed a bug that causes rsyslogd to dump core on termination when one
  of the selector lines did not receive a message during the run (very
  unlikely)
- fixed an one-too-low memory allocation in the TCP sender. Could result
  in rsyslogd dumping core.
- fixed a bug with regular expression support (thanks to Andres Riancho)
- a little bit of code restructuring (especially main(), which was
  horribly large)
---------------------------------------------------------------------------
Version 1.11.1 (RGer), 2005-10-19
- support for BSD-style program name and host blocks
- added a new property "programname" that can be used in templates
- added ability to specify listen port for rfc3195d
- fixed a bug that rendered the "startswith" comparison operation
  unusable.
- changed more functions to "static" storage class to help compiler
  optimize (should have been static in the first place...)
- fixed a potential memory leak in the string buffer class destructor.
  As the destructur was previously never called, the leak did not actually
  appear.
- some internal restructuring in anticipation/preparation of minimal
  multi-threading support
- rsyslogd still shares some code with the sysklogd project. Some patches
  for this shared code have been brought over from the sysklogd CVS.
---------------------------------------------------------------------------
Version 1.11.0 (RGer), 2005-10-12
- support for receiving messages via RFC 3195; added rfc3195d for that
  purpose
- added an additional guard to prevent rsyslogd from aborting when the
  2gb file size limit is hit. While a user can configure rsyslogd to
  handle such situations, it would abort if that was not done AND large
  file support was not enabled (ok, this is hopefully an unlikely scenario)
- fixed a bug that caused additional Unix domain sockets to be incorrectly
  processed - could lead to message loss in extreme cases
---------------------------------------------------------------------------
Version 1.10.2 (RGer), 2005-09-27
- added comparison operations in property-based filters:
  * isequal
  * startswith
- added ability to negate all property-based filter comparison operations
  by adding a !-sign right in front of the operation name
- added the ability to specify remote senders for UDP and TCP
  received messages. Allows to block all but well-known hosts
- changed the $-config line directives to be case-INsensitive
- new command line option -w added: "do not display warnings if messages
  from disallowed senders are received"
- fixed a bug that caused rsyslogd to dump core when the compare value
  was not quoted in property-based filters
- fixed a bug in the new CStr compare function which lead to invalid
  results (fortunately, this function was not yet used widely)
- added better support for "debugging" rsyslog.conf property filters
  (only if -d switch is given)
- changed some function definitions to static, which eventually enables
  some compiler optimizations
- fixed a bug in MySQL code; when a SQL error occured, rsyslogd could
  run in a tight loop. This was due to invalid sequence of error reporting
  and is now fixed.
---------------------------------------------------------------------------
Version 1.10.1 (RGer), 2005-09-23
- added the ability to execute a shell script as an action.
  Thanks to Bjoern Kalkbrenner for providing the code!
- fixed a bug in the MySQL code; due to the bug the automatic one-time
  retry after an error did not happen - this lead to error message in
  cases where none should be seen (e.g. after a MySQL restart)
- fixed a security issue with SQL-escaping in conjunction with
  non-(SQL-)standard MySQL features.
---------------------------------------------------------------------------
Version 1.10.0 (RGer), 2005-09-20
  REMINDER: 1.10 is the first unstable version if the 1.x series!
- added the capability to filter on any property in selector lines
  (not just facility and priority)
- changed stringbuf into a new counted string class
- added support for a "discard" action. If a selector line with
  discard (~ character) is found, no selector lines *after* that
  line will be processed.
- thanks to Andres Riancho, regular expression support has been
  added to the template engine
- added the FROMHOST property in the template processor, which could
  previously not be obtained. Thanks to Cristian Testa for pointing
  this out and even providing a fix.
- added display of compile-time options to -v output
- performance improvement for production build - made some checks
  to happen only during debug mode
- fixed a problem with compiling on SUSE and - while doing so - removed
  the socket call to set SO_BSDCOMPAT in cases where it is obsolete.
---------------------------------------------------------------------------
Version 1.0.4 (RGer), 2006-02-01
- a small but important fix: the tcp receiver had two forgotten printf's
  in it that caused a lot of unnecessary output to stdout. This was
  important enough to justify a new release
---------------------------------------------------------------------------
Version 1.0.3 (RGer), 2005-11-14
- added an additional guard to prevent rsyslogd from aborting when the
  2gb file size limit is hit. While a user can configure rsyslogd to
  handle such situations, it would abort if that was not done AND large
  file support was not enabled (ok, this is hopefully an unlikely scenario)
- fixed a bug that caused additional Unix domain sockets to be incorrectly
  processed - could lead to message loss in extreme cases
- applied some patches available from the sysklogd project to code
  shared from there
- fixed a bug that causes rsyslogd to dump core on termination when one
  of the selector lines did not receive a message during the run (very
  unlikely)
- fixed an one-too-low memory allocation in the TCP sender. Could result
  in rsyslogd dumping core.
- fixed a bug in the TCP sender that caused the retry logic to fail
  after an error or receiver overrun
- fixed a bug in init() that could lead to dumping core
- fixed a bug that could lead to dumping core when no HOSTNAME or no TAG
  was present in the syslog message
---------------------------------------------------------------------------
Version 1.0.2 (RGer), 2005-10-05
- fixed an issue with MySQL error reporting. When an error occured,
  the MySQL driver went into an endless loop (at least in most cases).
---------------------------------------------------------------------------
Version 1.0.1 (RGer), 2005-09-23
- fixed a security issue with SQL-escaping in conjunction with
  non-(SQL-)standard MySQL features.
---------------------------------------------------------------------------
Version 1.0.0 (RGer), 2005-09-12
- changed install doc to cover daily cron scripts - a trouble source
- added rc script for slackware (provided by Chris Elvidge - thanks!) 
- fixed a really minor bug in usage() - the -r option was still
  reported as without the port parameter
---------------------------------------------------------------------------
Version 0.9.8 (RGer), 2005-09-05
- made startup and shutdown message more consistent and included the
  pid, so that they can be easier correlated. Used syslog-protocol
  structured data format for this purpose.
- improved config info in startup message, now tells not only
  if it is listening remote on udp, but also for tcp. Also includes
  the port numbers. The previous startup message was misleading, because
  it did not say "remote reception" if rsyslogd was only listening via
  tcp (but not via udp).
- added a "how can you help" document to the doc set
---------------------------------------------------------------------------
Version 0.9.7 (RGer), 2005-08-15
- some of the previous doc files (like INSTALL) did not properly
  reflect the changes to the build process and the new doc. Fixed
  that.
- changed syslogd.c so that when compiled without database support,
  an error message is displayed when a database action is detected
  in the config file (previously this was used as an user rule ;))
- fixed a bug in the os-specific Makefiles which caused MySQL
  support to not be compiled, even if selected
---------------------------------------------------------------------------
Version 0.9.6 (RGer), 2005-08-09
- greatly enhanced documentation. Now available in html format in
  the "doc" folder and FreeBSD. Finally includes an install howto.
- improved MySQL error messages a little - they now show up as log
  messages, too (formerly only in debug mode)
- added the ability to specify the listen port for udp syslog.
  WARNING: This introduces an incompatibility. Formerly, udp
  syslog was enabled by the -r command line option. Now, it is
  "-r [port]", which is consistent with the tcp listener. However,
  just -r will now return an error message.
- added sample startup scripts for Debian and FreeBSD
- added support for easy feature selection in the makefile. Un-
  fortunately, this also means I needed to spilt the make file
  for different OS and distros. There are some really bad syntax
  differences between FreeBSD and Linux make.
---------------------------------------------------------------------------
Version 0.9.5 (RGer), 2005-08-01
- the "semicolon bug" was actually not (fully) solved in 0.9.4. One
  part of the bug was solved, but another still existed. This one
  is fixed now, too.
- the "semicolon bug" actually turned out to be a more generic bug.
  It appeared whenever an invalid template name was given. With some
  selector actions, rsyslogd dumped core, with other it "just" had
  a small ressource leak with others all worked well. These anomalies
  are now fixed. Note that they only appeared during system initaliziation
  once the system was running, nothing bad happened.
- improved error reporting for template errors on startup. They are now
  shown on the console and the start-up tty. Formerly, they were only
  visible in debug mode.
- support for multiple instances of rsyslogd on a single machine added
- added new option "-o" --> omit local unix domain socket. This option
  enables rsyslogd NOT to listen to the local socket. This is most
  helpful when multiple instances of rsyslogd (or rsyslogd and another
  syslogd) shall run on a single system.
- added new option "-i <pidfile>" which allows to specify the pidfile.
  This is needed when multiple instances of rsyslogd are to be run.
- the new project home page is now online at www.rsyslog.com
---------------------------------------------------------------------------
Version 0.9.4 (RGer), 2005-07-25
- finally added the TCP sender. It now supports non-blocking mode, no
  longer disabling message reception during connect. As it is now, it
  is usable in production. The code could be more sophisticated, but
  I've kept it short in anticipation of the move to liblogging, which
  will lead to the removal of the code just written ;)
- the "exiting on signal..." message still had the "syslogd" name in 
  it. Changed this to "rsyslogd", as we do not have a large user base
  yet, this should pose no problem.
- fixed "the semiconlon" bug. rsyslogd dumped core if a write-db action
  was specified but no semicolon was given after the password (an empty
  template was ok, but the semicolon needed to be present).
- changed a default for traditional output format. During testing, it
  was seen that the timestamp written to file in default format was
  the time of message reception, not the time specified in the TIMESTAMP
  field of the message itself. Traditionally, the message TIMESTAMP is
  used and this has been changed now.
---------------------------------------------------------------------------
Version 0.9.3 (RGer), 2005-07-19
- fixed a bug in the message parser. In June, the RFC 3164 timestamp
  was not correctly parsed (yes, only in June and some other months,
  see the code comment to learn why...)
- added the ability to specify the destination port when forwarding
  syslog messages (both for TCP and UDP)
- added an very experimental TCP sender (activated by
  @@machine:port in config). This is not yet for production use. If
  the receiver is not alive, rsyslogd will wait quite some time until
  the connection request times out, which most probably leads to
  loss of incoming messages.

---------------------------------------------------------------------------
Version 0.9.2 (RGer), around 2005-07-06
- I intended to change the maxsupported message size to 32k to
  support IHE - but given the memory inefficiency in the usual use
  cases, I have not done this. I have, however, included very
  specific instructions on how to do this in the source code. I have
  also done some testing with 32k messages, so you can change the
  max size without taking too much risk.
- added a syslog/tcp receiver; we now can receive messages via
  plain tcp, but we can still send only via UDP. The syslog/tcp
  receiver is the primary enhancement of this release.
- slightly changed some error messages that contained a spurios \n at
  the end of the line (which gives empty lines in your log...)

---------------------------------------------------------------------------
Version 0.9.1 (RGer)
- fixed code so that it compiles without errors under FreeBSD
- removed now unused function "allocate_log()" from syslogd.c
- changed the make file so that it contains more defines for
  different environments (in the long term, we need a better
  system for disabling/enabling features...)
- changed some printf's printing off_t types to %lld and
  explicit (long long) casts. I tried to figure out the exact type,
  but did not succeed in this. In the worst case, ultra-large peta-
  byte files will now display funny informational messages on rollover,
  something I think we can live with for the neersion 3.11.2 (rgerhards), 2008-02-??
---------------------------------------------------------------------------
Version 3.11.1 (rgerhards), 2008-02-12
- SNMP trap sender added thanks to Andre Lorbach (omsnmp)
- added input-plugin interface specification in form of a (copy) template
  input module
- applied documentation fix by Michael Biebl -- many thanks!
- bugfix: immark did not have MARK flags set...
- added x-info field to rsyslogd startup/shutdown message. Hopefully
  points users to right location for further info (many don't even know
  they run rsyslog ;))
- bugfix: trailing ":" of tag was lost while parsing legacy syslog messages
  without timestamp - thanks to Anders Blomdell for providing a patch!
- fixed a bug in stringbuf.c related to STRINGBUF_TRIM_ALLOCSIZE, which
  wasn't supposed to be used with rsyslog. Put a warning message up that
  tells this feature is not tested and probably not worth the effort.
  Thanks to Anders Blomdell fro bringing this to our attention
- somewhat improved performance of string buffers
- fixed bug that caused invalid treatment of tabs (HT) in rsyslog.conf
- bugfix: setting for $EscapeCopntrolCharactersOnReceive was not 
  properly initialized
- clarified usage of space-cc property replacer option
- improved abort diagnostic handler
- some initial effort for malloc/free runtime debugging support
- bugfix: using dynafile actions caused rsyslogd abort
- fixed minor man errors thanks to Michael Biebl
---------------------------------------------------------------------------
Version 3.11.0 (rgerhards), 2008-01-31
- implemented queued actions
- implemented simple rate limiting for actions
- implemented deliberate discarding of lower priority messages over higher
  priority ones when a queue runs out of space
- implemented disk quotas for disk queues
- implemented the $ActionResumeRetryCount config directive
- added $ActionQueueFilename config directive
- added $ActionQueueSize config directive
- added $ActionQueueHighWaterMark config directive
- added $ActionQueueLowWaterMark config directive
- added $ActionQueueDiscardMark config directive
- added $ActionQueueDiscardSeverity config directive
- added $ActionQueueCheckpointInterval config directive
- added $ActionQueueType config directive
- added $ActionQueueWorkerThreads config directive
- added $ActionQueueTimeoutshutdown config directive
- added $ActionQueueTimeoutActionCompletion config directive
- added $ActionQueueTimeoutenQueue config directive
- added $ActionQueueTimeoutworkerThreadShutdown config directive
- added $ActionQueueWorkerThreadMinimumMessages config directive
- added $ActionQueueMaxFileSize config directive
- added $ActionQueueSaveonShutdown config directive
- addded $ActionQueueDequeueSlowdown config directive
- addded $MainMsgQueueDequeueSlowdown config directive
- bugfix: added forgotten docs to package
- improved debugging support
- fixed a bug that caused $MainMsgQueueCheckpointInterval to work incorrectly
- when a long-running action needs to be cancelled on shutdown, the message
  that was processed by it is now preserved. This finishes support for
  guaranteed delivery of messages (if the output supports it, of course)
- fixed bug in output module interface, see
  http://sourceforge.net/tracker/index.php?func=detail&aid=1881008&group_id=123448&atid=696552
- changed the ommysql output plugin so that the (lengthy) connection
  initialization now takes place in message processing. This works much
  better with the new queued action mode (fast startup)
- fixed a bug that caused a potential hang in file and fwd output module
  varmojfekoj provided the patch - many thanks!
- bugfixed stream class offset handling on 32bit platforms
---------------------------------------------------------------------------
Version 3.10.3 (rgerhards), 2008-01-28
- fixed a bug with standard template definitions (not a big deal) - thanks
  to varmojfekoj for spotting it
- run-time instrumentation added
- implemented disk-assisted queue mode, which enables on-demand disk
  spooling if the queue's in-memory queue is exhausted
- implemented a dynamic worker thread pool for processing incoming
  messages; workers are started and shut down as need arises
- implemented a run-time instrumentation debug package
- implemented the $MainMsgQueueSaveOnShutdown config directive
- implemented the $MainMsgQueueWorkerThreadMinimumMessages config directive
- implemented the $MainMsgQueueTimeoutWorkerThreadShutdown config directive
---------------------------------------------------------------------------
Version 3.10.2 (rgerhards), 2008-01-14
- added the ability to keep stop rsyslogd without the need to drain
  the main message queue. In disk queue mode, rsyslog continues to
  run from the point where it stopped. In case of a system failure, it
  continues to process messages from the last checkpoint.
- fixed a bug that caused a segfault on startup when no $WorkDir directive
  was specified in rsyslog.conf
- provided more fine-grain control over shutdown timeouts and added a
  way to specify the enqueue timeout when the main message queue is full
- implemented $MainMsgQueueCheckpointInterval config directive
- implemented $MainMsgQueueTimeoutActionCompletion config directive
- implemented $MainMsgQueueTimeoutEnqueue config directive
- implemented $MainMsgQueueTimeoutShutdown config directive
---------------------------------------------------------------------------
Version 3.10.1 (rgerhards), 2008-01-10
- implemented the "disk" queue mode. However, it currently is of very
  limited use, because it does not support persistence over rsyslogd
  runs. So when rsyslogd is stopped, the queue is drained just as with
  the in-memory queue modes. Persistent queues will be a feature of
  the next release.
- performance-optimized string class, should bring an overall improvement
- fixed a memory leak in imudp -- thanks to varmojfekoj for the patch
- fixed a race condition that could lead to a rsyslogd hang when during
  HUP or termination
- done some doc updates
- added $WorkDirectory config directive
- added $MainMsgQueueFileName config directive
- added $MainMsgQueueMaxFileSize config directive
---------------------------------------------------------------------------
Version 3.10.0 (rgerhards), 2008-01-07
- implemented input module interface and initial input modules
- enhanced threading for input modules (each on its own thread now)
- ability to bind UDP listeners to specific local interfaces/ports and
  ability to run multiple of them concurrently
- added ability to specify listen IP address for UDP syslog server
- license changed to GPLv3
- mark messages are now provided by loadble module immark
- rklogd is no longer provided. Its functionality has now been taken over
  by imklog, a loadable input module. This offers a much better integration
  into rsyslogd and makes sure that the kernel logger process is brought
  up and down at the appropriate times
- enhanced $IncludeConfig directive to support wildcard characters
  (thanks to Michael Biebl)
- all inputs are now implemented as loadable plugins
- enhanced threading model: each input module now runs on its own thread
- enhanced message queue which now supports different queueing methods
  (among others, this can be used for performance fine-tuning)
- added a large number of new configuration directives for the new
  input modules
- enhanced multi-threading utilizing a worker thread pool for the
  main message queue
- compilation without pthreads is no longer supported
- much cleaner code due to new objects and removal of single-threading
  mode
---------------------------------------------------------------------------
Version 2.0.1 STABLE (rgerhards), 2008-01-24
- fixed a bug in integer conversion - but this function was never called,
  so it is not really a useful bug fix ;)
- fixed a bug with standard template definitions (not a big deal) - thanks
  to varmojfekoj for spotting it
- fixed a bug that caused a potential hang in file and fwd output module
  varmojfekoj provided the patch - many thanks!
---------------------------------------------------------------------------
Version 2.0.0 STABLE (rgerhards), 2008-01-02
- re-release of 1.21.2 as STABLE with no modifications except some
  doc updates
---------------------------------------------------------------------------
Version 1.21.2 (rgerhards), 2007-12-28
- created a gss-api output module. This keeps GSS-API code and
  TCP/UDP code separated. It is also important for forward-
  compatibility with v3. Please note that this change breaks compatibility
  with config files created for 1.21.0 and 1.21.1 - this was considered
  acceptable.
- fixed an error in forwarding retry code (could lead to message corruption
  but surfaced very seldom)
- increased portability for older platforms (AI_NUMERICSERV moved)
- removed socket leak in omfwd.c
- cross-platform patch for GSS-API compile problem on some platforms
  thanks to darix for the patch!
---------------------------------------------------------------------------
Version 1.21.1 (rgerhards), 2007-12-23
- small doc fix for $IncludeConfig
- fixed a bug in llDestroy()
- bugfix: fixing memory leak when message queue is full and during
  parsing. Thanks to varmojfekoj for the patch.
- bugfix: when compiled without network support, unix sockets were
  not properply closed
- bugfix: memory leak in cfsysline.c/doGetWord() fixed
---------------------------------------------------------------------------
Version 1.21.0 (rgerhards), 2007-12-19
- GSS-API support for syslog/TCP connections was added. Thanks to
  varmojfekoj for providing the patch with this functionality
- code cleanup
- enhanced $IncludeConfig directive to support wildcard filenames
- changed some multithreading synchronization
---------------------------------------------------------------------------
Version 1.20.1 (rgerhards), 2007-12-12
- corrected a debug setting that survived release. Caused TCP connections
  to be retried unnecessarily often.
- When a hostname ACL was provided and DNS resolution for that name failed,
  ACL processing was stopped at that point. Thanks to mildew for the patch.
  Fedora Bugzilla: http://bugzilla.redhat.com/show_bug.cgi?id=395911
- fixed a potential race condition, see link for details:
  http://rgerhards.blogspot.com/2007/12/rsyslog-race-condition.html
  Note that the probability of problems from this bug was very remote
- fixed a memory leak that happend when PostgreSQL date formats were
  used
---------------------------------------------------------------------------
Version 1.20.0 (rgerhards), 2007-12-07
- an output module for postgres databases has been added. Thanks to
  sur5r for contributing this code
- unloading dynamic modules has been cleaned up, we now have a
  real implementation and not just a dummy "good enough for the time
  being".
- enhanced platform independence - thanks to Bartosz Kuzma and Michael
  Biebl for their very useful contributions
- some general code cleanup (including warnings on 64 platforms, only)
---------------------------------------------------------------------------
Version 1.19.12 (rgerhards), 2007-12-03
- cleaned up the build system (thanks to Michael Biebl for the patch)
- fixed a bug where ommysql was still not compiled with -pthread option
---------------------------------------------------------------------------
Version 1.19.11 (rgerhards), 2007-11-29
- applied -pthread option to build when building for multi-threading mode
  hopefully solves an issue with segfaulting
---------------------------------------------------------------------------
Version 1.19.10 (rgerhards), 2007-10-19
- introdcued the new ":modulename:" syntax for calling module actions
  in selector lines; modified ommysql to support it. This is primarily
  an aid for further modules and a prequisite to actually allow third
  party modules to be created.
- minor fix in slackware startup script, "-r 0" is now "-r0"
- updated rsyslogd doc set man page; now in html format
- undid creation of a separate thread for the main loop -- this did not
  turn out to be needed or useful, so reduce complexity once again.
- added doc fixes provided by Michael Biebl - thanks
---------------------------------------------------------------------------
Version 1.19.9 (rgerhards), 2007-10-12
- now packaging system which again contains all components in a single
  tarball
- modularized main() a bit more, resulting in less complex code
- experimentally added an additional thread - will see if that affects
  the segfault bug we experience on some platforms. Note that this change
  is scheduled to be removed again later.
---------------------------------------------------------------------------
Version 1.19.8 (rgerhards), 2007-09-27
- improved repeated message processing
- applied patch provided by varmojfekoj to support building ommysql
  in its own way (now also resides in a plugin subdirectory);
  ommysql is now a separate package
- fixed a bug in cvthname() that lead to message loss if part
  of the source hostname would have been dropped
- created some support for distributing ommysql together with the
  main rsyslog package. I need to re-think it in the future, but
  for the time being the current mode is best. I now simply include
  one additional tarball for ommysql inside the main distribution.
  I look forward to user feedback on how this should be done best. In the
  long term, a separate project should be spawend for ommysql, but I'd
  like to do that only after the plugin interface is fully stable (what
  it is not yet).
---------------------------------------------------------------------------
Version 1.19.7 (rgerhards), 2007-09-25
- added code to handle situations where senders send us messages ending with
  a NUL character. It is now simply removed. This also caused trailing LF
  reduction to fail, when it was followed by such a NUL. This is now also
  handled.
- replaced some non-thread-safe function calls by their thread-safe
  counterparts
- fixed a minor memory leak that occured when the %APPNAME% property was
  used (I think nobody used that in practice)
- fixed a bug that caused signal handlers in cvthname() not to be restored when
  a malicious pointer record was detected and processing of the message been
  stopped for that reason (this should be really rare and can not be related
  to the segfault bug we are hunting).
- fixed a bug in cvthname that lead to passing a wrong parameter - in
  practice, this had no impact.
- general code cleanup (e.g. compiler warnings, comments)
---------------------------------------------------------------------------
Version 1.19.6 (rgerhards), 2007-09-11
- applied patch by varmojfekoj to change signal handling to the new
  sigaction API set (replacing the depreciated signal() calls and its
  friends.
- fixed a bug that in --enable-debug mode caused an assertion when the
  discard action was used
- cleaned up compiler warnings
- applied patch by varmojfekoj to FIX a bug that could cause 
  segfaults if empty properties were processed using modifying
  options (e.g. space-cc, drop-cc)
- fixed man bug: rsyslogd supports -l option
---------------------------------------------------------------------------
Version 1.19.5 (rgerhards), 2007-09-07
- changed part of the CStr interface so that better error tracking
  is provided and the calling sequence is more intuitive (there were
  invalid calls based on a too-weired interface)
- (hopefully) fixed some remaining bugs rooted in wrong use of 
  the CStr class. These could lead to program abort.
- applied patch by varmojfekoj two fix two potential segfault situations
- added $ModDir config directive
- modified $ModLoad so that an absolute path may be specified as
  module name (e.g. /rsyslog/ommysql.so)
---------------------------------------------------------------------------
Version 1.19.4 (rgerhards/varmojfekoj), 2007-09-04
- fixed a number of small memory leaks - thanks varmojfekoj for patching
- fixed an issue with CString class that could lead to rsyslog abort
  in tplToString() - thanks varmojfekoj for patching
- added a man-version of the config file documenation - thanks to Michel
  Samia for providing the man file
- fixed bug: a template like this causes an infinite loop:
  $template opts,"%programname:::a,b%"
  thanks varmojfekoj for the patch
- fixed bug: case changing options crash freeing the string pointer
  because they modify it: $template opts2,"%programname::1:lowercase%"
  thanks varmojfekoj for the patch
---------------------------------------------------------------------------
Version 1.19.3 (mmeckelein/varmojfekoj), 2007-08-31
- small mem leak fixed (after calling parseSelectorAct) - Thx varmojkekoj
- documentation section "Regular File" und "Blocks" updated
- solved an issue with dynamic file generation - Once again many thanks
  to varmojfekoj
- the negative selector for program name filter (Blocks) does not work as
  expected - Thanks varmojfekoj for patching
- added forwarding information to sysklogd (requires special template)
  to config doc
---------------------------------------------------------------------------
Version 1.19.2 (mmeckelein/varmojfekoj), 2007-08-28
- a specifically formed message caused a segfault - Many thanks varmojfekoj
  for providing a patch
- a typo and a weird condition are fixed in msg.c - Thanks again
  varmojfekoj 
- on file creation the file was always owned by root:root. This is fixed
  now - Thanks ypsa for solving this issue
---------------------------------------------------------------------------
Version 1.19.1 (mmeckelein), 2007-08-22
- a bug that caused a high load when a TCP/UDP connection was closed is 
  fixed now - Thanks mildew for solving this issue
- fixed a bug which caused a segfault on reinit - Thx varmojfekoj for the
  patch
- changed the hardcoded module path "/lib/rsyslog" to $(pkglibdir) in order
  to avoid trouble e.g. on 64 bit platforms (/lib64) - many thanks Peter
  Vrabec and darix, both provided a patch for solving this issue
- enhanced the unloading of modules - thanks again varmojfekoj
- applied a patch from varmojfekoj which fixes various little things in
  MySQL output module
---------------------------------------------------------------------------
Version 1.19.0 (varmojfekoj/rgerhards), 2007-08-16
- integrated patch from varmojfekoj to make the mysql module a loadable one
  many thanks for the patch, MUCH appreciated
---------------------------------------------------------------------------
Version 1.18.2 (rgerhards), 2007-08-13
- fixed a bug in outchannel code that caused templates to be incorrectly
  parsed
- fixed a bug in ommysql that caused a wrong ";template" missing message
- added some code for unloading modules; not yet fully complete (and we do
  not yet have loadable modules, so this is no problem)
- removed debian subdirectory by request of a debian packager (this is a special
  subdir for debian and there is also no point in maintaining it when there
  is a debian package available - so I gladly did this) in some cases
- improved overall doc quality (some pages were quite old) and linked to
  more of the online resources.
- improved /contrib/delete_mysql script by adding a host option and some
  other minor modifications
---------------------------------------------------------------------------
Version 1.18.1 (rgerhards), 2007-08-08
- applied a patch from varmojfekoj which solved a potential segfault
  of rsyslogd on HUP
- applied patch from Michel Samia to fix compilation when the pthreads
  feature is disabled
- some code cleanup (moved action object to its own file set)
- add config directive $MainMsgQueueSize, which now allows to configure the
  queue size dynamically
- all compile-time settings are now shown in rsyslogd -v, not just the
  active ones
- enhanced performance a little bit more
- added config file directive $ActionResumeInterval
- fixed a bug that prevented compilation under debian sid
- added a contrib directory for user-contributed useful things
---------------------------------------------------------------------------
Version 1.18.0 (rgerhards), 2007-08-03
- rsyslog now supports fallback actions when an action did not work. This
  is a great feature e.g. for backup database servers or backup syslog
  servers
- modified rklogd to only change the console log level if -c is specified
- added feature to use multiple actions inside a single selector
- implemented $ActionExecOnlyWhenPreviousIsSuspended config directive
- error messages during startup are now spit out to the configured log
  destinations
---------------------------------------------------------------------------
Version 1.17.6 (rgerhards), 2007-08-01
- continued to work on output module modularization - basic stage of
  this work is now FINISHED
- fixed bug in OMSRcreate() - always returned SR_RET_OK
- fixed a bug that caused ommysql to always complain about missing
  templates
- fixed a mem leak in OMSRdestruct - freeing the object itself was
  forgotten - thanks to varmojfekoj for the patch
- fixed a memory leak in syslogd/init() that happend when the config
  file could not be read - thanks to varmojfekoj for the patch
- fixed insufficient memory allocation in addAction() and its helpers.
  The initial fix and idea was developed by mildew, I fine-tuned
  it a bit. Thanks a lot for the fix, I'd probably had pulled out my
  hair to find the bug...
- added output of config file line number when a parsing error occured
- fixed bug in objomsr.c that caused program to abort in debug mode with
  an invalid assertion (in some cases)
- fixed a typo that caused the default template for MySQL to be wrong.
  thanks to mildew for catching this.
- added configuration file command $DebugPrintModuleList and
  $DebugPrintCfSysLineHandlerList
- fixed an invalid value for the MARK timer - unfortunately, there was
  a testing aid left in place. This resulted in quite frequent MARK messages
- added $IncludeConfig config directive
- applied a patch from mildew to prevent rsyslogd from freezing under heavy
  load. This could happen when the queue was full. Now, we drop messages
  but rsyslogd remains active.
---------------------------------------------------------------------------
Version 1.17.5 (rgerhards), 2007-07-30
- continued to work on output module modularization
- fixed a missing file bug - thanks to Andrea Montanari for reporting
  this problem
- fixed a problem with shutting down the worker thread and freeing the
  selector_t list - this caused messages to be lost, because the
  message queue was not properly drained before the selectors got
  destroyed.
---------------------------------------------------------------------------
Version 1.17.4 (rgerhards), 2007-07-27
- continued to work on output module modularization
- fixed a situation where rsyslogd could create zombie processes
  thanks to mildew for the patch
- applied patch from Michel Samia to fix compilation when NOT
  compiled for pthreads
---------------------------------------------------------------------------
Version 1.17.3 (rgerhards), 2007-07-25
- continued working on output module modularization
- fixed a bug that caused rsyslogd to segfault on exit (and
  probably also on HUP), when there was an unsent message in a selector
  that required forwarding and the dns lookup failed for that selector
  (yes, it was pretty unlikely to happen;))
  thanks to varmojfekoj <varmojfekoj@gmail.com> for the patch
- fixed a memory leak in config file parsing and die()
  thanks to varmojfekoj <varmojfekoj@gmail.com> for the patch
- rsyslogd now checks on startup if it is capable to performa any work
  at all. If it cant, it complains and terminates
  thanks to Michel Samia for providing the patch!
- fixed a small memory leak when HUPing syslogd. The allowed sender
  list now gets freed. thanks to mildew for the patch.
- changed the way error messages in early startup are logged. They
  now do no longer use the syslogd code directly but are rather
  send to stderr.
---------------------------------------------------------------------------
Version 1.17.2 (rgerhards), 2007-07-23
- made the port part of the -r option optional. Needed for backward
  compatibility with sysklogd
- replaced system() calls with something more reasonable. Please note that
  this might break compatibility with some existing configuration files.
  We accept this in favour of the gained security.
- removed a memory leak that could occur if timegenerated was used in
  RFC 3164 format in templates
- did some preparation in msg.c for advanced multithreading - placed the
  hooks, but not yet any active code
- worked further on modularization
- added $ModLoad MySQL (dummy) config directive
- added DropTrailingLFOnReception config directive
---------------------------------------------------------------------------
Version 1.17.1 (rgerhards), 2007-07-20
- fixed a bug that caused make install to install rsyslogd and rklogd under
  the wrong names
- fixed bug that caused $AllowedSenders to handle IPv6 scopes incorrectly;
  also fixed but that could grabble $AllowedSender wildcards. Thanks to
  mildew@gmail.com for the patch
- minor code cleanup - thanks to Peter Vrabec for the patch
- fixed minimal memory leak on HUP (caused by templates)
  thanks to varmojfekoj <varmojfekoj@gmail.com> for the patch
- fixed another memory leak on HUPing and on exiting rsyslogd
  again thanks to varmojfekoj <varmojfekoj@gmail.com> for the patch
- code cleanup (removed compiler warnings)
- fixed portability bug in configure.ac - thanks to Bartosz Kuźma for patch
- moved msg object into its own file set
- added the capability to continue trying to write log files when the
  file system is full. Functionality based on patch by Martin Schulze
  to sysklogd package.
---------------------------------------------------------------------------
Version 1.17.0 (RGer), 2007-07-17
- added $RepeatedLineReduction config parameter
- added $EscapeControlCharactersOnReceive config parameter
- added $ControlCharacterEscapePrefix config parameter
- added $DirCreateMode config parameter
- added $CreateDirs config parameter
- added $DebugPrintTemplateList config parameter
- added $ResetConfigVariables config parameter
- added $FileOwner config parameter
- added $FileGroup config parameter
- added $DirOwner config parameter
- added $DirGroup config parameter
- added $FailOnChownFailure config parameter
- added regular expression support to the filter engine
  thanks to Michel Samia for providing the patch!
- enhanced $AllowedSender functionality. Credits to mildew@gmail.com for
  the patch doing that
  - added IPv6 support
  - allowed DNS hostnames
  - allowed DNS wildcard names
- added new option $DropMsgsWithMaliciousDnsPTRRecords
- added autoconf so that rfc3195d, rsyslogd and klogd are stored to /sbin
- added capability to auto-create directories with dynaFiles
---------------------------------------------------------------------------
Version 1.16.0 (RGer/Peter Vrabec), 2007-07-13 - The Friday, 13th Release ;)
- build system switched to autotools
- removed SYSV preprocessor macro use, replaced with autotools equivalents
- fixed a bug that caused rsyslogd to segfault when TCP listening was
  disabled and it terminated
- added new properties "syslogfacility-text" and "syslogseverity-text"
  thanks to varmojfekoj <varmojfekoj@gmail.com> for the patch
- added the -x option to disable hostname dns reslution
  thanks to varmojfekoj <varmojfekoj@gmail.com> for the patch
- begun to better modularize syslogd.c - this is an ongoing project; moved
  type definitions to a separate file
- removed some now-unused fields from struct filed
- move file size limit fields in struct field to the "right spot" (the file
  writing part of the union - f_un.f_file)
- subdirectories linux and solaris are no longer part of the distribution
  package. This is not because we cease support for them, but there are no
  longer any files in them after the move to autotools
---------------------------------------------------------------------------
Version 1.15.1 (RGer), 2007-07-10
- fixed a bug that caused a dynaFile selector to stall when there was
  an open error with one file 
- improved template processing for dynaFiles; templates are now only
  looked up during initialization - speeds up processing
- optimized memory layout in struct filed when compiled with MySQL
  support
- fixed a bug that caused compilation without SYSLOG_INET to fail
- re-enabled the "last message repeated n times" feature. This
  feature was not taken care of while rsyslogd evolved from sysklogd
  and it was more or less defunct. Now it is fully functional again.
- added system properties: $NOW, $YEAR, $MONTH, $DAY, $HOUR, $MINUTE
- fixed a bug in iovAsString() that caused a memory leak under stress
  conditions (most probably memory shortage). This was unlikely to
  ever happen, but it doesn't hurt doing it right
- cosmetic: defined type "uchar", change all unsigned chars to uchar
---------------------------------------------------------------------------
Version 1.15.0 (RGer), 2007-07-05
- added ability to dynamically generate file names based on templates
  and thus properties. This was a much-requested feature. It makes
  life easy when it e.g. comes to splitting files based on the sender
  address.
- added $umask and $FileCreateMode config file directives
- applied a patch from Bartosz Kuzma to compile cleanly under NetBSD
- checks for extra (unexpected) characters in system config file lines
  have been added
- added IPv6 documentation - was accidently missing from CVS
- begun to change char to unsigned char
---------------------------------------------------------------------------
Version 1.14.2 (RGer), 2007-07-03
** this release fixes all known nits with IPv6 **
- restored capability to do /etc/service lookup for "syslog"
  service when -r 0 was given
- documented IPv6 handling of syslog messages
- integrate patch from Bartosz Kuźma to make rsyslog compile under
  Solaris again (the patch replaced a strndup() call, which is not
  available under Solaris
- improved debug logging when waiting on select
- updated rsyslogd man page with new options (-46A)
---------------------------------------------------------------------------
Version 1.14.1 (RGer/Peter Vrabec), 2007-06-29
- added Peter Vrabec's patch for IPv6 TCP
- prefixed all messages send to stderr in rsyslogd with "rsyslogd: "
---------------------------------------------------------------------------
Version 1.14.0 (RGer/Peter Vrabec), 2007-06-28
- Peter Vrabec provided IPv6 for rsyslog, so we are now IPv6 enabled
  IPv6 Support is currently for UDP only, TCP is to come soon.
  AllowedSender configuration does not yet work for IPv6.
- fixed code in iovCreate() that broke C's strict aliasing rules 
- fixed some char/unsigned char differences that forced the compiler
  to spit out warning messages
- updated the Red Hat init script to fix a known issue (thanks to
  Peter Vrabec)
---------------------------------------------------------------------------
Version 1.13.5 (RGer), 2007-06-22
- made the TCP session limit configurable via command line switch
  now -t <port>,<max sessions>
- added man page for rklogd(8) (basically a copy from klogd, but now
  there is one...)
- fixed a bug that caused internal messages (e.g. rsyslogd startup) to
  appear without a tag.
- removed a minor memory leak that occurred when TAG processing requalified
  a HOSTNAME to be a TAG (and a TAG already was set).
- removed potential small memory leaks in MsgSet***() functions. There
  would be a leak if a property was re-set, something that happened
  extremely seldom.
---------------------------------------------------------------------------
Version 1.13.4 (RGer), 2007-06-18
- added a new property "PRI-text", which holds the PRI field in
  textual form (e.g. "syslog.info")
- added alias "syslogseverity" for "syslogpriority", which is a
  misleading property name that needs to stay for historical
  reasons (and backward-compatility)
- added doc on how to record PRI value in log file
- enhanced signal handling in klogd, including removal of an unsafe
  call to the logging system during signal handling
---------------------------------------------------------------------------
Version 1.13.3 (RGer), 2007-06-15
- create a version of syslog.c from scratch. This is now
  - highly optimized for rsyslog
  - removes an incompatible license problem as the original
    version had a BSD license with advertising clause
  - fixed in the regard that rklogd will continue to work when
    rsysogd has been restarted (the original version, as well
    as sysklogd, will remain silent then)
  - solved an issue with an extra NUL char at message end that the
    original version had
- applied some changes to klogd to care for the new interface
- fixed a bug in syslogd.c which prevented compiling under debian
---------------------------------------------------------------------------
Version 1.13.2 (RGer), 2007-06-13
- lib order in makefile patched to facilitate static linking - thanks
  to Bennett Todd for providing the patch
- Integrated a patch from Peter Vrabec (pvrabec@redheat.com):
  - added klogd under the name of rklogd (remove dependency on
    original sysklogd package
  - createDB.sql now in UTF
  - added additional config files for use on Red Hat
---------------------------------------------------------------------------
Version 1.13.1 (RGer), 2007-02-05
- changed the listen backlog limit to a more reasonable value based on
  the maximum number of TCP connections configurd (10% + 5) - thanks to Guy
  Standen for the hint (actually, the limit was 5 and that was a 
  left-over from early testing).
- fixed a bug in makefile which caused DB-support to be disabled when
  NETZIP support was enabled
- added the -e option to allow transmission of every message to remote
  hosts (effectively turns off duplicate message suppression)
- (somewhat) improved memory consumption when compiled with MySQL support
- looks like we fixed an incompatibility with MySQL 5.x and above software
  At least in one case, the remote server name was destroyed, leading to 
  a connection failure. The new, improved code does not have this issue and
  so we see this as solved (the new code is generally somewhat better, so
  there is a good chance we fixed this incompatibility).
---------------------------------------------------------------------------
Version 1.13.0 (RGer), 2006-12-19
- added '$' as ToPos proptery replacer specifier - means "up to the
  end of the string"
- property replacer option "escape-cc", "drop-cc" and "space-cc"  added
- changed the handling of \0 characters inside syslog messages. We now
  consistently escape them to "#000". This is somewhat recommended in
  the draft-ietf-syslog-protocol-19 draft. While the real recomendation
  is to not escape any characters at all, we can not do this without
  considerable modification of the code. So we escape it to "#000", which
  is consistent with a sample found in the Internet-draft.
- removed message glue logic (see printchopped() comment for details)
  Also caused removal of parts table and thus some improvements in
  memory usage.
- changed the default MAXLINE to 2048 to take care of recent syslog
  standardization efforts (can easily be changed in syslogd.c)
- added support for byte-counted TCP syslog messages (much like
  syslog-transport-tls-05 Internet Draft). This was necessary to
  support compression over TCP.
- added support for receiving compressed syslog messages
- added support for sending compressed syslog messages
- fixed a bug where the last message in a syslog/tcp stream was
  lost if it was not properly terminated by a LF character
---------------------------------------------------------------------------
Version 1.12.3 (RGer), 2006-10-04
- implemented some changes to support Solaris (but support is not
  yet complete)
- commented out (via #if 0) some methods that are currently not being use
  but should be kept for further us
- added (interim) -u 1 option to turn off hostname and tag parsing
- done some modifications to better support Fedora
- made the field delimiter inside property replace configurable via
  template
- fixed a bug in property replacer: if fields were used, the delimitor
  became part of the field. Up until now, this was barely noticable as 
  the delimiter as TAB only and thus invisible to a human. With other
  delimiters available now, it quickly showed up. This bug fix might cause
  some grief to existing installations if they used the extra TAB for
  whatever reasons - sorry folks... Anyhow, a solution is easy: just add
  a TAB character contstant into your template. Thus, there has no attempt
  been made to do this in a backwards-compatible way.
---------------------------------------------------------------------------
Version 1.12.2 (RGer), 2006-02-15
- fixed a bug in the RFC 3339 date formatter. An extra space was added
  after the actual timestamp
- added support for providing high-precision RFC3339 timestamps for
  (rsyslogd-)internally-generated messages
- very (!) experimental support for syslog-protocol internet draft
  added (the draft is experimental, the code is solid ;))
- added support for field-extracting in the property replacer
- enhanced the legacy-syslog parser so that it can interpret messages
  that do not contain a TIMESTAMP
- fixed a bug that caused the default socket (usually /dev/log) to be
  opened even when -o command line option was given
- fixed a bug in the Debian sample startup script - it caused rsyslogd
  to listen to remote requests, which it shouldn't by default
---------------------------------------------------------------------------
Version 1.12.1 (RGer), 2005-11-23
- made multithreading work with BSD. Some signal-handling needed to be
  restructured. Also, there might be a slight delay of up to 10 seconds
  when huping and terminating rsyslogd under BSD
- fixed a bug where a NULL-pointer was passed to printf() in logmsg().
- fixed a bug during "make install" where rc3195d was not installed
  Thanks to Bennett Todd for spotting this.
- fixed a bug where rsyslogd dumped core when no TAG was found in the
  received message
- enhanced message parser so that it can deal with missing hostnames
  in many cases (may not be totally fail-safe)
- fixed a bug where internally-generated messages did not have the correct
  TAG
---------------------------------------------------------------------------
Version 1.12.0 (RGer), 2005-10-26
- moved to a multi-threaded design. single-threading is still optionally
  available. Multi-threading is experimental!
- fixed a potential race condition. In the original code, marking was done
  by an alarm handler, which could lead to all sorts of bad things. This
  has been changed now. See comments in syslogd.c/domark() for details.
- improved debug output for property-based filters
- not a code change, but: I have checked all exit()s to make sure that
  none occurs once rsyslogd has started up. Even in unusual conditions
  (like low-memory conditions) rsyslogd somehow remains active. Of course,
  it might loose a message or two, but at least it does not abort and it
  can also recover when the condition no longer persists.
- fixed a bug that could cause loss of the last message received
  immediately before rsyslogd was terminated.
- added comments on thread-safety of global variables in syslogd.c
- fixed a small bug: spurios printf() when TCP syslog was used
- fixed a bug that causes rsyslogd to dump core on termination when one
  of the selector lines did not receive a message during the run (very
  unlikely)
- fixed an one-too-low memory allocation in the TCP sender. Could result
  in rsyslogd dumping core.
- fixed a bug with regular expression support (thanks to Andres Riancho)
- a little bit of code restructuring (especially main(), which was
  horribly large)
---------------------------------------------------------------------------
Version 1.11.1 (RGer), 2005-10-19
- support for BSD-style program name and host blocks
- added a new property "programname" that can be used in templates
- added ability to specify listen port for rfc3195d
- fixed a bug that rendered the "startswith" comparison operation
  unusable.
- changed more functions to "static" storage class to help compiler
  optimize (should have been static in the first place...)
- fixed a potential memory leak in the string buffer class destructor.
  As the destructur was previously never called, the leak did not actually
  appear.
- some internal restructuring in anticipation/preparation of minimal
  multi-threading support
- rsyslogd still shares some code with the sysklogd project. Some patches
  for this shared code have been brought over from the sysklogd CVS.
---------------------------------------------------------------------------
Version 1.11.0 (RGer), 2005-10-12
- support for receiving messages via RFC 3195; added rfc3195d for that
  purpose
- added an additional guard to prevent rsyslogd from aborting when the
  2gb file size limit is hit. While a user can configure rsyslogd to
  handle such situations, it would abort if that was not done AND large
  file support was not enabled (ok, this is hopefully an unlikely scenario)
- fixed a bug that caused additional Unix domain sockets to be incorrectly
  processed - could lead to message loss in extreme cases
---------------------------------------------------------------------------
Version 1.10.2 (RGer), 2005-09-27
- added comparison operations in property-based filters:
  * isequal
  * startswith
- added ability to negate all property-based filter comparison operations
  by adding a !-sign right in front of the operation name
- added the ability to specify remote senders for UDP and TCP
  received messages. Allows to block all but well-known hosts
- changed the $-config line directives to be case-INsensitive
- new command line option -w added: "do not display warnings if messages
  from disallowed senders are received"
- fixed a bug that caused rsyslogd to dump core when the compare value
  was not quoted in property-based filters
- fixed a bug in the new CStr compare function which lead to invalid
  results (fortunately, this function was not yet used widely)
- added better support for "debugging" rsyslog.conf property filters
  (only if -d switch is given)
- changed some function definitions to static, which eventually enables
  some compiler optimizations
- fixed a bug in MySQL code; when a SQL error occured, rsyslogd could
  run in a tight loop. This was due to invalid sequence of error reporting
  and is now fixed.
---------------------------------------------------------------------------
Version 1.10.1 (RGer), 2005-09-23
- added the ability to execute a shell script as an action.
  Thanks to Bjoern Kalkbrenner for providing the code!
- fixed a bug in the MySQL code; due to the bug the automatic one-time
  retry after an error did not happen - this lead to error message in
  cases where none should be seen (e.g. after a MySQL restart)
- fixed a security issue with SQL-escaping in conjunction with
  non-(SQL-)standard MySQL features.
---------------------------------------------------------------------------
Version 1.10.0 (RGer), 2005-09-20
  REMINDER: 1.10 is the first unstable version if the 1.x series!
- added the capability to filter on any property in selector lines
  (not just facility and priority)
- changed stringbuf into a new counted string class
- added support for a "discard" action. If a selector line with
  discard (~ character) is found, no selector lines *after* that
  line will be processed.
- thanks to Andres Riancho, regular expression support has been
  added to the template engine
- added the FROMHOST property in the template processor, which could
  previously not be obtained. Thanks to Cristian Testa for pointing
  this out and even providing a fix.
- added display of compile-time options to -v output
- performance improvement for production build - made some checks
  to happen only during debug mode
- fixed a problem with compiling on SUSE and - while doing so - removed
  the socket call to set SO_BSDCOMPAT in cases where it is obsolete.
---------------------------------------------------------------------------
Version 1.0.4 (RGer), 2006-02-01
- a small but important fix: the tcp receiver had two forgotten printf's
  in it that caused a lot of unnecessary output to stdout. This was
  important enough to justify a new release
---------------------------------------------------------------------------
Version 1.0.3 (RGer), 2005-11-14
- added an additional guard to prevent rsyslogd from aborting when the
  2gb file size limit is hit. While a user can configure rsyslogd to
  handle such situations, it would abort if that was not done AND large
  file support was not enabled (ok, this is hopefully an unlikely scenario)
- fixed a bug that caused additional Unix domain sockets to be incorrectly
  processed - could lead to message loss in extreme cases
- applied some patches available from the sysklogd project to code
  shared from there
- fixed a bug that causes rsyslogd to dump core on termination when one
  of the selector lines did not receive a message during the run (very
  unlikely)
- fixed an one-too-low memory allocation in the TCP sender. Could result
  in rsyslogd dumping core.
- fixed a bug in the TCP sender that caused the retry logic to fail
  after an error or receiver overrun
- fixed a bug in init() that could lead to dumping core
- fixed a bug that could lead to dumping core when no HOSTNAME or no TAG
  was present in the syslog message
---------------------------------------------------------------------------
Version 1.0.2 (RGer), 2005-10-05
- fixed an issue with MySQL error reporting. When an error occured,
  the MySQL driver went into an endless loop (at least in most cases).
---------------------------------------------------------------------------
Version 1.0.1 (RGer), 2005-09-23
- fixed a security issue with SQL-escaping in conjunction with
  non-(SQL-)standard MySQL features.
---------------------------------------------------------------------------
Version 1.0.0 (RGer), 2005-09-12
- changed install doc to cover daily cron scripts - a trouble source
- added rc script for slackware (provided by Chris Elvidge - thanks!) 
- fixed a really minor bug in usage() - the -r option was still
  reported as without the port parameter
---------------------------------------------------------------------------
Version 0.9.8 (RGer), 2005-09-05
- made startup and shutdown message more consistent and included the
  pid, so that they can be easier correlated. Used syslog-protocol
  structured data format for this purpose.
- improved config info in startup message, now tells not only
  if it is listening remote on udp, but also for tcp. Also includes
  the port numbers. The previous startup message was misleading, because
  it did not say "remote reception" if rsyslogd was only listening via
  tcp (but not via udp).
- added a "how can you help" document to the doc set
---------------------------------------------------------------------------
Version 0.9.7 (RGer), 2005-08-15
- some of the previous doc files (like INSTALL) did not properly
  reflect the changes to the build process and the new doc. Fixed
  that.
- changed syslogd.c so that when compiled without database support,
  an error message is displayed when a database action is detected
  in the config file (previously this was used as an user rule ;))
- fixed a bug in the os-specific Makefiles which caused MySQL
  support to not be compiled, even if selected
---------------------------------------------------------------------------
Version 0.9.6 (RGer), 2005-08-09
- greatly enhanced documentation. Now available in html format in
  the "doc" folder and FreeBSD. Finally includes an install howto.
- improved MySQL error messages a little - they now show up as log
  messages, too (formerly only in debug mode)
- added the ability to specify the listen port for udp syslog.
  WARNING: This introduces an incompatibility. Formerly, udp
  syslog was enabled by the -r command line option. Now, it is
  "-r [port]", which is consistent with the tcp listener. However,
  just -r will now return an error message.
- added sample startup scripts for Debian and FreeBSD
- added support for easy feature selection in the makefile. Un-
  fortunately, this also means I needed to spilt the make file
  for different OS and distros. There are some really bad syntax
  differences between FreeBSD and Linux make.
---------------------------------------------------------------------------
Version 0.9.5 (RGer), 2005-08-01
- the "semicolon bug" was actually not (fully) solved in 0.9.4. One
  part of the bug was solved, but another still existed. This one
  is fixed now, too.
- the "semicolon bug" actually turned out to be a more generic bug.
  It appeared whenever an invalid template name was given. With some
  selector actions, rsyslogd dumped core, with other it "just" had
  a small ressource leak with others all worked well. These anomalies
  are now fixed. Note that they only appeared during system initaliziation
  once the system was running, nothing bad happened.
- improved error reporting for template errors on startup. They are now
  shown on the console and the start-up tty. Formerly, they were only
  visible in debug mode.
- support for multiple instances of rsyslogd on a single machine added
- added new option "-o" --> omit local unix domain socket. This option
  enables rsyslogd NOT to listen to the local socket. This is most
  helpful when multiple instances of rsyslogd (or rsyslogd and another
  syslogd) shall run on a single system.
- added new option "-i <pidfile>" which allows to specify the pidfile.
  This is needed when multiple instances of rsyslogd are to be run.
- the new project home page is now online at www.rsyslog.com
---------------------------------------------------------------------------
Version 0.9.4 (RGer), 2005-07-25
- finally added the TCP sender. It now supports non-blocking mode, no
  longer disabling message reception during connect. As it is now, it
  is usable in production. The code could be more sophisticated, but
  I've kept it short in anticipation of the move to liblogging, which
  will lead to the removal of the code just written ;)
- the "exiting on signal..." message still had the "syslogd" name in 
  it. Changed this to "rsyslogd", as we do not have a large user base
  yet, this should pose no problem.
- fixed "the semiconlon" bug. rsyslogd dumped core if a write-db action
  was specified but no semicolon was given after the password (an empty
  template was ok, but the semicolon needed to be present).
- changed a default for traditional output format. During testing, it
  was seen that the timestamp written to file in default format was
  the time of message reception, not the time specified in the TIMESTAMP
  field of the message itself. Traditionally, the message TIMESTAMP is
  used and this has been changed now.
---------------------------------------------------------------------------
Version 0.9.3 (RGer), 2005-07-19
- fixed a bug in the message parser. In June, the RFC 3164 timestamp
  was not correctly parsed (yes, only in June and some other months,
  see the code comment to learn why...)
- added the ability to specify the destination port when forwarding
  syslog messages (both for TCP and UDP)
- added an very experimental TCP sender (activated by
  @@machine:port in config). This is not yet for production use. If
  the receiver is not alive, rsyslogd will wait quite some time until
  the connection request times out, which most probably leads to
  loss of incoming messages.

---------------------------------------------------------------------------
Version 0.9.2 (RGer), around 2005-07-06
- I intended to change the maxsupported message size to 32k to
  support IHE - but given the memory inefficiency in the usual use
  cases, I have not done this. I have, however, included very
  specific instructions on how to do this in the source code. I have
  also done some testing with 32k messages, so you can change the
  max size without taking too much risk.
- added a syslog/tcp receiver; we now can receive messages via
  plain tcp, but we can still send only via UDP. The syslog/tcp
  receiver is the primary enhancement of this release.
- slightly changed some error messages that contained a spurios \n at
  the end of the line (which gives empty lines in your log...)

---------------------------------------------------------------------------
Version 0.9.1 (RGer)
- fixed code so that it compiles without errors under FreeBSD
- removed now unused function "allocate_log()" from syslogd.c
- changed the make file so that it contains more defines for
  different environments (in the long term, we need a better
  system for disabling/enabling features...)
- changed some printf's printing off_t types to %lld and
  explicit (long long) casts. I tried to figure out the exact type,
  but did not succeed in this. In the worst case, ultra-large peta-
  byte files will now display funny informational messages on rollover,
  something I think we can live with for the neersion 3.11.2 (rgerhards), 2008-02-??
---------------------------------------------------------------------------
Version 3.11.1 (rgerhards), 2008-02-12
- SNMP trap sender added thanks to Andre Lorbach (omsnmp)
- added input-plugin interface specification in form of a (copy) template
  input module
- applied documentation fix by Michael Biebl -- many thanks!
- bugfix: immark did not have MARK flags set...
- added x-info field to rsyslogd startup/shutdown message. Hopefully
  points users to right location for further info (many don't even know
  they run rsyslog ;))
- bugfix: trailing ":" of tag was lost while parsing legacy syslog messages
  without timestamp - thanks to Anders Blomdell for providing a patch!
- fixed a bug in stringbuf.c related to STRINGBUF_TRIM_ALLOCSIZE, which
  wasn't supposed to be used with rsyslog. Put a warning message up that
  tells this feature is not tested and probably not worth the effort.
  Thanks to Anders Blomdell fro bringing this to our attention
- somewhat improved performance of string buffers
- fixed bug that caused invalid treatment of tabs (HT) in rsyslog.conf
- bugfix: setting for $EscapeCopntrolCharactersOnReceive was not 
  properly initialized
- clarified usage of space-cc property replacer option
- improved abort diagnostic handler
- some initial effort for malloc/free runtime debugging support
- bugfix: using dynafile actions caused rsyslogd abort
- fixed minor man errors thanks to Michael Biebl
---------------------------------------------------------------------------
Version 3.11.0 (rgerhards), 2008-01-31
- implemented queued actions
- implemented simple rate limiting for actions
- implemented deliberate discarding of lower priority messages over higher
  priority ones when a queue runs out of space
- implemented disk quotas for disk queues
- implemented the $ActionResumeRetryCount config directive
- added $ActionQueueFilename config directive
- added $ActionQueueSize config directive
- added $ActionQueueHighWaterMark config directive
- added $ActionQueueLowWaterMark config directive
- added $ActionQueueDiscardMark config directive
- added $ActionQueueDiscardSeverity config directive
- added $ActionQueueCheckpointInterval config directive
- added $ActionQueueType config directive
- added $ActionQueueWorkerThreads config directive
- added $ActionQueueTimeoutshutdown config directive
- added $ActionQueueTimeoutActionCompletion config directive
- added $ActionQueueTimeoutenQueue config directive
- added $ActionQueueTimeoutworkerThreadShutdown config directive
- added $ActionQueueWorkerThreadMinimumMessages config directive
- added $ActionQueueMaxFileSize config directive
- added $ActionQueueSaveonShutdown config directive
- addded $ActionQueueDequeueSlowdown config directive
- addded $MainMsgQueueDequeueSlowdown config directive
- bugfix: added forgotten docs to package
- improved debugging support
- fixed a bug that caused $MainMsgQueueCheckpointInterval to work incorrectly
- when a long-running action needs to be cancelled on shutdown, the message
  that was processed by it is now preserved. This finishes support for
  guaranteed delivery of messages (if the output supports it, of course)
- fixed bug in output module interface, see
  http://sourceforge.net/tracker/index.php?func=detail&aid=1881008&group_id=123448&atid=696552
- changed the ommysql output plugin so that the (lengthy) connection
  initialization now takes place in message processing. This works much
  better with the new queued action mode (fast startup)
- fixed a bug that caused a potential hang in file and fwd output module
  varmojfekoj provided the patch - many thanks!
- bugfixed stream class offset handling on 32bit platforms
---------------------------------------------------------------------------
Version 3.10.3 (rgerhards), 2008-01-28
- fixed a bug with standard template definitions (not a big deal) - thanks
  to varmojfekoj for spotting it
- run-time instrumentation added
- implemented disk-assisted queue mode, which enables on-demand disk
  spooling if the queue's in-memory queue is exhausted
- implemented a dynamic worker thread pool for processing incoming
  messages; workers are started and shut down as need arises
- implemented a run-time instrumentation debug package
- implemented the $MainMsgQueueSaveOnShutdown config directive
- implemented the $MainMsgQueueWorkerThreadMinimumMessages config directive
- implemented the $MainMsgQueueTimeoutWorkerThreadShutdown config directive
---------------------------------------------------------------------------
Version 3.10.2 (rgerhards), 2008-01-14
- added the ability to keep stop rsyslogd without the need to drain
  the main message queue. In disk queue mode, rsyslog continues to
  run from the point where it stopped. In case of a system failure, it
  continues to process messages from the last checkpoint.
- fixed a bug that caused a segfault on startup when no $WorkDir directive
  was specified in rsyslog.conf
- provided more fine-grain control over shutdown timeouts and added a
  way to specify the enqueue timeout when the main message queue is full
- implemented $MainMsgQueueCheckpointInterval config directive
- implemented $MainMsgQueueTimeoutActionCompletion config directive
- implemented $MainMsgQueueTimeoutEnqueue config directive
- implemented $MainMsgQueueTimeoutShutdown config directive
---------------------------------------------------------------------------
Version 3.10.1 (rgerhards), 2008-01-10
- implemented the "disk" queue mode. However, it currently is of very
  limited use, because it does not support persistence over rsyslogd
  runs. So when rsyslogd is stopped, the queue is drained just as with
  the in-memory queue modes. Persistent queues will be a feature of
  the next release.
- performance-optimized string class, should bring an overall improvement
- fixed a memory leak in imudp -- thanks to varmojfekoj for the patch
- fixed a race condition that could lead to a rsyslogd hang when during
  HUP or termination
- done some doc updates
- added $WorkDirectory config directive
- added $MainMsgQueueFileName config directive
- added $MainMsgQueueMaxFileSize config directive
---------------------------------------------------------------------------
Version 3.10.0 (rgerhards), 2008-01-07
- implemented input module interface and initial input modules
- enhanced threading for input modules (each on its own thread now)
- ability to bind UDP listeners to specific local interfaces/ports and
  ability to run multiple of them concurrently
- added ability to specify listen IP address for UDP syslog server
- license changed to GPLv3
- mark messages are now provided by loadble module immark
- rklogd is no longer provided. Its functionality has now been taken over
  by imklog, a loadable input module. This offers a much better integration
  into rsyslogd and makes sure that the kernel logger process is brought
  up and down at the appropriate times
- enhanced $IncludeConfig directive to support wildcard characters
  (thanks to Michael Biebl)
- all inputs are now implemented as loadable plugins
- enhanced threading model: each input module now runs on its own thread
- enhanced message queue which now supports different queueing methods
  (among others, this can be used for performance fine-tuning)
- added a large number of new configuration directives for the new
  input modules
- enhanced multi-threading utilizing a worker thread pool for the
  main message queue
- compilation without pthreads is no longer supported
- much cleaner code due to new objects and removal of single-threading
  mode
---------------------------------------------------------------------------
Version 2.0.1 STABLE (rgerhards), 2008-01-24
- fixed a bug in integer conversion - but this function was never called,
  so it is not really a useful bug fix ;)
- fixed a bug with standard template definitions (not a big deal) - thanks
  to varmojfekoj for spotting it
- fixed a bug that caused a potential hang in file and fwd output module
  varmojfekoj provided the patch - many thanks!
---------------------------------------------------------------------------
Version 2.0.0 STABLE (rgerhards), 2008-01-02
- re-release of 1.21.2 as STABLE with no modifications except some
  doc updates
---------------------------------------------------------------------------
Version 1.21.2 (rgerhards), 2007-12-28
- created a gss-api output module. This keeps GSS-API code and
  TCP/UDP code separated. It is also important for forward-
  compatibility with v3. Please note that this change breaks compatibility
  with config files created for 1.21.0 and 1.21.1 - this was considered
  acceptable.
- fixed an error in forwarding retry code (could lead to message corruption
  but surfaced very seldom)
- increased portability for older platforms (AI_NUMERICSERV moved)
- removed socket leak in omfwd.c
- cross-platform patch for GSS-API compile problem on some platforms
  thanks to darix for the patch!
---------------------------------------------------------------------------
Version 1.21.1 (rgerhards), 2007-12-23
- small doc fix for $IncludeConfig
- fixed a bug in llDestroy()
- bugfix: fixing memory leak when message queue is full and during
  parsing. Thanks to varmojfekoj for the patch.
- bugfix: when compiled without network support, unix sockets were
  not properply closed
- bugfix: memory leak in cfsysline.c/doGetWord() fixed
---------------------------------------------------------------------------
Version 1.21.0 (rgerhards), 2007-12-19
- GSS-API support for syslog/TCP connections was added. Thanks to
  varmojfekoj for providing the patch with this functionality
- code cleanup
- enhanced $IncludeConfig directive to support wildcard filenames
- changed some multithreading synchronization
---------------------------------------------------------------------------
Version 1.20.1 (rgerhards), 2007-12-12
- corrected a debug setting that survived release. Caused TCP connections
  to be retried unnecessarily often.
- When a hostname ACL was provided and DNS resolution for that name failed,
  ACL processing was stopped at that point. Thanks to mildew for the patch.
  Fedora Bugzilla: http://bugzilla.redhat.com/show_bug.cgi?id=395911
- fixed a potential race condition, see link for details:
  http://rgerhards.blogspot.com/2007/12/rsyslog-race-condition.html
  Note that the probability of problems from this bug was very remote
- fixed a memory leak that happend when PostgreSQL date formats were
  used
---------------------------------------------------------------------------
Version 1.20.0 (rgerhards), 2007-12-07
- an output module for postgres databases has been added. Thanks to
  sur5r for contributing this code
- unloading dynamic modules has been cleaned up, we now have a
  real implementation and not just a dummy "good enough for the time
  being".
- enhanced platform independence - thanks to Bartosz Kuzma and Michael
  Biebl for their very useful contributions
- some general code cleanup (including warnings on 64 platforms, only)
---------------------------------------------------------------------------
Version 1.19.12 (rgerhards), 2007-12-03
- cleaned up the build system (thanks to Michael Biebl for the patch)
- fixed a bug where ommysql was still not compiled with -pthread option
---------------------------------------------------------------------------
Version 1.19.11 (rgerhards), 2007-11-29
- applied -pthread option to build when building for multi-threading mode
  hopefully solves an issue with segfaulting
---------------------------------------------------------------------------
Version 1.19.10 (rgerhards), 2007-10-19
- introdcued the new ":modulename:" syntax for calling module actions
  in selector lines; modified ommysql to support it. This is primarily
  an aid for further modules and a prequisite to actually allow third
  party modules to be created.
- minor fix in slackware startup script, "-r 0" is now "-r0"
- updated rsyslogd doc set man page; now in html format
- undid creation of a separate thread for the main loop -- this did not
  turn out to be needed or useful, so reduce complexity once again.
- added doc fixes provided by Michael Biebl - thanks
---------------------------------------------------------------------------
Version 1.19.9 (rgerhards), 2007-10-12
- now packaging system which again contains all components in a single
  tarball
- modularized main() a bit more, resulting in less complex code
- experimentally added an additional thread - will see if that affects
  the segfault bug we experience on some platforms. Note that this change
  is scheduled to be removed again later.
---------------------------------------------------------------------------
Version 1.19.8 (rgerhards), 2007-09-27
- improved repeated message processing
- applied patch provided by varmojfekoj to support building ommysql
  in its own way (now also resides in a plugin subdirectory);
  ommysql is now a separate package
- fixed a bug in cvthname() that lead to message loss if part
  of the source hostname would have been dropped
- created some support for distributing ommysql together with the
  main rsyslog package. I need to re-think it in the future, but
  for the time being the current mode is best. I now simply include
  one additional tarball for ommysql inside the main distribution.
  I look forward to user feedback on how this should be done best. In the
  long term, a separate project should be spawend for ommysql, but I'd
  like to do that only after the plugin interface is fully stable (what
  it is not yet).
---------------------------------------------------------------------------
Version 1.19.7 (rgerhards), 2007-09-25
- added code to handle situations where senders send us messages ending with
  a NUL character. It is now simply removed. This also caused trailing LF
  reduction to fail, when it was followed by such a NUL. This is now also
  handled.
- replaced some non-thread-safe function calls by their thread-safe
  counterparts
- fixed a minor memory leak that occured when the %APPNAME% property was
  used (I think nobody used that in practice)
- fixed a bug that caused signal handlers in cvthname() not to be restored when
  a malicious pointer record was detected and processing of the message been
  stopped for that reason (this should be really rare and can not be related
  to the segfault bug we are hunting).
- fixed a bug in cvthname that lead to passing a wrong parameter - in
  practice, this had no impact.
- general code cleanup (e.g. compiler warnings, comments)
---------------------------------------------------------------------------
Version 1.19.6 (rgerhards), 2007-09-11
- applied patch by varmojfekoj to change signal handling to the new
  sigaction API set (replacing the depreciated signal() calls and its
  friends.
- fixed a bug that in --enable-debug mode caused an assertion when the
  discard action was used
- cleaned up compiler warnings
- applied patch by varmojfekoj to FIX a bug that could cause 
  segfaults if empty properties were processed using modifying
  options (e.g. space-cc, drop-cc)
- fixed man bug: rsyslogd supports -l option
---------------------------------------------------------------------------
Version 1.19.5 (rgerhards), 2007-09-07
- changed part of the CStr interface so that better error tracking
  is provided and the calling sequence is more intuitive (there were
  invalid calls based on a too-weired interface)
- (hopefully) fixed some remaining bugs rooted in wrong use of 
  the CStr class. These could lead to program abort.
- applied patch by varmojfekoj two fix two potential segfault situations
- added $ModDir config directive
- modified $ModLoad so that an absolute path may be specified as
  module name (e.g. /rsyslog/ommysql.so)
---------------------------------------------------------------------------
Version 1.19.4 (rgerhards/varmojfekoj), 2007-09-04
- fixed a number of small memory leaks - thanks varmojfekoj for patching
- fixed an issue with CString class that could lead to rsyslog abort
  in tplToString() - thanks varmojfekoj for patching
- added a man-version of the config file documenation - thanks to Michel
  Samia for providing the man file
- fixed bug: a template like this causes an infinite loop:
  $template opts,"%programname:::a,b%"
  thanks varmojfekoj for the patch
- fixed bug: case changing options crash freeing the string pointer
  because they modify it: $template opts2,"%programname::1:lowercase%"
  thanks varmojfekoj for the patch
---------------------------------------------------------------------------
Version 1.19.3 (mmeckelein/varmojfekoj), 2007-08-31
- small mem leak fixed (after calling parseSelectorAct) - Thx varmojkekoj
- documentation section "Regular File" und "Blocks" updated
- solved an issue with dynamic file generation - Once again many thanks
  to varmojfekoj
- the negative selector for program name filter (Blocks) does not work as
  expected - Thanks varmojfekoj for patching
- added forwarding information to sysklogd (requires special template)
  to config doc
---------------------------------------------------------------------------
Version 1.19.2 (mmeckelein/varmojfekoj), 2007-08-28
- a specifically formed message caused a segfault - Many thanks varmojfekoj
  for providing a patch
- a typo and a weird condition are fixed in msg.c - Thanks again
  varmojfekoj 
- on file creation the file was always owned by root:root. This is fixed
  now - Thanks ypsa for solving this issue
---------------------------------------------------------------------------
Version 1.19.1 (mmeckelein), 2007-08-22
- a bug that caused a high load when a TCP/UDP connection was closed is 
  fixed now - Thanks mildew for solving this issue
- fixed a bug which caused a segfault on reinit - Thx varmojfekoj for the
  patch
- changed the hardcoded module path "/lib/rsyslog" to $(pkglibdir) in order
  to avoid trouble e.g. on 64 bit platforms (/lib64) - many thanks Peter
  Vrabec and darix, both provided a patch for solving this issue
- enhanced the unloading of modules - thanks again varmojfekoj
- applied a patch from varmojfekoj which fixes various little things in
  MySQL output module
---------------------------------------------------------------------------
Version 1.19.0 (varmojfekoj/rgerhards), 2007-08-16
- integrated patch from varmojfekoj to make the mysql module a loadable one
  many thanks for the patch, MUCH appreciated
---------------------------------------------------------------------------
Version 1.18.2 (rgerhards), 2007-08-13
- fixed a bug in outchannel code that caused templates to be incorrectly
  parsed
- fixed a bug in ommysql that caused a wrong ";template" missing message
- added some code for unloading modules; not yet fully complete (and we do
  not yet have loadable modules, so this is no problem)
- removed debian subdirectory by request of a debian packager (this is a special
  subdir for debian and there is also no point in maintaining it when there
  is a debian package available - so I gladly did this) in some cases
- improved overall doc quality (some pages were quite old) and linked to
  more of the online resources.
- improved /contrib/delete_mysql script by adding a host option and some
  other minor modifications
---------------------------------------------------------------------------
Version 1.18.1 (rgerhards), 2007-08-08
- applied a patch from varmojfekoj which solved a potential segfault
  of rsyslogd on HUP
- applied patch from Michel Samia to fix compilation when the pthreads
  feature is disabled
- some code cleanup (moved action object to its own file set)
- add config directive $MainMsgQueueSize, which now allows to configure the
  queue size dynamically
- all compile-time settings are now shown in rsyslogd -v, not just the
  active ones
- enhanced performance a little bit more
- added config file directive $ActionResumeInterval
- fixed a bug that prevented compilation under debian sid
- added a contrib directory for user-contributed useful things
---------------------------------------------------------------------------
Version 1.18.0 (rgerhards), 2007-08-03
- rsyslog now supports fallback actions when an action did not work. This
  is a great feature e.g. for backup database servers or backup syslog
  servers
- modified rklogd to only change the console log level if -c is specified
- added feature to use multiple actions inside a single selector
- implemented $ActionExecOnlyWhenPreviousIsSuspended config directive
- error messages during startup are now spit out to the configured log
  destinations
---------------------------------------------------------------------------
Version 1.17.6 (rgerhards), 2007-08-01
- continued to work on output module modularization - basic stage of
  this work is now FINISHED
- fixed bug in OMSRcreate() - always returned SR_RET_OK
- fixed a bug that caused ommysql to always complain about missing
  templates
- fixed a mem leak in OMSRdestruct - freeing the object itself was
  forgotten - thanks to varmojfekoj for the patch
- fixed a memory leak in syslogd/init() that happend when the config
  file could not be read - thanks to varmojfekoj for the patch
- fixed insufficient memory allocation in addAction() and its helpers.
  The initial fix and idea was developed by mildew, I fine-tuned
  it a bit. Thanks a lot for the fix, I'd probably had pulled out my
  hair to find the bug...
- added output of config file line number when a parsing error occured
- fixed bug in objomsr.c that caused program to abort in debug mode with
  an invalid assertion (in some cases)
- fixed a typo that caused the default template for MySQL to be wrong.
  thanks to mildew for catching this.
- added configuration file command $DebugPrintModuleList and
  $DebugPrintCfSysLineHandlerList
- fixed an invalid value for the MARK timer - unfortunately, there was
  a testing aid left in place. This resulted in quite frequent MARK messages
- added $IncludeConfig config directive
- applied a patch from mildew to prevent rsyslogd from freezing under heavy
  load. This could happen when the queue was full. Now, we drop messages
  but rsyslogd remains active.
---------------------------------------------------------------------------
Version 1.17.5 (rgerhards), 2007-07-30
- continued to work on output module modularization
- fixed a missing file bug - thanks to Andrea Montanari for reporting
  this problem
- fixed a problem with shutting down the worker thread and freeing the
  selector_t list - this caused messages to be lost, because the
  message queue was not properly drained before the selectors got
  destroyed.
---------------------------------------------------------------------------
Version 1.17.4 (rgerhards), 2007-07-27
- continued to work on output module modularization
- fixed a situation where rsyslogd could create zombie processes
  thanks to mildew for the patch
- applied patch from Michel Samia to fix compilation when NOT
  compiled for pthreads
---------------------------------------------------------------------------
Version 1.17.3 (rgerhards), 2007-07-25
- continued working on output module modularization
- fixed a bug that caused rsyslogd to segfault on exit (and
  probably also on HUP), when there was an unsent message in a selector
  that required forwarding and the dns lookup failed for that selector
  (yes, it was pretty unlikely to happen;))
  thanks to varmojfekoj <varmojfekoj@gmail.com> for the patch
- fixed a memory leak in config file parsing and die()
  thanks to varmojfekoj <varmojfekoj@gmail.com> for the patch
- rsyslogd now checks on startup if it is capable to performa any work
  at all. If it cant, it complains and terminates
  thanks to Michel Samia for providing the patch!
- fixed a small memory leak when HUPing syslogd. The allowed sender
  list now gets freed. thanks to mildew for the patch.
- changed the way error messages in early startup are logged. They
  now do no longer use the syslogd code directly but are rather
  send to stderr.
---------------------------------------------------------------------------
Version 1.17.2 (rgerhards), 2007-07-23
- made the port part of the -r option optional. Needed for backward
  compatibility with sysklogd
- replaced system() calls with something more reasonable. Please note that
  this might break compatibility with some existing configuration files.
  We accept this in favour of the gained security.
- removed a memory leak that could occur if timegenerated was used in
  RFC 3164 format in templates
- did some preparation in msg.c for advanced multithreading - placed the
  hooks, but not yet any active code
- worked further on modularization
- added $ModLoad MySQL (dummy) config directive
- added DropTrailingLFOnReception config directive
---------------------------------------------------------------------------
Version 1.17.1 (rgerhards), 2007-07-20
- fixed a bug that caused make install to install rsyslogd and rklogd under
  the wrong names
- fixed bug that caused $AllowedSenders to handle IPv6 scopes incorrectly;
  also fixed but that could grabble $AllowedSender wildcards. Thanks to
  mildew@gmail.com for the patch
- minor code cleanup - thanks to Peter Vrabec for the patch
- fixed minimal memory leak on HUP (caused by templates)
  thanks to varmojfekoj <varmojfekoj@gmail.com> for the patch
- fixed another memory leak on HUPing and on exiting rsyslogd
  again thanks to varmojfekoj <varmojfekoj@gmail.com> for the patch
- code cleanup (removed compiler warnings)
- fixed portability bug in configure.ac - thanks to Bartosz Kuźma for patch
- moved msg object into its own file set
- added the capability to continue trying to write log files when the
  file system is full. Functionality based on patch by Martin Schulze
  to sysklogd package.
---------------------------------------------------------------------------
Version 1.17.0 (RGer), 2007-07-17
- added $RepeatedLineReduction config parameter
- added $EscapeControlCharactersOnReceive config parameter
- added $ControlCharacterEscapePrefix config parameter
- added $DirCreateMode config parameter
- added $CreateDirs config parameter
- added $DebugPrintTemplateList config parameter
- added $ResetConfigVariables config parameter
- added $FileOwner config parameter
- added $FileGroup config parameter
- added $DirOwner config parameter
- added $DirGroup config parameter
- added $FailOnChownFailure config parameter
- added regular expression support to the filter engine
  thanks to Michel Samia for providing the patch!
- enhanced $AllowedSender functionality. Credits to mildew@gmail.com for
  the patch doing that
  - added IPv6 support
  - allowed DNS hostnames
  - allowed DNS wildcard names
- added new option $DropMsgsWithMaliciousDnsPTRRecords
- added autoconf so that rfc3195d, rsyslogd and klogd are stored to /sbin
- added capability to auto-create directories with dynaFiles
---------------------------------------------------------------------------
Version 1.16.0 (RGer/Peter Vrabec), 2007-07-13 - The Friday, 13th Release ;)
- build system switched to autotools
- removed SYSV preprocessor macro use, replaced with autotools equivalents
- fixed a bug that caused rsyslogd to segfault when TCP listening was
  disabled and it terminated
- added new properties "syslogfacility-text" and "syslogseverity-text"
  thanks to varmojfekoj <varmojfekoj@gmail.com> for the patch
- added the -x option to disable hostname dns reslution
  thanks to varmojfekoj <varmojfekoj@gmail.com> for the patch
- begun to better modularize syslogd.c - this is an ongoing project; moved
  type definitions to a separate file
- removed some now-unused fields from struct filed
- move file size limit fields in struct field to the "right spot" (the file
  writing part of the union - f_un.f_file)
- subdirectories linux and solaris are no longer part of the distribution
  package. This is not because we cease support for them, but there are no
  longer any files in them after the move to autotools
---------------------------------------------------------------------------
Version 1.15.1 (RGer), 2007-07-10
- fixed a bug that caused a dynaFile selector to stall when there was
  an open error with one file 
- improved template processing for dynaFiles; templates are now only
  looked up during initialization - speeds up processing
- optimized memory layout in struct filed when compiled with MySQL
  support
- fixed a bug that caused compilation without SYSLOG_INET to fail
- re-enabled the "last message repeated n times" feature. This
  feature was not taken care of while rsyslogd evolved from sysklogd
  and it was more or less defunct. Now it is fully functional again.
- added system properties: $NOW, $YEAR, $MONTH, $DAY, $HOUR, $MINUTE
- fixed a bug in iovAsString() that caused a memory leak under stress
  conditions (most probably memory shortage). This was unlikely to
  ever happen, but it doesn't hurt doing it right
- cosmetic: defined type "uchar", change all unsigned chars to uchar
---------------------------------------------------------------------------
Version 1.15.0 (RGer), 2007-07-05
- added ability to dynamically generate file names based on templates
  and thus properties. This was a much-requested feature. It makes
  life easy when it e.g. comes to splitting files based on the sender
  address.
- added $umask and $FileCreateMode config file directives
- applied a patch from Bartosz Kuzma to compile cleanly under NetBSD
- checks for extra (unexpected) characters in system config file lines
  have been added
- added IPv6 documentation - was accidently missing from CVS
- begun to change char to unsigned char
---------------------------------------------------------------------------
Version 1.14.2 (RGer), 2007-07-03
** this release fixes all known nits with IPv6 **
- restored capability to do /etc/service lookup for "syslog"
  service when -r 0 was given
- documented IPv6 handling of syslog messages
- integrate patch from Bartosz Kuźma to make rsyslog compile under
  Solaris again (the patch replaced a strndup() call, which is not
  available under Solaris
- improved debug logging when waiting on select
- updated rsyslogd man page with new options (-46A)
---------------------------------------------------------------------------
Version 1.14.1 (RGer/Peter Vrabec), 2007-06-29
- added Peter Vrabec's patch for IPv6 TCP
- prefixed all messages send to stderr in rsyslogd with "rsyslogd: "
---------------------------------------------------------------------------
Version 1.14.0 (RGer/Peter Vrabec), 2007-06-28
- Peter Vrabec provided IPv6 for rsyslog, so we are now IPv6 enabled
  IPv6 Support is currently for UDP only, TCP is to come soon.
  AllowedSender configuration does not yet work for IPv6.
- fixed code in iovCreate() that broke C's strict aliasing rules 
- fixed some char/unsigned char differences that forced the compiler
  to spit out warning messages
- updated the Red Hat init script to fix a known issue (thanks to
  Peter Vrabec)
---------------------------------------------------------------------------
Version 1.13.5 (RGer), 2007-06-22
- made the TCP session limit configurable via command line switch
  now -t <port>,<max sessions>
- added man page for rklogd(8) (basically a copy from klogd, but now
  there is one...)
- fixed a bug that caused internal messages (e.g. rsyslogd startup) to
  appear without a tag.
- removed a minor memory leak that occurred when TAG processing requalified
  a HOSTNAME to be a TAG (and a TAG already was set).
- removed potential small memory leaks in MsgSet***() functions. There
  would be a leak if a property was re-set, something that happened
  extremely seldom.
---------------------------------------------------------------------------
Version 1.13.4 (RGer), 2007-06-18
- added a new property "PRI-text", which holds the PRI field in
  textual form (e.g. "syslog.info")
- added alias "syslogseverity" for "syslogpriority", which is a
  misleading property name that needs to stay for historical
  reasons (and backward-compatility)
- added doc on how to record PRI value in log file
- enhanced signal handling in klogd, including removal of an unsafe
  call to the logging system during signal handling
---------------------------------------------------------------------------
Version 1.13.3 (RGer), 2007-06-15
- create a version of syslog.c from scratch. This is now
  - highly optimized for rsyslog
  - removes an incompatible license problem as the original
    version had a BSD license with advertising clause
  - fixed in the regard that rklogd will continue to work when
    rsysogd has been restarted (the original version, as well
    as sysklogd, will remain silent then)
  - solved an issue with an extra NUL char at message end that the
    original version had
- applied some changes to klogd to care for the new interface
- fixed a bug in syslogd.c which prevented compiling under debian
---------------------------------------------------------------------------
Version 1.13.2 (RGer), 2007-06-13
- lib order in makefile patched to facilitate static linking - thanks
  to Bennett Todd for providing the patch
- Integrated a patch from Peter Vrabec (pvrabec@redheat.com):
  - added klogd under the name of rklogd (remove dependency on
    original sysklogd package
  - createDB.sql now in UTF
  - added additional config files for use on Red Hat
---------------------------------------------------------------------------
Version 1.13.1 (RGer), 2007-02-05
- changed the listen backlog limit to a more reasonable value based on
  the maximum number of TCP connections configurd (10% + 5) - thanks to Guy
  Standen for the hint (actually, the limit was 5 and that was a 
  left-over from early testing).
- fixed a bug in makefile which caused DB-support to be disabled when
  NETZIP support was enabled
- added the -e option to allow transmission of every message to remote
  hosts (effectively turns off duplicate message suppression)
- (somewhat) improved memory consumption when compiled with MySQL support
- looks like we fixed an incompatibility with MySQL 5.x and above software
  At least in one case, the remote server name was destroyed, leading to 
  a connection failure. The new, improved code does not have this issue and
  so we see this as solved (the new code is generally somewhat better, so
  there is a good chance we fixed this incompatibility).
---------------------------------------------------------------------------
Version 1.13.0 (RGer), 2006-12-19
- added '$' as ToPos proptery replacer specifier - means "up to the
  end of the string"
- property replacer option "escape-cc", "drop-cc" and "space-cc"  added
- changed the handling of \0 characters inside syslog messages. We now
  consistently escape them to "#000". This is somewhat recommended in
  the draft-ietf-syslog-protocol-19 draft. While the real recomendation
  is to not escape any characters at all, we can not do this without
  considerable modification of the code. So we escape it to "#000", which
  is consistent with a sample found in the Internet-draft.
- removed message glue logic (see printchopped() comment for details)
  Also caused removal of parts table and thus some improvements in
  memory usage.
- changed the default MAXLINE to 2048 to take care of recent syslog
  standardization efforts (can easily be changed in syslogd.c)
- added support for byte-counted TCP syslog messages (much like
  syslog-transport-tls-05 Internet Draft). This was necessary to
  support compression over TCP.
- added support for receiving compressed syslog messages
- added support for sending compressed syslog messages
- fixed a bug where the last message in a syslog/tcp stream was
  lost if it was not properly terminated by a LF character
---------------------------------------------------------------------------
Version 1.12.3 (RGer), 2006-10-04
- implemented some changes to support Solaris (but support is not
  yet complete)
- commented out (via #if 0) some methods that are currently not being use
  but should be kept for further us
- added (interim) -u 1 option to turn off hostname and tag parsing
- done some modifications to better support Fedora
- made the field delimiter inside property replace configurable via
  template
- fixed a bug in property replacer: if fields were used, the delimitor
  became part of the field. Up until now, this was barely noticable as 
  the delimiter as TAB only and thus invisible to a human. With other
  delimiters available now, it quickly showed up. This bug fix might cause
  some grief to existing installations if they used the extra TAB for
  whatever reasons - sorry folks... Anyhow, a solution is easy: just add
  a TAB character contstant into your template. Thus, there has no attempt
  been made to do this in a backwards-compatible way.
---------------------------------------------------------------------------
Version 1.12.2 (RGer), 2006-02-15
- fixed a bug in the RFC 3339 date formatter. An extra space was added
  after the actual timestamp
- added support for providing high-precision RFC3339 timestamps for
  (rsyslogd-)internally-generated messages
- very (!) experimental support for syslog-protocol internet draft
  added (the draft is experimental, the code is solid ;))
- added support for field-extracting in the property replacer
- enhanced the legacy-syslog parser so that it can interpret messages
  that do not contain a TIMESTAMP
- fixed a bug that caused the default socket (usually /dev/log) to be
  opened even when -o command line option was given
- fixed a bug in the Debian sample startup script - it caused rsyslogd
  to listen to remote requests, which it shouldn't by default
---------------------------------------------------------------------------
Version 1.12.1 (RGer), 2005-11-23
- made multithreading work with BSD. Some signal-handling needed to be
  restructured. Also, there might be a slight delay of up to 10 seconds
  when huping and terminating rsyslogd under BSD
- fixed a bug where a NULL-pointer was passed to printf() in logmsg().
- fixed a bug during "make install" where rc3195d was not installed
  Thanks to Bennett Todd for spotting this.
- fixed a bug where rsyslogd dumped core when no TAG was found in the
  received message
- enhanced message parser so that it can deal with missing hostnames
  in many cases (may not be totally fail-safe)
- fixed a bug where internally-generated messages did not have the correct
  TAG
---------------------------------------------------------------------------
Version 1.12.0 (RGer), 2005-10-26
- moved to a multi-threaded design. single-threading is still optionally
  available. Multi-threading is experimental!
- fixed a potential race condition. In the original code, marking was done
  by an alarm handler, which could lead to all sorts of bad things. This
  has been changed now. See comments in syslogd.c/domark() for details.
- improved debug output for property-based filters
- not a code change, but: I have checked all exit()s to make sure that
  none occurs once rsyslogd has started up. Even in unusual conditions
  (like low-memory conditions) rsyslogd somehow remains active. Of course,
  it might loose a message or two, but at least it does not abort and it
  can also recover when the condition no longer persists.
- fixed a bug that could cause loss of the last message received
  immediately before rsyslogd was terminated.
- added comments on thread-safety of global variables in syslogd.c
- fixed a small bug: spurios printf() when TCP syslog was used
- fixed a bug that causes rsyslogd to dump core on termination when one
  of the selector lines did not receive a message during the run (very
  unlikely)
- fixed an one-too-low memory allocation in the TCP sender. Could result
  in rsyslogd dumping core.
- fixed a bug with regular expression support (thanks to Andres Riancho)
- a little bit of code restructuring (especially main(), which was
  horribly large)
---------------------------------------------------------------------------
Version 1.11.1 (RGer), 2005-10-19
- support for BSD-style program name and host blocks
- added a new property "programname" that can be used in templates
- added ability to specify listen port for rfc3195d
- fixed a bug that rendered the "startswith" comparison operation
  unusable.
- changed more functions to "static" storage class to help compiler
  optimize (should have been static in the first place...)
- fixed a potential memory leak in the string buffer class destructor.
  As the destructur was previously never called, the leak did not actually
  appear.
- some internal restructuring in anticipation/preparation of minimal
  multi-threading support
- rsyslogd still shares some code with the sysklogd project. Some patches
  for this shared code have been brought over from the sysklogd CVS.
---------------------------------------------------------------------------
Version 1.11.0 (RGer), 2005-10-12
- support for receiving messages via RFC 3195; added rfc3195d for that
  purpose
- added an additional guard to prevent rsyslogd from aborting when the
  2gb file size limit is hit. While a user can configure rsyslogd to
  handle such situations, it would abort if that was not done AND large
  file support was not enabled (ok, this is hopefully an unlikely scenario)
- fixed a bug that caused additional Unix domain sockets to be incorrectly
  processed - could lead to message loss in extreme cases
---------------------------------------------------------------------------
Version 1.10.2 (RGer), 2005-09-27
- added comparison operations in property-based filters:
  * isequal
  * startswith
- added ability to negate all property-based filter comparison operations
  by adding a !-sign right in front of the operation name
- added the ability to specify remote senders for UDP and TCP
  received messages. Allows to block all but well-known hosts
- changed the $-config line directives to be case-INsensitive
- new command line option -w added: "do not display warnings if messages
  from disallowed senders are received"
- fixed a bug that caused rsyslogd to dump core when the compare value
  was not quoted in property-based filters
- fixed a bug in the new CStr compare function which lead to invalid
  results (fortunately, this function was not yet used widely)
- added better support for "debugging" rsyslog.conf property filters
  (only if -d switch is given)
- changed some function definitions to static, which eventually enables
  some compiler optimizations
- fixed a bug in MySQL code; when a SQL error occured, rsyslogd could
  run in a tight loop. This was due to invalid sequence of error reporting
  and is now fixed.
---------------------------------------------------------------------------
Version 1.10.1 (RGer), 2005-09-23
- added the ability to execute a shell script as an action.
  Thanks to Bjoern Kalkbrenner for providing the code!
- fixed a bug in the MySQL code; due to the bug the automatic one-time
  retry after an error did not happen - this lead to error message in
  cases where none should be seen (e.g. after a MySQL restart)
- fixed a security issue with SQL-escaping in conjunction with
  non-(SQL-)standard MySQL features.
---------------------------------------------------------------------------
Version 1.10.0 (RGer), 2005-09-20
  REMINDER: 1.10 is the first unstable version if the 1.x series!
- added the capability to filter on any property in selector lines
  (not just facility and priority)
- changed stringbuf into a new counted string class
- added support for a "discard" action. If a selector line with
  discard (~ character) is found, no selector lines *after* that
  line will be processed.
- thanks to Andres Riancho, regular expression support has been
  added to the template engine
- added the FROMHOST property in the template processor, which could
  previously not be obtained. Thanks to Cristian Testa for pointing
  this out and even providing a fix.
- added display of compile-time options to -v output
- performance improvement for production build - made some checks
  to happen only during debug mode
- fixed a problem with compiling on SUSE and - while doing so - removed
  the socket call to set SO_BSDCOMPAT in cases where it is obsolete.
---------------------------------------------------------------------------
Version 1.0.4 (RGer), 2006-02-01
- a small but important fix: the tcp receiver had two forgotten printf's
  in it that caused a lot of unnecessary output to stdout. This was
  important enough to justify a new release
---------------------------------------------------------------------------
Version 1.0.3 (RGer), 2005-11-14
- added an additional guard to prevent rsyslogd from aborting when the
  2gb file size limit is hit. While a user can configure rsyslogd to
  handle such situations, it would abort if that was not done AND large
  file support was not enabled (ok, this is hopefully an unlikely scenario)
- fixed a bug that caused additional Unix domain sockets to be incorrectly
  processed - could lead to message loss in extreme cases
- applied some patches available from the sysklogd project to code
  shared from there
- fixed a bug that causes rsyslogd to dump core on termination when one
  of the selector lines did not receive a message during the run (very
  unlikely)
- fixed an one-too-low memory allocation in the TCP sender. Could result
  in rsyslogd dumping core.
- fixed a bug in the TCP sender that caused the retry logic to fail
  after an error or receiver overrun
- fixed a bug in init() that could lead to dumping core
- fixed a bug that could lead to dumping core when no HOSTNAME or no TAG
  was present in the syslog message
---------------------------------------------------------------------------
Version 1.0.2 (RGer), 2005-10-05
- fixed an issue with MySQL error reporting. When an error occured,
  the MySQL driver went into an endless loop (at least in most cases).
---------------------------------------------------------------------------
Version 1.0.1 (RGer), 2005-09-23
- fixed a security issue with SQL-escaping in conjunction with
  non-(SQL-)standard MySQL features.
---------------------------------------------------------------------------
Version 1.0.0 (RGer), 2005-09-12
- changed install doc to cover daily cron scripts - a trouble source
- added rc script for slackware (provided by Chris Elvidge - thanks!) 
- fixed a really minor bug in usage() - the -r option was still
  reported as without the port parameter
---------------------------------------------------------------------------
Version 0.9.8 (RGer), 2005-09-05
- made startup and shutdown message more consistent and included the
  pid, so that they can be easier correlated. Used syslog-protocol
  structured data format for this purpose.
- improved config info in startup message, now tells not only
  if it is listening remote on udp, but also for tcp. Also includes
  the port numbers. The previous startup message was misleading, because
  it did not say "remote reception" if rsyslogd was only listening via
  tcp (but not via udp).
- added a "how can you help" document to the doc set
---------------------------------------------------------------------------
Version 0.9.7 (RGer), 2005-08-15
- some of the previous doc files (like INSTALL) did not properly
  reflect the changes to the build process and the new doc. Fixed
  that.
- changed syslogd.c so that when compiled without database support,
  an error message is displayed when a database action is detected
  in the config file (previously this was used as an user rule ;))
- fixed a bug in the os-specific Makefiles which caused MySQL
  support to not be compiled, even if selected
---------------------------------------------------------------------------
Version 0.9.6 (RGer), 2005-08-09
- greatly enhanced documentation. Now available in html format in
  the "doc" folder and FreeBSD. Finally includes an install howto.
- improved MySQL error messages a little - they now show up as log
  messages, too (formerly only in debug mode)
- added the ability to specify the listen port for udp syslog.
  WARNING: This introduces an incompatibility. Formerly, udp
  syslog was enabled by the -r command line option. Now, it is
  "-r [port]", which is consistent with the tcp listener. However,
  just -r will now return an error message.
- added sample startup scripts for Debian and FreeBSD
- added support for easy feature selection in the makefile. Un-
  fortunately, this also means I needed to spilt the make file
  for different OS and distros. There are some really bad syntax
  differences between FreeBSD and Linux make.
---------------------------------------------------------------------------
Version 0.9.5 (RGer), 2005-08-01
- the "semicolon bug" was actually not (fully) solved in 0.9.4. One
  part of the bug was solved, but another still existed. This one
  is fixed now, too.
- the "semicolon bug" actually turned out to be a more generic bug.
  It appeared whenever an invalid template name was given. With some
  selector actions, rsyslogd dumped core, with other it "just" had
  a small ressource leak with others all worked well. These anomalies
  are now fixed. Note that they only appeared during system initaliziation
  once the system was running, nothing bad happened.
- improved error reporting for template errors on startup. They are now
  shown on the console and the start-up tty. Formerly, they were only
  visible in debug mode.
- support for multiple instances of rsyslogd on a single machine added
- added new option "-o" --> omit local unix domain socket. This option
  enables rsyslogd NOT to listen to the local socket. This is most
  helpful when multiple instances of rsyslogd (or rsyslogd and another
  syslogd) shall run on a single system.
- added new option "-i <pidfile>" which allows to specify the pidfile.
  This is needed when multiple instances of rsyslogd are to be run.
- the new project home page is now online at www.rsyslog.com
---------------------------------------------------------------------------
Version 0.9.4 (RGer), 2005-07-25
- finally added the TCP sender. It now supports non-blocking mode, no
  longer disabling message reception during connect. As it is now, it
  is usable in production. The code could be more sophisticated, but
  I've kept it short in anticipation of the move to liblogging, which
  will lead to the removal of the code just written ;)
- the "exiting on signal..." message still had the "syslogd" name in 
  it. Changed this to "rsyslogd", as we do not have a large user base
  yet, this should pose no problem.
- fixed "the semiconlon" bug. rsyslogd dumped core if a write-db action
  was specified but no semicolon was given after the password (an empty
  template was ok, but the semicolon needed to be present).
- changed a default for traditional output format. During testing, it
  was seen that the timestamp written to file in default format was
  the time of message reception, not the time specified in the TIMESTAMP
  field of the message itself. Traditionally, the message TIMESTAMP is
  used and this has been changed now.
---------------------------------------------------------------------------
Version 0.9.3 (RGer), 2005-07-19
- fixed a bug in the message parser. In June, the RFC 3164 timestamp
  was not correctly parsed (yes, only in June and some other months,
  see the code comment to learn why...)
- added the ability to specify the destination port when forwarding
  syslog messages (both for TCP and UDP)
- added an very experimental TCP sender (activated by
  @@machine:port in config). This is not yet for production use. If
  the receiver is not alive, rsyslogd will wait quite some time until
  the connection request times out, which most probably leads to
  loss of incoming messages.

---------------------------------------------------------------------------
Version 0.9.2 (RGer), around 2005-07-06
- I intended to change the maxsupported message size to 32k to
  support IHE - but given the memory inefficiency in the usual use
  cases, I have not done this. I have, however, included very
  specific instructions on how to do this in the source code. I have
  also done some testing with 32k messages, so you can change the
  max size without taking too much risk.
- added a syslog/tcp receiver; we now can receive messages via
  plain tcp, but we can still send only via UDP. The syslog/tcp
  receiver is the primary enhancement of this release.
- slightly changed some error messages that contained a spurios \n at
  the end of the line (which gives empty lines in your log...)

---------------------------------------------------------------------------
Version 0.9.1 (RGer)
- fixed code so that it compiles without errors under FreeBSD
- removed now unused function "allocate_log()" from syslogd.c
- changed the make file so that it contains more defines for
  different environments (in the long term, we need a better
  system for disabling/enabling features...)
- changed some printf's printing off_t types to %lld and
  explicit (long long) casts. I tried to figure out the exact type,
  but did not succeed in this. In the worst case, ultra-large peta-
  byte files will now display funny informational messages on rollover,
  something I think we can live with for the next 10 years or so...

---------------------------------------------------------------------------
Version 0.9.0 (RGer)
- changed the filed structure to be a linked list. Previously, it
  was a table - well, for non-SYSV it was defined as linked list,
  but from what I see that code did no longer work after my
  modifications. I am now using a linked list in general because
  that is needed for other upcoming modifications.
- fixed a bug that caused rsyslogd not to listen to anything if
  the configuration file could not be read
- pervious versions disabled network logging (send/receive) if
  syslog/udp port was not in /etc/services. Now defaulting to
  port 514 in this case.
- internal error messages are now supported up to 256 bytes
- error message seen during config file read are now also displayed
  to the attached tty and not only the console
- changed some error messages during init to be sent to the console
  and/or emergency log. Previously, they were only seen if the
  -d (debug) option was present on the command line.
- fixed the "2gb file issue on 32bit systems". If a file grew to
  more than 2gb, the syslogd was aborted with "file size exceeded". 
  Now, defines have been added according to
  http://www.daimi.au.dk/~kasperd/comp.os.linux.development.faq.html#LARGEFILE
  Testing revealed that they work ;)
  HOWEVER, if your file system, glibc, kernel, whatever does not
  support files larger 2gb, you need to set a file size limit with
  the new output channel mechanism.
- updated man pages to reflect the changes

---------------------------------------------------------------------------
Version 0.8.4

- improved -d debug output (removed developer-only content)
- now compiles under FreeBSD and NetBSD (only quick testing done on NetBSD)
---------------------------------------------------------------------------
Version 0.8.3

- security model in "make install" changed
- minor doc updates
---------------------------------------------------------------------------
Version 0.8.2

- added man page for rsyslog.conf and rsyslogd
- gave up on the concept of rsyslog being a "drop in" replacement
  for syslogd. Now, the user installs rsyslogd and also needs to
  adjust his system settings to this specifically. This also lead
  to these changes:
  * changed Makefile so that install now installs rsyslogd instead
    of dealing with syslogd
  * changed the default config file name to rsyslog.conf
---------------------------------------------------------------------------
Version 0.8.1

- fixed a nasty memory leak (probably not the last one with this release)
- some enhancements to Makefile as suggested by Bennett Todd
- syslogd-internal messages (like restart) were missing the hostname
  this has been corrected
---------------------------------------------------------------------------
Version 0.8.0

Initial testing release. Based on the sysklogd package. Thanks to the
sysklogd maintainers for all their good work!
---------------------------------------------------------------------------

----------------------------------------------------------------------
The following comments were left in the syslogd source. While they provide
not too much detail, the help to date when Rainer started work on the
project (which was 2003, now even surprising for Rainer himself ;)).
 * \author Rainer Gerhards <rgerhards@adiscon.com>
 * \date 2003-10-17
 *       Some initial modifications on the sysklogd package to support
 *       liblogging. These have actually not yet been merged to the
 *       source you see currently (but they hopefully will)
 *
 * \date 2004-10-28
 *       Restarted the modifications of sysklogd. This time, we
 *       focus on a simpler approach first. The initial goal is to
 *       provide MySQL database support (so that syslogd can log
 *       to the database).
----------------------------------------------------------------------
The following comments are from the stock syslogd.c source. They provide
some insight into what happened to the source before we forked
rsyslogd. However, much of the code already has been replaced and more
is to be replaced. So over time, these comments become less valuable.
I have moved them out of the syslogd.c file to shrink it, especially
as a lot of them do no longer apply. For historical reasons and
understanding of how the daemon evolved, they are probably still
helpful.
 * Author: Eric Allman
 * extensive changes by Ralph Campbell
 * more extensive changes by Eric Allman (again)
 *
 * Steve Lord:	Fix UNIX domain socket code, added linux kernel logging
 *		change defines to
 *		SYSLOG_INET	- listen on a UDP socket
 *		SYSLOG_UNIXAF	- listen on unix domain socket
 *		SYSLOG_KERNEL	- listen to linux kernel
 *
 * Mon Feb 22 09:55:42 CST 1993:  Dr. Wettstein
 * 	Additional modifications to the source.  Changed priority scheme
 *	to increase the level of configurability.  In its stock configuration
 *	syslogd no longer logs all messages of a certain priority and above
 *	to a log file.  The * wildcard is supported to specify all priorities.
 *	Note that this is a departure from the BSD standard.
 *
 *	Syslogd will now listen to both the inetd and the unixd socket.  The
 *	strategy is to allow all local programs to direct their output to
 *	syslogd through the unixd socket while the program listens to the
 *	inetd socket to get messages forwarded from other hosts.
 *
 * Fri Mar 12 16:55:33 CST 1993:  Dr. Wettstein
 *	Thanks to Stephen Tweedie (dcs.ed.ac.uk!sct) for helpful bug-fixes
 *	and an enlightened commentary on the prioritization problem.
 *
 *	Changed the priority scheme so that the default behavior mimics the
 *	standard BSD.  In this scenario all messages of a specified priority
 *	and above are logged.
 *
 *	Add the ability to specify a wildcard (=) as the first character
 *	of the priority name.  Doing this specifies that ONLY messages with
 *	this level of priority are to be logged.  For example:
 *
 *		*.=debug			/usr/adm/debug
 *
 *	Would log only messages with a priority of debug to the /usr/adm/debug
 *	file.
 *
 *	Providing an * as the priority specifies that all messages are to be
 *	logged.  Note that this case is degenerate with specifying a priority
 *	level of debug.  The wildcard * was retained because I believe that
 *	this is more intuitive.
 *
 * Thu Jun 24 11:34:13 CDT 1993:  Dr. Wettstein
 *	Modified sources to incorporate changes in libc4.4.  Messages from
 *	syslog are now null-terminated, syslogd code now parses messages
 *	based on this termination scheme.  Linux as of libc4.4 supports the
 *	fsync system call.  Modified code to fsync after all writes to
 *	log files.
 *
 * Sat Dec 11 11:59:43 CST 1993:  Dr. Wettstein
 *	Extensive changes to the source code to allow compilation with no
 *	complaints with -Wall.
 *
 *	Reorganized the facility and priority name arrays so that they
 *	compatible with the syslog.h source found in /usr/include/syslog.h.
 *	NOTE that this should really be changed.  The reason I do not
 *	allow the use of the values defined in syslog.h is on account of
 *	the extensions made to allow the wildcard character in the
 *	priority field.  To fix this properly one should malloc an array,
 *	copy the contents of the array defined by syslog.h and then
 *	make whatever modifications that are desired.  Next round.
 *
 * Thu Jan  6 12:07:36 CST 1994:  Dr. Wettstein
 *	Added support for proper decomposition and re-assembly of
 *	fragment messages on UNIX domain sockets.  Lack of this capability
 *	was causing 'partial' messages to be output.  Since facility and
 *	priority information is encoded as a leader on the messages this
 *	was causing lines to be placed in erroneous files.
 *
 *	Also added a patch from Shane Alderton (shane@ion.apana.org.au) to
 *	correct a problem with syslogd dumping core when an attempt was made
 *	to write log messages to a logged-on user.  Thank you.
 *
 *	Many thanks to Juha Virtanen (jiivee@hut.fi) for a series of
 *	interchanges which lead to the fixing of problems with messages set
 *	to priorities of none and emerg.  Also thanks to Juha for a patch
 *	to exclude users with a class of LOGIN from receiving messages.
 *
 *	Shane Alderton provided an additional patch to fix zombies which
 *	were conceived when messages were written to multiple users.
 *
 * Mon Feb  6 09:57:10 CST 1995:  Dr. Wettstein
 *	Patch to properly reset the single priority message flag.  Thanks
 *	to Christopher Gori for spotting this bug and forwarding a patch.
 *
 * Wed Feb 22 15:38:31 CST 1995:  Dr. Wettstein
 *	Added version information to startup messages.
 *
 *	Added defines so that paths to important files are taken from
 *	the definitions in paths.h.  Hopefully this will insure that
 *	everything follows the FSSTND standards.  Thanks to Chris Metcalf
 *	for a set of patches to provide this functionality.  Also thanks
 *	Elias Levy for prompting me to get these into the sources.
 *
 * Wed Jul 26 18:57:23 MET DST 1995:  Martin Schulze
 *	Linux' gethostname only returns the hostname and not the fqdn as
 *	expected in the code. But if you call hostname with an fqdn then
 *	gethostname will return an fqdn, so we have to mention that. This
 *	has been changed.
 *
 *	The 'LocalDomain' and the hostname of a remote machine is
 *	converted to lower case, because the original caused some
 *	inconsistency, because the (at least my) nameserver did respond an
 *	fqdn containing of upper- _and_ lowercase letters while
 *	'LocalDomain' consisted only of lowercase letters and that didn't
 *	match.
 *
 * Sat Aug  5 18:59:15 MET DST 1995:  Martin Schulze
 *	Now no messages that were received from any remote host are sent
 *	out to another. At my domain this missing feature caused ugly
 *	syslog-loops, sometimes.
 *
 *	Remember that no message is sent out. I can't figure out any
 *	scenario where it might be useful to change this behavior and to
 *	send out messages to other hosts than the one from which we
 *	received the message, but I might be shortsighted. :-/
 *
 * Thu Aug 10 19:01:08 MET DST 1995:  Martin Schulze
 *	Added my pidfile.[ch] to it to perform a better handling with
 *	pidfiles. Now both, syslogd and klogd, can only be started
 *	once. They check the pidfile.
 *
 * Sun Aug 13 19:01:41 MET DST 1995:  Martin Schulze
 *	Add an addition to syslog.conf's interpretation. If a priority
 *	begins with an exclamation mark ('!') the normal interpretation
 *	of the priority is inverted: ".!*" is the same as ".none", ".!=info"
 *	don't logs the info priority, ".!crit" won't log any message with
 *	the priority crit or higher. For example:
 *
 *		mail.*;mail.!=info		/usr/adm/mail
 *
 *	Would log all messages of the facility mail except those with
 *	the priority info to /usr/adm/mail. This makes the syslogd
 *	much more flexible.
 *
 *	Defined TABLE_ALLPRI=255 and changed some occurrences.
 *
 * Sat Aug 19 21:40:13 MET DST 1995:  Martin Schulze
 *	Making the table of facilities and priorities while in debug
 *	mode more readable.
 *
 *	If debugging is turned on, printing the whole table of
 *	facilities and priorities every hexadecimal or 'X' entry is
 *	now 2 characters wide.
 *
 *	The number of the entry is prepended to each line of
 *	facilities and priorities, and F_UNUSED lines are not shown
 *	anymore.
 *
 *	Corrected some #ifdef SYSV's.
 *
 * Mon Aug 21 22:10:35 MET DST 1995:  Martin Schulze
 *	Corrected a strange behavior during parsing of configuration
 *	file. The original BSD syslogd doesn't understand spaces as
 *	separators between specifier and action. This syslogd now
 *	understands them. The old behavior caused some confusion over
 *	the Linux community.
 *
 * Thu Oct 19 00:02:07 MET 1995:  Martin Schulze
 *	The default behavior has changed for security reasons. The
 *	syslogd will not receive any remote message unless you turn
 *	reception on with the "-r" option.
 *
 *	Not defining SYSLOG_INET will result in not doing any network
 *	activity, i.e. not sending or receiving messages.  I changed
 *	this because the old idea is implemented with the "-r" option
 *	and the old thing didn't work anyway.
 *
 * Thu Oct 26 13:14:06 MET 1995:  Martin Schulze
 *	Added another logfile type F_FORW_UNKN.  The problem I ran into
 *	was a name server that runs on my machine and a forwarder of
 *	kern.crit to another host.  The hosts address can only be
 *	fetched using the nameserver.  But named is started after
 *	syslogd, so syslogd complained.
 *
 *	This logfile type will retry to get the address of the
 *	hostname ten times and then complain.  This should be enough to
 *	get the named up and running during boot sequence.
 *
 * Fri Oct 27 14:08:15 1995:  Dr. Wettstein
 *	Changed static array of logfiles to a dynamic array. This
 *	can grow during process.
 *
 * Fri Nov 10 23:08:18 1995:  Martin Schulze
 *	Inserted a new tabular sys_h_errlist that contains plain text
 *	for error codes that are returned from the net subsystem and
 *	stored in h_errno. I have also changed some wrong lookups to
 *	sys_errlist.
 *
 * Wed Nov 22 22:32:55 1995:  Martin Schulze
 *	Added the fabulous strip-domain feature that allows us to
 *	strip off (several) domain names from the fqdn and only log
 *	the simple hostname. This is useful if you're in a LAN that
 *	has a central log server and also different domains.
 *
 *	I have also also added the -l switch do define hosts as
 *	local. These will get logged with their simple hostname, too.
 *
 * Thu Nov 23 19:02:56 MET DST 1995:  Martin Schulze
 *	Added the possibility to omit fsyncing of logfiles after every
 *	write. This will give some performance back if you have
 *	programs that log in a very verbose manner (like innd or
 *	smartlist). Thanks to Stephen R. van den Berg <srb@cuci.nl>
 *	for the idea.
 *
 * Thu Jan 18 11:14:36 CST 1996:  Dr. Wettstein
 *	Added patche from beta-testers to stop compile error.  Also
 *	added removal of pid file as part of termination cleanup.
 *
 * Wed Feb 14 12:42:09 CST 1996:  Dr. Wettstein
 *	Allowed forwarding of messages received from remote hosts to
 *	be controlled by a command-line switch.  Specifying -h allows
 *	forwarding.  The default behavior is to disable forwarding of
 *	messages which were received from a remote host.
 *
 *	Parent process of syslogd does not exit until child process has
 *	finished initialization process.  This allows rc.* startup to
 *	pause until syslogd facility is up and operating.
 *
 *	Re-arranged the select code to move UNIX domain socket accepts
 *	to be processed later.  This was a contributed change which
 *	has been proposed to correct the delays sometimes encountered
 *	when syslogd starts up.
 *
 *	Minor code cleanups.
 *
 * Thu May  2 15:15:33 CDT 1996:  Dr. Wettstein
 *	Fixed bug in init function which resulted in file descripters
 *	being orphaned when syslogd process was re-initialized with SIGHUP
 *	signal.  Thanks to Edvard Tuinder
 *	(Edvard.Tuinder@praseodymium.cistron.nl) for putting me on the
 *	trail of this bug.  I am amazed that we didn't catch this one
 *	before now.
 *
 * Tue May 14 00:03:35 MET DST 1996:  Martin Schulze
 *	Corrected a mistake that causes the syslogd to stop logging at
 *	some virtual consoles under Linux. This was caused by checking
 *	the wrong error code. Thanks to Michael Nonweiler
 *	<mrn20@hermes.cam.ac.uk> for sending me a patch.
 *
 * Mon May 20 13:29:32 MET DST 1996:  Miquel van Smoorenburg <miquels@cistron.nl>
 *	Added continuation line supported and fixed a bug in
 *	the init() code.
 *
 * Tue May 28 00:58:45 MET DST 1996:  Martin Schulze
 *	Corrected behaviour of blocking pipes - i.e. the whole system
 *	hung.  Michael Nonweiler <mrn20@hermes.cam.ac.uk> has sent us
 *	a patch to correct this.  A new logfile type F_PIPE has been
 *	introduced.
 *
 * Mon Feb 3 10:12:15 MET DST 1997:  Martin Schulze
 *	Corrected behaviour of logfiles if the file can't be opened.
 *	There was a bug that causes syslogd to try to log into non
 *	existing files which ate cpu power.
 *
 * Sun Feb 9 03:22:12 MET DST 1997:  Martin Schulze
 *	Modified syslogd.c to not kill itself which confuses bash 2.0.
 *
 * Mon Feb 10 00:09:11 MET DST 1997:  Martin Schulze
 *	Improved debug code to decode the numeric facility/priority
 *	pair into textual information.
 *
 * Tue Jun 10 12:35:10 MET DST 1997:  Martin Schulze
 *	Corrected freeing of logfiles.  Thanks to Jos Vos <jos@xos.nl>
 *	for reporting the bug and sending an idea to fix the problem.
 *
 * Tue Jun 10 12:51:41 MET DST 1997:  Martin Schulze
 *	Removed sleep(10) from parent process.  This has caused a slow
 *	startup in former times - and I don't see any reason for this.
 *
 * Sun Jun 15 16:23:29 MET DST 1997: Michael Alan Dorman
 *	Some more glibc patches made by <mdorman@debian.org>.
 *
 * Thu Jan  1 16:04:52 CET 1998: Martin Schulze <joey@infodrom.north.de
 *	Applied patch from Herbert Thielen <Herbert.Thielen@lpr.e-technik.tu-muenchen.de>.
 *	This included some balance parentheses for emacs and a bug in
 *	the exclamation mark handling.
 *
 *	Fixed small bug which caused syslogd to write messages to the
 *	wrong logfile under some very rare conditions.  Thanks to
 *	Herbert Xu <herbert@gondor.apana.org.au> for fiddling this out.
 *
 * Thu Jan  8 22:46:35 CET 1998: Martin Schulze <joey@infodrom.north.de>
 *	Reworked one line of the above patch as it prevented syslogd
 *	from binding the socket with the result that no messages were
 *	forwarded to other hosts.
 *
 * Sat Jan 10 01:33:06 CET 1998: Martin Schulze <joey@infodrom.north.de>
 *	Fixed small bugs in F_FORW_UNKN meachanism.  Thanks to Torsten
 *	Neumann <torsten@londo.rhein-main.de> for pointing me to it.
 *
 * Mon Jan 12 19:50:58 CET 1998: Martin Schulze <joey@infodrom.north.de>
 *	Modified debug output concerning remote receiption.
 *
 * Mon Feb 23 23:32:35 CET 1998: Topi Miettinen <Topi.Miettinen@ml.tele.fi>
 *	Re-worked handling of Unix and UDP sockets to support closing /
 *	opening of them in order to have it open only if it is needed
 *	either for forwarding to a remote host or by receiption from
 *	the network.
 *
 * Wed Feb 25 10:54:09 CET 1998: Martin Schulze <joey@infodrom.north.de>
 *	Fixed little comparison mistake that prevented the MARK
 *	feature to work properly.
 *
 * Wed Feb 25 13:21:44 CET 1998: Martin Schulze <joey@infodrom.north.de>
 *	Corrected Topi's patch as it prevented forwarding during
 *	startup due to an unknown LogPort.
 *
 * Sat Oct 10 20:01:48 CEST 1998: Martin Schulze <joey@infodrom.north.de>
 *	Added support for TESTING define which will turn syslogd into
 *	stdio-mode used for debugging.
 *
 * Sun Oct 11 20:16:59 CEST 1998: Martin Schulze <joey@infodrom.north.de>
 *	Reworked the initialization/fork code.  Now the parent
 *	process activates a signal handler which the daughter process
 *	will raise if it is initialized.  Only after that one the
 *	parent process may exit.  Otherwise klogd might try to flush
 *	its log cache while syslogd can't receive the messages yet.
 *
 * Mon Oct 12 13:30:35 CEST 1998: Martin Schulze <joey@infodrom.north.de>
 *	Redirected some error output with regard to argument parsing to
 *	stderr.
 *
 * Mon Oct 12 14:02:51 CEST 1998: Martin Schulze <joey@infodrom.north.de>
 *	Applied patch provided vom Topi Miettinen with regard to the
 *	people from OpenBSD.  This provides the additional '-a'
 *	argument used for specifying additional UNIX domain sockets to
 *	listen to.  This is been used with chroot()'ed named's for
 *	example.  See for http://www.psionic.com/papers/dns.html
 *
 * Mon Oct 12 18:29:44 CEST 1998: Martin Schulze <joey@infodrom.north.de>
 *	Added `ftp' facility which was introduced in glibc version 2.
 *	It's #ifdef'ed so won't harm with older libraries.
 *
 * Mon Oct 12 19:59:21 MET DST 1998: Martin Schulze <joey@infodrom.north.de>
 *	Code cleanups with regard to bsd -> posix transition and
 *	stronger security (buffer length checking).  Thanks to Topi
 *	Miettinen <tom@medialab.sonera.net>
 *	. index() --> strchr()
 *	. sprintf() --> snprintf()
 *	. bcopy() --> memcpy()
 *	. bzero() --> memset()
 *	. UNAMESZ --> UT_NAMESIZE
 *	. sys_errlist --> strerror()
 *
 * Mon Oct 12 20:22:59 CEST 1998: Martin Schulze <joey@infodrom.north.de>
 *	Added support for setutent()/getutent()/endutend() instead of
 *	binary reading the UTMP file.  This is the the most portable
 *	way.  This allows /var/run/utmp format to change, even to a
 *	real database or utmp daemon. Also if utmp file locking is
 *	implemented in libc, syslog will use it immediately.  Thanks
 *	to Topi Miettinen <tom@medialab.sonera.net>.
 *
 * Mon Oct 12 20:49:18 MET DST 1998: Martin Schulze <joey@infodrom.north.de>
 *	Avoid logging of SIGCHLD when syslogd is in the process of
 *	exiting and closing its files.  Again thanks to Topi.
 *
 * Mon Oct 12 22:18:34 CEST 1998: Martin Schulze <joey@infodrom.north.de>
 *	Modified printline() to support 8bit characters - such as
 *	russion letters.  Thanks to Vladas Lapinskas <lapinskas@mail.iae.lt>.
 *
 * Sat Nov 14 02:29:37 CET 1998: Martin Schulze <joey@infodrom.north.de>
 *	``-m 0'' now turns of MARK logging entirely.
 *
 * Tue Jan 19 01:04:18 MET 1999: Martin Schulze <joey@infodrom.north.de>
 *	Finally fixed an error with `-a' processing, thanks to Topi
 *	Miettinen <tom@medialab.sonera.net>.
 *
 * Sun May 23 10:08:53 CEST 1999: Martin Schulze <joey@infodrom.north.de>
 *	Removed superflous call to utmpname().  The path to the utmp
 *	file is defined in the used libc and should not be hardcoded
 *	into the syslogd binary referring the system it was compiled on.
 *
 * Sun Sep 17 20:45:33 CEST 2000: Martin Schulze <joey@infodrom.ffis.de>
 *	Fixed some bugs in printline() code that did not escape
 *	control characters '\177' through '\237' and contained a
 *	single-byte buffer overflow.  Thanks to Solar Designer
 *	<solar@false.com>.
 *
 * Sun Sep 17 21:26:16 CEST 2000: Martin Schulze <joey@infodrom.ffis.de>
 *	Don't close open sockets upon reload.  Thanks to Bill
 *	Nottingham.
 *
 * Mon Sep 18 09:10:47 CEST 2000: Martin Schulze <joey@infodrom.ffis.de>
 *	Fixed bug in printchopped() that caused syslogd to emit
 *	kern.emerg messages when splitting long lines.  Thanks to
 *	Daniel Jacobowitz <dan@debian.org> for the fix.
 *
 * Mon Sep 18 15:33:26 CEST 2000: Martin Schulze <joey@infodrom.ffis.de>
 *	Removed unixm/unix domain sockets and switch to Datagram Unix
 *	Sockets.  This should remove one possibility to play DoS with
 *	syslogd.  Thanks to Olaf Kirch <okir@caldera.de> for the patch.
 *
 * Sun Mar 11 20:23:44 CET 2001: Martin Schulze <joey@infodrom.ffis.de>
 *	Don't return a closed fd if `-a' is called with a wrong path.
 *	Thanks to Bill Nottingham <notting@redhat.com> for providing
 *	a patch.<|MERGE_RESOLUTION|>--- conflicted
+++ resolved
@@ -515,14 +515,11 @@
   this is the counterpart to imuxsock, enabling fast local forwarding
 - added imptcp, a simplified, Linux-specific and potentielly fast
   syslog plain tcp input plugin (NOT supporting TLS!)
-<<<<<<< HEAD
-=======
 - bugfix: a couple of problems that imfile had on some platforms, namely
   Ubuntu (not their fault, but occured there)
 - bugfix: imfile utilizes 32 bit to track offset. Most importantly,
   this problem can not experienced on Fedora 64 bit OS (which has
   64 bit long's!)
->>>>>>> f76b8269
 ---------------------------------------------------------------------------
 Version 4.7.2  [v4-devel] (rgerhards), 2010-05-03
 - bugfix: problems with atomic operations emulaton
