--- conflicted
+++ resolved
@@ -1,5 +1,4 @@
 ---------------------------------------------------------------------------
-<<<<<<< HEAD
 Version 6.2.0  [v6-stable], 2011-0?-??
 - bugfix (kind of): removed numerical part from pri-text
   see v6 compatibility document for reasons
@@ -240,11 +239,8 @@
   affected directive was: $ActionExecOnlyWhenPreviousIsSuspended on
   closes: http://bugzilla.adiscon.com/show_bug.cgi?id=236
 ---------------------------------------------------------------------------
-Version 5.8.6  [V5-stable] 2011-??-??
-=======
 Version 5.8.6  [V5-stable] 2011-10-21
 - bugfix: missing whitespace after property-based filter was not detected
->>>>>>> 5d67d98c
 - bugfix: $OMFileFlushInterval period was doubled - now using correct value
 - bugfix: ActionQueue could malfunction due to index error
   Thanks to Vlad Grigorescu for the patch
