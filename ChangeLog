--- conflicted
+++ resolved
@@ -1,5 +1,4 @@
 ---------------------------------------------------------------------------
-<<<<<<< HEAD
 Version 7.1.1  [devel] 2012-09-11
 - MAJOR NEW FEATURE: rulengine now fully supports nesting
   including if ... then ... else ... constructs. This is a big change
@@ -19,12 +18,6 @@
 - ommongodb now supports templates
 - bugfix: imtcp could abort on exit due to invalid free()
 - imported bugfixes from 6.4.1
-=======
-Version 6.5.1  [devel] 2012-08-??
-- added pure JSON output plugin parameter passing mode
-- ommongodb now supports templates
-- bugfix: imtcp could abort on exit due to invalid free()
->>>>>>> 70ee0f5b
 ---------------------------------------------------------------------------
 Version 6.5.0  [devel] 2012-08-28
 - imrelp now supports non-cancel thread termination
