---------------------------------------------------------------------------
<<<<<<< HEAD
Version 5.9.0  [V5-DEVEL] (rgerhards), 2011-03-??
- this begins a new devel branch for v5
- added new config directive $InputTCPFlowControl to select if tcp
  received messages shall be flagged as light delayable or not.
- enhanced omhdfs to support batching mode. This permits to increase
  performance, as we now call the HDFS API with much larger message
  sizes and far more infrequently
- bugfix: failover did not work correctly if repeated msg reduction was on
  affected directive was: $ActionExecOnlyWhenPreviousIsSuspended on
  closes: http://bugzilla.adiscon.com/show_bug.cgi?id=236
---------------------------------------------------------------------------
Version 5.8.0  [V5-stable] (rgerhards), 2011-04-??
=======
Version 5.8.0  [V5-stable] (rgerhards), 2011-04-12

This is the new v5-stable branch, importing all feature from the 5.7.x
versions. To see what has changed in regard to the previous v5-stable,
check the Changelog for 5.7.x below.

- bugfix: race condition in deferred name resolution
  closes: http://bugzilla.adiscon.com/show_bug.cgi?id=238
  Special thanks to Marcin for his persistence in helping to solve this
  bug.
>>>>>>> 959b777a
- bugfix: DA queue was never shutdown once it was started
  closes: http://bugzilla.adiscon.com/show_bug.cgi?id=241
---------------------------------------------------------------------------
Version 5.7.10  [V5-BETA] (rgerhards), 2011-03-29
- bugfix: ompgsql did not work properly with ANSI SQL strings
  closes: http://bugzilla.adiscon.com/show_bug.cgi?id=229
- bugfix: rsyslog did not build with --disable-regexp configure option
  closes: http://bugzilla.adiscon.com/show_bug.cgi?id=243
- bugfix: PRI was invalid on Solaris for message from local log socket
- enhance: added $BOM system property to ease writing byte order masks
- bugfix: RFC5424 parser confused by empty structured data
  closes: http://bugzilla.adiscon.com/show_bug.cgi?id=237
- bugfix: error return from strgen caused abort, now causes action to be
  ignored (just like a failed filter)
- new sample plugin for a strgen to generate sql statement consumable
  by a database plugin
- bugfix: strgen could not be used together with database outputs
  because the sql/stdsql option could not be specified. This has been
  solved by permitting the strgen to include the opton inside its name.
  closes: http://bugzilla.adiscon.com/show_bug.cgi?id=195
---------------------------------------------------------------------------
Version 5.7.9  [V5-BETA] (rgerhards), 2011-03-16
- improved testbench
  among others, life tests for ommysql (against a test database) have
  been added, valgrind-based testing enhanced, ...
- enhance: fallback *at runtime* to epoll_create if epoll_create1 is not
  available. Thanks to Michael Biebl for analysis and patch!
- bugfix: failover did not work correctly if repeated msg reduction was on
  closes: http://bugzilla.adiscon.com/show_bug.cgi?id=236
  affected directive was: $ActionExecOnlyWhenPreviousIsSuspended on
- bugfix: minor memory leak in omlibdbi (< 1k per instance and run)
- bugfix: (regression) omhdfs did no longer compile
- bugfix: omlibdbi did not use password from rsyslog.conf
  closes: http://bugzilla.adiscon.com/show_bug.cgi?id=203
---------------------------------------------------------------------------
Version 5.7.8  [V5-BETA] (rgerhards), 2011-03-09
- systemd support somewhat improved (can now take over existing log sockt)
- bugfix: discard action did not work under some circumstances
  fixes: http://bugzilla.adiscon.com/show_bug.cgi?id=217
- bugfix: file descriptor leak in gnutls netstream driver
  fixes: http://bugzilla.adiscon.com/show_bug.cgi?id=222
---------------------------------------------------------------------------
Version 5.7.7  [V5-BETA] (rgerhards), 2011-03-02
- bugfix: potential abort condition when $RepeatedMsgReduction set to on
  as well as potentially in a number of other places where MsgDup() was
  used. This only happened when the imudp input module was used and it
  depended on name resolution not yet had taken place. In other words,
  this was a strange problem that could lead to hard to diagnose 
  instability. So if you experience instability, chances are good that
  this fix will help.
---------------------------------------------------------------------------
Version 5.7.6  [V5-BETA] (rgerhards), 2011-02-25
- bugfix: fixed a memory leak and potential abort condition
  this could happen if multiple rulesets were used and some output batches
  contained messages belonging to more than one ruleset.
  fixes: http://bugzilla.adiscon.com/show_bug.cgi?id=226
  fixes: http://bugzilla.adiscon.com/show_bug.cgi?id=218
- bugfix: memory leak when $RepeatedMsgReduction on was used
  bug tracker: http://bugzilla.adiscon.com/show_bug.cgi?id=225
---------------------------------------------------------------------------
Version 5.7.5  [V5-BETA] (rgerhards), 2011-02-23
- enhance: imfile did not yet support multiple rulesets, now added
  we do this directly in the beta because a) it does not affect existing
  functionality and b) one may argue that this missing functionality is
  close to a bug.
- improved testbench, added tests for imuxsock
- bugfix: imuxsock did no longer sanitize received messages
  This was a regression from the imuxsock partial rewrite. Happened
  because the message is no longer run through the standard parsers. 
  bug tracker: http://bugzilla.adiscon.com/show_bug.cgi?id=224
- bugfix: minor race condition in action.c - considered cosmetic
  This is considered cosmetic as multiple threads tried to write exactly
  the same value into the same memory location without sync. The method
  has been changed so this can no longer happen.
---------------------------------------------------------------------------
Version 5.7.4  [V5-BETA] (rgerhards), 2011-02-17
- added pmsnare parser module (written by David Lang)
- enhanced imfile to support non-cancel input termination
- improved systemd socket activation thanks to Marius Tomaschweski
- improved error reporting for $WorkDirectory
  non-existance and other detectable problems are now reported,
  and the work directory is NOT set in this case
- bugfix: pmsnare causded abort under some conditions
- bugfix: abort if imfile reads file line of more than 64KiB
  Thanks to Peter Eisentraut for reporting and analysing this problem.
  bug tracker: http://bugzilla.adiscon.com/show_bug.cgi?id=221
- bugfix: queue engine did not properly slow down inputs in FULL_DELAY mode
  when in disk-assisted mode. This especially affected imfile, which
  created unnecessarily queue files if a large set of input file data was
  to process.
- bugfix: very long running actions could prevent shutdown under some
  circumstances. This has now been solved, at least for common
  situations.
- bugfix: fixed compile problem due to empty structs
  this occured only on some platforms/compilers. thanks to Dražen Kačar 
  for the fix
---------------------------------------------------------------------------
Version 5.7.3  [V5-BETA] (rgerhards), 2011-02-07
- added support for processing multi-line messages in imfile
- added $IMUDPSchedulingPolicy and $IMUDPSchedulingPriority config settings
- added $LocalHostName config directive
- bugfix: fixed build problems on some platforms
  namely those that have 32bit atomic operations but not 64 bit ones
- bugfix: local hostname was pulled too-early, so that some config 
  directives (namely FQDN settings) did not have any effect
- bugfix: imfile did duplicate messages under some circumstances
- added $OMMySQLConfigFile config directive
- added $OMMySQLConfigSection config directive
---------------------------------------------------------------------------
Version 5.7.2  [V5-DEVEL] (rgerhards), 2010-11-26
- bugfix(important): problem in TLS handling could cause rsyslog to loop
  in a tight loop, effectively disabling functionality and bearing the
  risk of unresponsiveness of the whole system.
  Bug tracker: http://bugzilla.adiscon.com/show_bug.cgi?id=194
- bugfix: imfile state file was not written when relative file name
  for it was specified
- bugfix: compile failed on systems without epoll_create1()
  Thanks to David Hill for providing a fix.
- bugfix: atomic increment for msg object may not work correct on all
  platforms. Thanks to Chris Metcalf for the patch
- bugfix: replacements for atomic operations for non-int sized types had
  problems. At least one instance of that problem could potentially lead
  to abort (inside omfile).
---------------------------------------------------------------------------
Version 5.7.1  [V5-DEVEL] (rgerhards), 2010-10-05
- support for Hadoop's HDFS added (via omhdfs)
- imuxsock now optionally use SCM_CREDENTIALS to pull the pid from the log
  socket itself
  (thanks to Lennart Poettering for the suggesting this feature)
- imuxsock now optionally uses per-process input rate limiting, guarding the
  user against processes spamming the system log
  (thanks to Lennart Poettering for suggesting this feature)
- added new config statements
  * $InputUnixListenSocketUsePIDFromSystem 
  * $SystemLogUsePIDFromSystem 
  * $SystemLogRateLimitInterval
  * $SystemLogRateLimitBurst
  * $SystemLogRateLimitSeverity
  * $IMUxSockRateLimitInterval
  * $IMUxSockRateLimitBurst
  * $IMUxSockRateLimitSeverity
- imuxsock now supports up to 50 different sockets for input
- some code cleanup in imuxsock (consider this a release a major
  modification, especially if problems show up)
- bugfix: /dev/log was unlinked even when passed in from systemd
  in which case it should be preserved as systemd owns it
---------------------------------------------------------------------------
Version 5.7.0  [V5-DEVEL] (rgerhards), 2010-09-16
- added module impstat to emit periodic statistics on rsyslog counters
- support for systemd officially added
  * acquire /dev/log socket optionally from systemd
    thanks to Lennart Poettering for this patch
  * sd-systemd API added as part of rsyslog runtime library
---------------------------------------------------------------------------
Version 5.6.5  [V5-STABLE] (rgerhards), 2011-03-22
- bugfix: failover did not work correctly if repeated msg reduction was on
  affected directive was: $ActionExecOnlyWhenPreviousIsSuspended on
  closes: http://bugzilla.adiscon.com/show_bug.cgi?id=236
- bugfix: omlibdbi did not use password from rsyslog.con
  closes: http://bugzilla.adiscon.com/show_bug.cgi?id=203
- bugfix(kind of): tell users that config graph can currently not be
  generated
  closes: http://bugzilla.adiscon.com/show_bug.cgi?id=232
- bugfix: discard action did not work under some circumstances
  fixes: http://bugzilla.adiscon.com/show_bug.cgi?id=217
  (backport from 5.7.8)
---------------------------------------------------------------------------
Version 5.6.4  [V5-STABLE] (rgerhards), 2011-03-03
- bugfix: potential abort condition when $RepeatedMsgReduction set to on
  as well as potentially in a number of other places where MsgDup() was
  used. This only happened when the imudp input module was used and it
  depended on name resolution not yet had taken place. In other words,
  this was a strange problem that could lead to hard to diagnose 
  instability. So if you experience instability, chances are good that
  this fix will help.
- bugfix: fixed a memory leak and potential abort condition
  this could happen if multiple rulesets were used and some output batches
  contained messages belonging to more than one ruleset.
  fixes: http://bugzilla.adiscon.com/show_bug.cgi?id=226
  fixes: http://bugzilla.adiscon.com/show_bug.cgi?id=218
- bugfix: memory leak when $RepeatedMsgReduction on was used
  bug tracker: http://bugzilla.adiscon.com/show_bug.cgi?id=225
---------------------------------------------------------------------------
Version 5.6.3  [V5-STABLE] (rgerhards), 2011-01-26
- bugfix: action processor released memory too early, resulting in
  potential issue in retry cases (but very unlikely due to another
  bug, which I also fixed -- only after the fix this problem here
  became actually visible).
- bugfix: batch processing flagged invalid message as "bad" under some
  circumstances
- bugfix: unitialized variable could cause issues under extreme conditions
  plus some minor nits. This was found after a clang static code analyzer
  analysis (great tool, and special thanks to Marcin for telling me about
  it!)
- bugfix: batches which had actions in error were not properly retried in
  all cases
- bugfix: imfile did duplicate messages under some circumstances
- bugfix: testbench was not activated if no Java was present on system
  ... what actually was a left-over. Java is no longer required.
---------------------------------------------------------------------------
Version 5.6.2  [V5-STABLE] (rgerhards), 2010-11-30
- bugfix: compile failed on systems without epoll_create1()
  Thanks to David Hill for providing a fix.
- bugfix: atomic increment for msg object may not work correct on all
  platforms. Thanks to Chris Metcalf for the patch
- bugfix: replacements for atomic operations for non-int sized types had
  problems. At least one instance of that problem could potentially lead
  to abort (inside omfile).
- added the $InputFilePersistStateInterval config directive to imfile
- changed imfile so that the state file is never deleted (makes imfile
  more robust in regard to fatal failures)
---------------------------------------------------------------------------
Version 5.6.1  [V5-STABLE] (rgerhards), 2010-11-24
- bugfix(important): problem in TLS handling could cause rsyslog to loop
  in a tight loop, effectively disabling functionality and bearing the
  risk of unresponsiveness of the whole system.
  Bug tracker: http://bugzilla.adiscon.com/show_bug.cgi?id=194
- permitted imptcp to work on systems which support epoll(), but not
  epoll_create().
  Bug: http://bugzilla.adiscon.com/show_bug.cgi?id=204
  Thanks to Nicholas Brink for reporting this problem.
- bugfix: testbench failed if imptcp was not enabled
- bugfix: segfault when an *empty* template was used
  Bug: http://bugzilla.adiscon.com/show_bug.cgi?id=206
  Thanks to David Hill for alerting us.
- bugfix: compile failed with --enable-unlimited-select
  thanks varmojfekoj for the patch
---------------------------------------------------------------------------
Version 5.6.0  [V5-STABLE] (rgerhards), 2010-10-19

This release brings all changes and enhancements of the 5.5.x series
to the v5-stable branch.

- bugfix: a couple of problems that imfile had on some platforms, namely
  Ubuntu (not their fault, but occured there)
- bugfix: imfile utilizes 32 bit to track offset. Most importantly,
  this problem can not experienced on Fedora 64 bit OS (which has
  64 bit long's!)
---------------------------------------------------------------------------
Version 5.5.7  [V5-BETA] (rgerhards), 2010-08-09
- changed omudpspoof default spoof address to simplify typical use case
  thanks to David Lang for suggesting this
- doc bugfix: pmlastmsg doc samples had errors
- bugfix[minor]: pmrfc3164sd had invalid name (resided in rsyslog name 
  space, what should not be the case for a contributed module)
- added omuxsock, which permits to write message to local Unix sockets
  this is the counterpart to imuxsock, enabling fast local forwarding
---------------------------------------------------------------------------
Version 5.5.6  [DEVEL] (rgerhards), 2010-07-21
- added parser modules
  * pmlastmsg, which supports the notoriously malformed "last message
    repeated n times" messages from some syslogd's (namely sysklogd)
  * pmrfc3164sd (contributed), supports RFC5424 structured data in 
    RFC3164 messages [untested]
- added new module type "string generator", used to speed up output
  processing. Expected speedup for (typical) rsyslog processing is
  roughly 5 to 6 percent compared to using string-based templates.
  They may also be used to do more complex formatting with custom
  C code, what provided greater flexibility and probably far higher
  speed, for example if using multiple regular expressions within a 
  template.
- added 4 string generators for
  * RSYSLOG_FileFormat
  * RSYSLOG_TraditionalFileFormat
  * RSYSLOG_ForwardFormat
  * RSYSLOG_TraditionalForwardFormat
- bugfix: mutexes used to simulate atomic instructions were not destructed
- bugfix: regression caused more locking action in msg.c than necessary
- bugfix: "$ActionExecOnlyWhenPreviousIsSuspended on" was broken
- bugfix: segfault on HUP when "HUPIsRestart" was set to "on"
  thanks varmojfekoj for the patch
- bugfix: default for $OMFileFlushOnTXEnd was wrong ("off").
  This, in default mode, caused buffered writing to be used, what
  means that it looked like no output were written or partial
  lines. Thanks to Michael Biebl for pointing out this bug.
- bugfix: programname filter in ! configuration can not be reset
  Thanks to Kiss Gabor for the patch.
---------------------------------------------------------------------------
Version 5.5.5  [DEVEL] (rgerhards), 2010-05-20
- added new cancel-reduced action thread termination method
  We now manage to cancel threads that block inside a retry loop to
  terminate without the need to cancel the thread. Avoiding cancellation
  helps keep the system complexity minimal and thus provides for better
  stability. This also solves some issues with improper shutdown when
  inside an action retry loop.
---------------------------------------------------------------------------
Version 5.5.4  [DEVEL] (rgerhards), 2010-05-03
- This version offers full support for Solaris on Intel and Sparc
- bugfix: problems with atomic operations emulation
  replaced atomic operation emulation with new code. The previous code
  seemed to have some issue and also limited concurrency severely. The
  whole atomic operation emulation has been rewritten.
- bugfix: netstream ptcp support class was not correctly build on systems
  without epoll() support
- bugfix: segfault on Solaris/Sparc
---------------------------------------------------------------------------
Version 5.5.3  [DEVEL] (rgerhards), 2010-04-09
- added basic but functional support for Solaris
- imported many bugfixes from 3.6.2/4.6.1 (see ChangeLog below!)
- added new property replacer option "date-rfc3164-buggyday" primarily
  to ease migration from syslog-ng. See property replacer doc for
  details.
- added capability to turn off standard LF delimiter in TCP server
  via new directive "$InputTCPServerDisableLFDelimiter on"
- bugfix: failed to compile on systems without epoll support
- bugfix: comment char ('#') in literal terminated script parsing
  and thus could not be used.
  but tracker: http://bugzilla.adiscon.com/show_bug.cgi?id=119
  [merged in from v3.22.2]
- imported patches from 4.6.0:
  * improved testbench to contain samples for totally malformed messages
    which miss parts of the message content
  * bugfix: some malformed messages could lead to a missing LF inside files
    or some other missing parts of the template content.
  * bugfix: if a message ended immediately with a hostname, the hostname
    was mistakenly interpreted as TAG, and localhost be used as hostname
---------------------------------------------------------------------------
Version 5.5.2  [DEVEL] (rgerhards), 2010-02-05
- applied patches that make rsyslog compile under Apple OS X.
  Thanks to trey for providing these.
- replaced data type "bool" by "sbool" because this created some
  portability issues.
- added $Escape8BitCharactersOnReceive directive
  Thanks to David Lang for suggesting it.
- worked around an issue where omfile failed to compile on 32 bit platforms
  under some circumstances (this smells like a gcc problem, but a simple
  solution was available). Thanks to Kenneth Marshall for some advice.
- extended testbench
---------------------------------------------------------------------------
Version 5.5.1  [DEVEL] (rgerhards), 2009-11-27
- introduced the ablity for netstream drivers to utilize an epoll interface
  This offers increased performance and removes the select() FDSET size
  limit from imtcp. Note that we fall back to select() if there is no
  epoll netstream drivers. So far, an epoll driver has only been
  implemented for plain tcp syslog, the rest will follow once the code
  proves well in practice AND there is demand.
- re-implemented $EscapeControlCharacterTab config directive
  Based on Jonathan Bond-Caron's patch for v4. This now also includes some
  automatted tests.
- bugfix: enabling GSSServer crashes rsyslog startup
  Thanks to Tomas Kubina for the patch [imgssapi]
- bugfix (kind of): check if TCP connection is still alive if using TLS
  Thanks to Jonathan Bond-Caron for the patch.
---------------------------------------------------------------------------
Version 5.5.0  [DEVEL] (rgerhards), 2009-11-18
- moved DNS resolution code out of imudp and into the backend processing
  Most importantly, DNS resolution now never happens if the resolved name
  is not required. Note that this applies to imudp - for the other inputs,
  DNS resolution almost comes for free, so we do not do it there. However,
  the new method has been implemented in a generic way and as such may 
  also be used by other modules in the future.
- added option to use unlimited-size select() calls
  Thanks to varmjofekoj for the patch
  This is not done in imudp, as it natively supports epoll().
- doc: improved description of what loadable modules can do
---------------------------------------------------------------------------
Version 5.4.2  [v5-stable] (rgerhards), 2010-03-??
- bugfix(kind of): output plugin retry behaviour could cause engine to loop
  The rsyslog engine did not guard itself against output modules that do
  not properly convey back the tryResume() behaviour. This then leads to
  what looks like an endless loop. I consider this to be a bug of the 
  engine not only because it should be hardened against plugin misbehaviour,
  but also because plugins may not be totally able to avoid this situation
  (depending on the type of and processing done by the plugin).
- bugfix: testbench failed when not executed in UTC+1 timezone
  accidently, the time zone information was kept inside some
  to-be-checked-for responses
- temporary bugfix replaced by permanent one for
  message-induced off-by-one error (potential segfault) (see 4.6.2)
  The analysis has been completed and a better fix been crafted and 
  integrated.
- bugfix(minor): status variable was uninitialized
  However, this would have caused harm only if NO parser modules at
  all were loaded, which would lead to a defunctional configuration
  at all. And, even more important, this is impossible as two parser
  modules are built-in and thus can not be "not loaded", so we always
  have a minimum of two.
---------------------------------------------------------------------------
Version 5.4.1  [v5-stable] (rgerhards), 2010-03-??
- added new property replacer option "date-rfc3164-buggyday" primarily
  to ease migration from syslog-ng. See property replacer doc for
  details. [backport from 5.5.3 because urgently needed by some]
- imported all bugfixes vom 4.6.2 (see below)
---------------------------------------------------------------------------
Version 5.4.0  [v5-stable] (rgerhards), 2010-03-08
***************************************************************************
* This is a new stable v5 version. It contains all fixes and enhancements *
* made during the 5.3.x phase as well as those listed below.              *
* Note that the 5.2.x series was quite buggy and as such all users are    *
* strongly advised to upgrade to 5.4.0.                                   *
***************************************************************************
- bugfix: omruleset failed to work in many cases
  bug tracker: http://bugzilla.adiscon.com/show_bug.cgi?id=179
  Thanks to Ryan B. Lynch for reporting this issue.
- bugfix: comment char ('#') in literal terminated script parsing
  and thus could not be used.
  but tracker: http://bugzilla.adiscon.com/show_bug.cgi?id=119
  [merged in from v3.22.2]
---------------------------------------------------------------------------
Version 5.3.7  [BETA] (rgerhards), 2010-01-27
- bugfix: queues in direct mode could case a segfault, especially if an
  action failed for action queues. The issue was an invalid increment of
  a stack-based pointer which lead to destruction of the stack frame and
  thus a segfault on function return.
  Thanks to Michael Biebl for alerting us on this problem.
- bugfix: hostname accidently set to IP address for some message sources,
  for example imudp. Thanks to Anton for reporting this bug. [imported v4]
- bugfix: ompgsql had problems with transaction support, what actually 
  rendered it unsuable. Thanks to forum user "horhe" for alerting me
  on this bug and helping to debug/fix it! [imported from 5.3.6]
- bugfix: $CreateDirs variable not properly initialized, default thus
  was random (but most often "on") [imported from v3]
- bugfix: potential segfaults during queue shutdown
  (bugs require certain non-standard settings to appear)
  Thanks to varmojfekoj for the patch [imported from 4.5.8]
  [backport from 5.5.2]
- bugfix: wrong memory assignment for a config variable (probably
  without causing any harm) [backport from 5.2.2]
- bugfix: rsyslog hangs when writing to a named pipe which nobody was
  reading. Thanks to Michael Biebl for reporting this bug.
  Bugzilla entry: http://bugzilla.adiscon.com/show_bug.cgi?id=169
  [imported from 4.5.8]
---------------------------------------------------------------------------
Version 5.3.6  [BETA] (rgerhards), 2010-01-13
- bugfix: ompgsql did not properly check the server connection in
  tryResume(), which could lead to rsyslog running in a thight loop
- bugfix: suspension during beginTransaction() was not properly handled
  by rsyslog core
- bugfix: omfile output was only written when buffer was full, not at
  end of transaction
- bugfix: commit transaction was not properly conveyed to message layer,
  potentially resulting in non-message destruction and thus hangs
- bugfix: enabling GSSServer crashes rsyslog startup
  Thanks to Tomas Kubina for the patch [imgssapi]
- bugfix (kind of): check if TCP connection is still alive if using TLS
  Thanks to Jonathan Bond-Caron for the patch.
- bugfix: $CreateDirs variable not properly initialized, default thus
  was random (but most often "on") [imported from v3]
- bugfix: ompgsql had problems with transaction support, what actually 
  rendered it unsuable. Thanks to forum user "horhe" for alerting me
  on this bug and helping to debug/fix it!
- bugfix: memory leak when sending messages in zip-compressed format
  Thanks to Naoya Nakazawa for analyzing this issue and providing a patch.
- worked around an issue where omfile failed to compile on 32 bit platforms
  under some circumstances (this smells like a gcc problem, but a simple
  solution was available). Thanks to Kenneth Marshall for some advice.
  [backported from 5.5.x branch]
---------------------------------------------------------------------------
Version 5.3.5  [BETA] (rgerhards), 2009-11-13
- some light performance enhancement by replacing time() call with much
  faster (at least under linux) gettimeofday() calls.
- some improvement of omfile performance with dynafiles
  saved costly time() calls by employing a logical clock, which is 
  sufficient for the use case
- bugfix: omudpspoof miscalculated source and destination ports
  while this was probably not noticed for source ports, it resulted in
  almost all destination ports being wrong, except for the default port
  of 514, which by virtue of its binary representation was calculated 
  correct (and probably thus the bug not earlier detected).
- bugfixes imported from earlier releases
  * bugfix: named pipes did no longer work (they always got an open error)
    this was a regression from the omfile rewrite in 4.5.0
  * bugfix(testbench): sequence check was not always performed correctly,
    that could result in tests reporting success when they actually failed
- improved testbench: added tests for UDP forwarding and omudpspoof
- doc bugfix: omudpspoof had wrong config command names ("om" missing)
- bugfix [imported from 4.4.3]: $ActionExecOnlyOnceEveryInterval did
  not work.
- [inport v4] improved testbench, contains now tcp and gzip test cases
- [import v4] added a so-called "On Demand Debug" mode, in which debug
  output can be generated only after the process has started, but not right
  from the beginning. This is assumed to be useful for hard-to-find bugs.
  Also improved the doc on the debug system.
- bugfix: segfault on startup when -q or -Q option was given
  [imported from v3-stable]
---------------------------------------------------------------------------
Version 5.3.4  [DEVEL] (rgerhards), 2009-11-04
- added the ability to create custom message parsers
- added $RulesetParser config directive that permits to bind specific
  parsers to specific rulesets
- added omruleset output module, which provides great flexibility in 
  action processing. THIS IS A VERY IMPORTANT ADDITION, see its doc
  for why.
- added the capability to have ruleset-specific main message queues
  This offers considerable additional flexibility AND superior performance
  (in cases where multiple inputs now can avoid lock contention)
- bugfix: correct default for escape ('#') character restored
  This was accidently changed to '\\', thanks to David Lang for reporting
- bugfix(testbench): testcase did not properly wait for rsyslogd shutdown
  thus some unpredictable behavior and a false negative test result
  could occur.
---------------------------------------------------------------------------
Version 5.3.3  [DEVEL] (rgerhards), 2009-10-27
- simplified and thus speeded up the queue engine, also fixed some
  potential race conditions (in very unusual shutdown conditions)
  along the way. The threading model has seriously changes, so there may
  be some regressions.
- enhanced test environment (inlcuding testbench): support for enhancing
  probability of memory addressing failure by using non-NULL default
  value for malloced memory (optional, only if requested by configure
  option). This helps to track down some otherwise undetected issues
  within the testbench.
- bugfix: potential abort if inputname property was not set 
  primarily a problem of imdiag
- bugfix: message processing states were not set correctly in all cases
  however, this had no negative effect, as the message processing state
  was not evaluated when a batch was deleted, and that was the only case
  where the state could be wrong.
---------------------------------------------------------------------------
Version 5.3.2  [DEVEL] (rgerhards), 2009-10-21
- enhanced omfile to support transactional interface. This will increase
  performance in many cases.
- added multi-ruleset support to imudp
- re-enabled input thread termination handling that does avoid thread
  cancellation where possible. This provides a more reliable mode of
  rsyslogd termination (canceling threads my result in not properly
  freed resouces and potential later hangs, even though we perform
  proper cancel handling in our code). This is part of an effort to
  reduce thread cancellation as much as possible in rsyslog.
  NOTE: the code previously written code for this functionality had a
  subtle race condition. The new code solves that.
- enhanced immark to support non-cancel input module termination
- improved imudp so that epoll can be used in more environments,
  fixed potential compile time problem if EPOLL_CLOEXEC is not available.
- some cleanup/slight improvement:
  * changed imuxsock to no longer use deprecated submitAndParseMsg() IF
  * changed submitAndParseMsg() interface to be a wrapper around the new
    way of message creation/submission. This enables older plugins to be
    used together with the new interface. The removal also enables us to
    drop a lot of duplicate code, reducing complexity and increasing
    maintainability.
- bugfix: segfault when starting up with an invalid .qi file for a disk queue
  Failed for both pure disk as well as DA queues. Now, we emit an error
  message and disable disk queueing facility.
- bugfix: potential segfault on messages with empty MSG part. This was a
  recently introduced regression.
- bugfix: debug string larger than 1K were improperly displayed. Max size
  is now 32K, and if a string is even longer it is meaningfully truncated.
---------------------------------------------------------------------------
Version 5.3.1  [DEVEL] (rgerhards), 2009-10-05
- added $AbortOnUncleanConfig directive - permits to prevent startup when
  there are problems with the configuration file. See it's doc for
  details.
- included some important fixes from v4-stable:
  * bugfix: invalid handling of zero-sized messages
  * bugfix: zero-sized UDP messages are no longer processed
  * bugfix: random data could be appended to message
  * bugfix: reverse lookup reduction logic in imudp do DNS queries too often
- bugfixes imported from 4.5.4:
  * bugfix: potential segfault in stream writer on destruction
  * bugfix: potential race in object loader (obj.c) during use/release
  * bugfixes: potential problems in out file zip writer
---------------------------------------------------------------------------
Version 5.3.0  [DEVEL] (rgerhards), 2009-09-14
- begun to add simple GUI programs to gain insight into running rsyslogd
  instances and help setup and troubleshooting (active via the
  --enable-gui ./configure switch)
- changed imudp to utilize epoll(), where available. This shall provide
  slightly better performance (just slightly because we called select()
  rather infrequently on a busy system)
---------------------------------------------------------------------------
Version 5.2.2  [v5-stable] (rgerhards), 2009-11-??
- bugfix: enabling GSSServer crashes rsyslog startup
  Thanks to Tomas Kubina for the patch [imgssapi]
---------------------------------------------------------------------------
Version 5.2.1  [v5-stable] (rgerhards), 2009-11-02
- bugfix [imported from 4.4.3]: $ActionExecOnlyOnceEveryInterval did
  not work.
- bugfix: segfault on startup when -q or -Q option was given
  [imported from v3-stable]
---------------------------------------------------------------------------
Version 5.2.0  [v5-stable] (rgerhards), 2009-11-02
This is a re-release of version 5.1.6 as stable after we did not get any bug 
reports during the whole beta phase. Still, this first v5-stable may not be 
as stable as one hopes for, I am not sure if we did not get bug reports
just because nobody tried it. Anyhow, we need to go forward and so we
have the initial v5-stable.
---------------------------------------------------------------------------
Version 5.1.6  [v5-beta] (rgerhards), 2009-10-15
- feature imports from v4.5.6
- bugfix: potential race condition when queue worker threads were
  terminated
- bugfix: solved potential (temporary) stall of messages when the queue was
  almost empty and few new data added (caused testbench to sometimes hang!)
- fixed some race condition in testbench
- added more elaborate diagnostics to parts of the testbench
- bugfixes imported from 4.5.4:
  * bugfix: potential segfault in stream writer on destruction
  * bugfix: potential race in object loader (obj.c) during use/release
  * bugfixes: potential problems in out file zip writer
- included some important fixes from 4.4.2:
  * bugfix: invalid handling of zero-sized messages
  * bugfix: zero-sized UDP messages are no longer processed
  * bugfix: random data could be appended to message
  * bugfix: reverse lookup reduction logic in imudp do DNS queries too often
---------------------------------------------------------------------------
Version 5.1.5  [v5-beta] (rgerhards), 2009-09-11
- added new config option $ActionWriteAllMarkMessages
  this option permites to process mark messages under all circumstances,
  even if an action was recently called. This can be useful to use mark
  messages as a kind of heartbeat.
- added new config option $InputUnixListenSocketCreatePath
  to permit the auto-creation of pathes to additional log sockets. This
  turns out to be useful if they reside on temporary file systems and
  rsyslogd starts up before the daemons that create these sockets
  (rsyslogd always creates the socket itself if it does not exist).
- added $LogRSyslogStatusMessages configuration directive
  permitting to turn off rsyslog start/stop/HUP messages. See Debian
  ticket http://bugs.debian.org/cgi-bin/bugreport.cgi?bug=463793
- bugfix: hostnames with dashes in them were incorrectly treated as
  malformed, thus causing them to be treated as TAG (this was a regression
  introduced from the "rfc3164 strict" change in 4.5.0). Testbench has been
  updated to include a smaple message with a hostname containing a dash.
- bugfix: strings improperly reused, resulting in some message properties
  be populated with strings from previous messages. This was caused by
  an improper predicate check.
- added new config directive $omfileForceChown [import from 4.7.0]
---------------------------------------------------------------------------
Version 5.1.4  [DEVEL] (rgerhards), 2009-08-20
- legacy syslog parser changed so that it now accepts date stamps in
  wrong case. Some devices seem to create them and I do not see any harm
  in supporting that.
- added $InputTCPMaxListeners directive - permits to specify how many 
  TCP servers shall be possible (default is 20).
- bugfix: memory leak with some input modules. Those inputs that
  use parseAndSubmitMsg() leak two small memory blocks with every message.
  Typically, those process only relatively few messages, so the issue 
  does most probably not have any effect in practice.
- bugfix: if tcp listen port could not be created, no error message was
  emitted
- bugfix: discard action did not work (did not discard messages)
- bugfix: discard action caused segfault
- bugfix: potential segfault in output file writer (omfile)
  In async write mode, we use modular arithmetic to index the output
  buffer array. However, the counter variables accidently were signed,
  thus resulting in negative indizes after integer overflow. That in turn
  could lead to segfaults, but was depending on the memory layout of 
  the instance in question (which in turn depended on a number of
  variables, like compile settings but also configuration). The counters
  are now unsigned (as they always should have been) and so the dangling
  mis-indexing does no longer happen. This bug potentially affected all
  installations, even if only some may actually have seen a segfault.
---------------------------------------------------------------------------
Version 5.1.3  [DEVEL] (rgerhards), 2009-07-28
- architecture change: queue now always has at least one worker thread
  if not running in direct mode. Previous versions could run without 
  any active workers. This simplifies the code at a very small expense.
  See v5 compatibility note document for more in-depth discussion.
- enhance: UDP spoofing supported via new output module omudpspoof
  See the omudpspoof documentation for details and samples
- bugfix: message could be truncated after TAG, often when forwarding
  This was a result of an internal processing error if maximum field
  sizes had been specified in the property replacer.
- bugfix: minor static memory leak while reading configuration
  did NOT leak based on message volume
- internal: added ability to terminate input modules not via pthread_cancel
  but an alternate approach via pthread_kill. This is somewhat safer as we
  do not need to think about the cancel-safeness of all libraries we use.
  However, not all inputs can easily supported, so this now is a feature
  that can be requested by the input module (the most important ones
  request it).
---------------------------------------------------------------------------
Version 5.1.2  [DEVEL] (rgerhards), 2009-07-08
- bugfix: properties inputname, fromhost, fromhost-ip, msg were lost when
  working with disk queues
- some performance enhancements
- bugfix: abort condition when RecvFrom was not set and message reduction
  was on. Happend e.g. with imuxsock.
- added $klogConsoleLogLevel directive which permits to set a new
  console log level while rsyslog is active
- some internal code cleanup
---------------------------------------------------------------------------
Version 5.1.1  [DEVEL] (rgerhards), 2009-07-03
- bugfix: huge memory leak in queue engine (made rsyslogd unusable in
  production). Occured if at least one queue was in direct mode 
  (the default for action queues)
- imported many performance optimizations from v4-devel (4.5.0)
- bugfix: subtle (and usually irrelevant) issue in timout processing
  timeout could be one second too early if nanoseconds wrapped
- set a more sensible timeout for shutdow, now 1.5 seconds to complete
  processing (this also removes those cases where the shutdown message
  was not written because the termination happened before it)
---------------------------------------------------------------------------
Version 5.1.0  [DEVEL] (rgerhards), 2009-05-29

*********************************** NOTE **********************************
The v5 versions of rsyslog feature a greatly redesigned queue engine. The
major theme for the v5 release is twofold:

a) greatly improved performance
b) enable audit-grade processing

Here, audit-grade processing means that rsyslog, if used together with
audit-grade transports and configured correctly, will never lose messages
that already have been acknowledged, not even in fatal failure cases like
sudden loss of power.

Note that large parts of rsyslog's important core components have been
restructured to support these design goals. As such, early versions of
the engine will probably be less stable than the v3/v4 engine.

Also note that the initial versions do not cover all and everything. As
usual, the code will evolve toward the final goal as version numbers
increase.
*********************************** NOTE **********************************

- redesigned queue engine so that it supports ultra-reliable operations
  This resulted in a rewrite of large parts. The new capability can be
  used to build audit-grade systems on the basis of rsyslog.
- added $MainMsgQueueDequeueBatchSize and $ActionQueueDequeueBatchSize 
  configuration directives
- implemented a new transactional output module interface which provides
  superior performance (for databases potentially far superior performance)
- increased ompgsql performance by adapting to new transactional
  output module interface
---------------------------------------------------------------------------
Version 4.7.3  [v4-devel] (rgerhards), 2010-11-25
- added omuxsock, which permits to write message to local Unix sockets
  this is the counterpart to imuxsock, enabling fast local forwarding
- added imptcp, a simplified, Linux-specific and potentielly fast
  syslog plain tcp input plugin (NOT supporting TLS!)
- bugfix: a couple of problems that imfile had on some platforms, namely
  Ubuntu (not their fault, but occured there)
- bugfix: imfile utilizes 32 bit to track offset. Most importantly,
  this problem can not experienced on Fedora 64 bit OS (which has
  64 bit long's!)
- added the $InputFilePersistStateInterval config directive to imfile
- changed imfile so that the state file is never deleted (makes imfile
  more robust in regard to fatal failures)
---------------------------------------------------------------------------
Version 4.7.2  [v4-devel] (rgerhards), 2010-05-03
- bugfix: problems with atomic operations emulaton
  replaced atomic operation emulation with new code. The previous code
  seemed to have some issue and also limited concurrency severely. The
  whole atomic operation emulation has been rewritten.
- added new $Sleep directive to hold processing for a couple of seconds
  during startup
- bugfix: programname filter in ! configuration can not be reset
  Thanks to Kiss Gabor for the patch.
---------------------------------------------------------------------------
Version 4.7.1  [v4-devel] (rgerhards), 2010-04-22
- Solaris support much improved -- was not truely usable in 4.7.0
  Solaris is no longer supported in imklog, but rather there is a new
  plugin imsolaris, which is used to pull local log sources on a Solaris
  machine.
- testbench improvement: Java is no longer needed for testing tool creation
---------------------------------------------------------------------------
Version 4.7.0  [v4-devel] (rgerhards), 2010-04-14
- new: support for Solaris added (but not yet the Solaris door API)
- added function getenv() to RainerScript
- added new config option $InputUnixListenSocketCreatePath
  to permit the auto-creation of pathes to additional log sockets. This
  turns out to be useful if they reside on temporary file systems and
  rsyslogd starts up before the daemons that create these sockets
  (rsyslogd always creates the socket itself if it does not exist).
- added $LogRSyslogStatusMessages configuration directive
  permitting to turn off rsyslog start/stop/HUP messages. See Debian
  ticket http://bugs.debian.org/cgi-bin/bugreport.cgi?bug=463793
- added new config directive $omfileForceChown to (try to) fix some broken
  system configs.
  See ticket for details: http://bugzilla.adiscon.com/show_bug.cgi?id=150
- added $EscapeControlCharacterTab config directive
  Thanks to Jonathan Bond-Caron for the patch.
- added option to use unlimited-size select() calls
  Thanks to varmjofekoj for the patch
- debugondemand mode caused backgrounding to fail - close to a bug, but I'd
  consider the ability to background in this mode a new feature...
- bugfix (kind of): check if TCP connection is still alive if using TLS
  Thanks to Jonathan Bond-Caron for the patch.
- imported changes from 4.5.7 and below
- bugfix: potential segfault when -p command line option was used
  Thanks for varmojfekoj for pointing me at this bug.
- imported changes from 4.5.6 and below
---------------------------------------------------------------------------
Version 4.6.6  [v4-stable] (rgerhards), 2010-11-??
- bugfix: imfile potentially duplicates lines
  This can happen when 0 bytes are read from the input file, and some
  writer appends data to the file BEFORE we check if a rollover happens.
  The check for rollover uses the inode and size as a criterion. So far,
  we checked for equality of sizes, which is not given in this scenario,
  but that does not indicate a rollover. From the source code comments:
     Note that when we check the size, we MUST NOT check for equality.
     The reason is that the file may have been written right after we
     did try to read (so the file size has increased). That is NOT in
     indicator of a rollover (this is an actual bug scenario we 
     experienced). So we need to check if the new size is smaller than
     what we already have seen!
  Also, under some circumstances an invalid truncation was detected. This
  code has now been removed, a file change (and thus resent) is only
  detected if the inode number changes.
- bugfix: a couple of problems that imfile had on some platforms, namely
  Ubuntu (not their fault, but occured there)
- bugfix: imfile utilizes 32 bit to track offset. Most importantly,
  this problem can not experienced on Fedora 64 bit OS (which has
  64 bit long's!)
- bugfix: abort if imfile reads file line of more than 64KiB
  Thanks to Peter Eisentraut for reporting and analysing this problem.
  bug tracker: http://bugzilla.adiscon.com/show_bug.cgi?id=221
- bugfix: omlibdbi did not use password from rsyslog.con
  closes: http://bugzilla.adiscon.com/show_bug.cgi?id=203
- some improvements thanks to clang's static code analyzer
  o overall cleanup (mostly unnecessary writes and otherwise unused stuff)
  o bugfix: fixed a very remote problem in msg.c which could occur when
    running under extremely low memory conditions
---------------------------------------------------------------------------
Version 4.6.5  [v4-stable] (rgerhards), 2010-11-24
- bugfix(important): problem in TLS handling could cause rsyslog to loop
  in a tight loop, effectively disabling functionality and bearing the
  risk of unresponsiveness of the whole system.
  Bug tracker: http://bugzilla.adiscon.com/show_bug.cgi?id=194
---------------------------------------------------------------------------
Version 4.6.4  [v4-stable] (rgerhards), 2010-08-05
- bugfix: zero-sized (empty) messages were processed by imtcp
  they are now dropped as they always should have been
- bugfix: programname filter in ! configuration can not be reset
  Thanks to Kiss Gabor for the patch.
---------------------------------------------------------------------------
Version 4.6.3  [v4-stable] (rgerhards), 2010-07-07
- improvded testbench
  - added test with truly random data received via syslog to test
    robustness
  - added new configure option that permits to disable and enable an
    extended testbench
- bugfix: segfault on HUP when "HUPIsRestart" was set to "on"
  thanks varmojfekoj for the patch
- bugfix: default for $OMFileFlushOnTXEnd was wrong ("off").
  This, in default mode, caused buffered writing to be used, what
  means that it looked like no output were written or partial
  lines. Thanks to Michael Biebl for pointing out this bug.
- bugfix: testbench failed when not executed in UTC+1 timezone
  accidently, the time zone information was kept inside some
  to-be-checked-for responses
- temporary bugfix replaced by permanent one for
  message-induced off-by-one error (potential segfault) (see 4.6.2)
  The analysis has been completed and a better fix been crafted and 
  integrated.
- bugfix: the T/P/E config size specifiers did not work properly under
  all 32-bit platforms
- bugfix: local unix system log socket was deleted even when it was
  not configured
- some doc fixes; incorrect config samples could cause confusion
  thanks to Anthony Edwards for pointing the problems out
---------------------------------------------------------------------------
Version 4.6.2  [v4-stable] (rgerhards), 2010-03-26
- new feature: "." action type added to support writing files to relative
  pathes (this is primarily meant as a debug aid)
- added replacements for atomic instructions on systems that do not
  support them. [backport of Stefen Sledz' patch for v5)
- new feature: $OMFileAsyncWriting directive added
  it permits to specifiy if asynchronous writing should be done or not
- bugfix(temporary): message-induced off-by-one error (potential segfault)
  Some types of malformed messages could trigger an off-by-one error
  (for example, \0 or \n as the last character, and generally control
  character escaption is questionable). This is due to not strictly
  following a the \0 or string counted string paradigm (during the last
  optimization on the cstring class). As a temporary fix, we have 
  introduced a proper recalculation of the size. However, a final
  patch is expected in the future. See bug tracker for further details
  and when the final patch will be available:
  http://bugzilla.adiscon.com/show_bug.cgi?id=184
  Note that the current patch is considered sufficient to solve the
  situation, but it requires a bit more runtime than desirable.
- bugfix: potential segfault in dynafile cache
  This bug was triggered by an open failure. The the cache was full and
  a new entry needed to be placed inside it, a victim for eviction was
  selected. That victim was freed, then the open of the new file tried. If
  the open failed, the victim entry was still freed, and the function
  exited. However, on next invocation and cache search, the victim entry
  was used as if it were populated, most probably resulting in a segfault.
- bugfix: race condition during directory creation
  If multiple files try to create a directory at (almost) the same time,
  some of them may fail. This is a data race and also exists with other
  processes that may create the same directory. We do now check for this
  condition and gracefully handle it.
- bugfix: potential re-use of free()ed file stream object in omfile
  when dynaCache is enabled, the cache is full, a new entry needs to
  be allocated, thus the LRU discarded, then a new entry is opend and that
  fails. In that case, it looks like the discarded stream may be reused
  improperly (based on code analysis, test case and confirmation pending)
- added new property replacer option "date-rfc3164-buggyday" primarily
  to ease migration from syslog-ng. See property replacer doc for
  details. [backport from 5.5.3 because urgently needed by some]
- improved testbench
- bugfix: invalid buffer write in (file) stream class
  currently being accessed buffer could be overwritten with new data.
  While this probably did not cause access violations, it could case loss
  and/or duplication of some data (definitely a race with no deterministic
  outcome)
- bugfix: potential hang condition during filestream close
  predicate was not properly checked when waiting for the background file
  writer
- bugfix: improper synchronization when "$OMFileFlushOnTXEnd on" was used
  Internal data structures were not properly protected due to missing
  mutex calls.
- bugfix: potential data loss during file stream shutdown
- bugfix: potential problems during file stream shutdown
  The shutdown/close sequence was not clean, what potentially (but
  unlikely) could lead to some issues. We have not been able to describe
  any fatal cases, but there was some bug potential. Sequence has now
  been straighted out.
- bugfix: potential problem (loop, abort) when file write error occured
  When a write error occured in stream.c, variable iWritten had the error
  code but this was handled as if it were the actual number of bytes
  written. That was used in pointer arithmetic later on, and thus could
  lead to all sorts of problems. However, this could only happen if the
  error was EINTR or the file in question was a tty. All other cases were
  handled properly. Now, iWritten is reset to zero in such cases, resulting
  in proper retries.
- bugfix: $omfileFlushOnTXEnd was turned on when set to off and vice
  versa due to an invalid check
- bugfix: recent patch to fix small memory leak could cause invalid free.
  This could only happen during config file parsing.
- bugfix(minor): handling of extremely large strings in dbgprintf() fixed
  Previously, it could lead to garbagge output and, in extreme cases, also
  to segfaults. Note: this was a problem only when debug output was 
  actually enabled, so it caused no problem in production use.
- bugfix(minor): BSD_SO_COMPAT query function had some global vars not
  properly initialized. However, in practice the loader initializes them 
  with zero, the desired value, so there were no actual issue in almost 
  all cases.
---------------------------------------------------------------------------
Version 4.6.1  [v4-stable] (rgerhards), 2010-03-04
- re-enabled old pipe output (using new module ompipe, built-in) after
  some problems with pipes (and especially in regard to xconsole) were
  discovered. Thanks to Michael Biebl for reporting the issues.
- bugfix: potential problems with large file support could cause segfault
  ... and other weird problems. This seemed to affect 32bit-platforms
  only, but I can not totally outrule there were issues on other
  platforms as well. The previous code could cause system data types
  to be defined inconsistently, and that could lead to various 
  troubles. Special thanks go to the Mandriva team for identifying
  an initial problem, help discussing it and ultimately a fix they
  contributed.
- bugfix: fixed problem that caused compilation on FreeBSD 9.0 to fail.
  bugtracker: http://bugzilla.adiscon.com/show_bug.cgi?id=181
  Thanks to Christiano for reporting.
- bugfix: potential segfault in omfile when a dynafile open failed
  In that case, a partial cache entry was written, and some internal
  pointers (iCurrElt) not correctly updated. In the next iteration, that
  could lead to a segfault, especially if iCurrElt then points to the
  then-partial record. Not very likely, but could happen in practice.
- bugfix (theoretical): potential segfault in omfile under low memory
  condition. This is only a theoretical bug, because it would only 
  happen when strdup() fails to allocate memory - which is highly 
  unlikely and will probably lead to all other sorts of errors.
- bugfix: comment char ('#') in literal terminated script parsing
  and thus could not be used.
  but tracker: http://bugzilla.adiscon.com/show_bug.cgi?id=119
  [merged in from v3.22.2]
---------------------------------------------------------------------------
Version 4.6.0  [v4-stable] (rgerhards), 2010-02-24
***************************************************************************
* This is a new stable v4 version. It contains all fixes and enhancements *
* made during the 4.5.x phase as well as those listed below.              *
* Note: this version is scheduled to conclude the v4 development process. *
*       Do not expect any more new developments in v4. The focus is now   *
*       on v5 (what also means we have a single devel branch again).      *
*       ("development" means new feature development, bug fixes are of    *
*       course provided for v4-stable)                                    *
***************************************************************************
- improved testbench to contain samples for totally malformed messages
  which miss parts of the message content
- bugfix: some malformed messages could lead to a missing LF inside files
  or some other missing parts of the template content.
- bugfix: if a message ended immediately with a hostname, the hostname
  was mistakenly interpreted as TAG, and localhost be used as hostname
- bugfix: message without MSG part could case a segfault
  [backported from v5 commit 98d1ed504ec001728955a5bcd7916f64cd85f39f]
  This actually was a "recent" regression, but I did not realize that it
  was introduced by the performance optimization in v4-devel. Shame on
  me for having two devel versions at the same time...
---------------------------------------------------------------------------
Version 4.5.8  [v4-beta] (rgerhards), 2010-02-10
- enhanced doc for using PostgreSQL
  Thanks to Marc Schiffbauer for the new/updated doc
- bugfix: property replacer returned invalid parameters under some (unusual)
  conditions. In extreme cases, this could lead to garbled logs and/or
  a system failure.
- bugfix: invalid length returned (often) when using regular expressions
  inside the property replacer
- bugfix: submatch regex in property replacer did not honor "return 0 on
  no match" config case
- bugfix: imuxsock incorrectly stated inputname "imudp"
  Thanks to Ryan Lynch for reporting this.
- (slightly) enhanced support for FreeBSD by setting _PATH_MODDIR to
  the correct value on FreeBSD.
  Thanks to Cristiano for the patch.
- bugfix: -d did not enable display of debug messages
  regression from introduction of "debug on demand" mode
  Thanks to Michael Biebl for reporting this bug
- bugfix: blanks inside file names did not terminate file name parsing.
  This could reslult in the whole rest of a line (including comments)
  to be treated as file name in "write to file" actions.
  Thanks to Jack for reporting this issue.
- bugfix: rsyslog hang when writing to a named pipe which nobody was
  reading. Thanks to Michael Biebl for reporting this bug.
  Bugzilla entry: http://bugzilla.adiscon.com/show_bug.cgi?id=169
- bugfix: potential segfaults during queue shutdown
  (bugs require certain non-standard settings to appear)
  Thanks to varmojfekoj for the patch
---------------------------------------------------------------------------
Version 4.5.7  [v4-beta] (rgerhards), 2009-11-18
- added a so-called "On Demand Debug" mode, in which debug output can
  be generated only after the process has started, but not right from
  the beginning. This is assumed to be useful for hard-to-find bugs.
  Also improved the doc on the debug system.
- bugfix (kind of): check if TCP connection is still alive if using TLS
  Thanks to Jonathan Bond-Caron for the patch.
- bugfix: hostname accidently set to IP address for some message sources,
  for example imudp. Thanks to Anton for reporting this bug.
- bugfix [imported from 4.4.3]: $ActionExecOnlyOnceEveryInterval did
  not work.
---------------------------------------------------------------------------
Version 4.5.6  [v4-beta] (rgerhards), 2009-11-05
- bugfix: named pipes did no longer work (they always got an open error)
  this was a regression from the omfile rewrite in 4.5.0
- bugfix(minor): diag function returned wrong queue memeber count
  for the main queue if an active DA queue existed. This had no relevance
  to real deployments (assuming they are not running the debug/diagnostic
  module...), but sometimes caused grief and false alerts in the 
  testbench.
- included some important fixes from v4-stable:
  * bugfix: invalid handling of zero-sized messages
  * bugfix: zero-sized UDP messages are no longer processed
  * bugfix: random data could be appended to message
  * bugfix: reverse lookup reduction logic in imudp do DNS queries too often
- bugfix(testbench): testcase did not properly wait for rsyslod shutdown
  thus some unpredictable behavior and a false negative test result
  could occur. [BACKPORTED from v5]
- bugfix(testbench): sequence check was not always performed correctly,
  that could result in tests reporting success when they actually failed
---------------------------------------------------------------------------
Version 4.5.5  [v4-beta] (rgerhards), 2009-10-21
- added $InputTCPServerNotifyOnConnectionClose config directive
  see doc for details
- bugfix: debug string larger than 1K were improperly displayed. Max size
  is now 32K
- bugfix: invalid storage class selected for some size config parameters.
  This resulted in wrong values. The most prominent victim was the
  directory creation mode, which was set to zero in some cases. For 
  details, see related blog post:
  http://blog.gerhards.net/2009/10/another-note-on-hard-to-find-bugs.html
---------------------------------------------------------------------------
Version 4.5.4  [v4-beta] (rgerhards), 2009-09-29
- bugfix: potential segfault in stream writer on destruction
  Most severely affected omfile. The problem was that some buffers were
  freed before the asynchronous writer thread was shut down. So the
  writer thread accessed invalid data, which may even already be
  overwritten. Symptoms (with omfile) were segfaults, grabled data
  and files with random names placed around the file system (most
  prominently into the root directory). Special thanks to Aaron for
  helping to track this down.
- bugfix: potential race in object loader (obj.c) during use/release
  of object interface
- bugfixes: potential problems in out file zip writer. Problems could
  lead to abort and/or memory leak. The module is now hardened in a very
  conservative way, which is sub-optimal from a performance point of view.
  This should be improved if it has proven reliable in practice.
---------------------------------------------------------------------------
Version 4.5.3  [v4-beta] (rgerhards), 2009-09-17
- bugfix: repeated messages were incorrectly processed
  this could lead to loss of the repeated message content. As a side-
  effect, it could probably also be possible that some segfault occurs
  (quite unlikely). The root cause was that some counters introduced
  during the malloc optimizations were not properly duplicated in
  MsgDup(). Note that repeated message processing is not enabled
  by default.
- bugfix: message sanitation had some issues:
  - control character DEL was not properly escaped
  - NUL and LF characters were not properly stripped if no control
    character replacement was to be done
  - NUL characters in the message body were silently dropped (this was
    a regeression introduced by some of the recent optimizations)
- bugfix: strings improperly reused, resulting in some message properties
  be populated with strings from previous messages. This was caused by
  an improper predicate check. [backported from v5]
- fixed some minor portability issues
- bugfix: reverse lookup reduction logic in imudp do DNS queries too often
  [imported from 4.4.2]
---------------------------------------------------------------------------
Version 4.5.2  [v4-beta] (rgerhards), 2009-08-21
- legacy syslog parser changed so that it now accepts date stamps in
  wrong case. Some devices seem to create them and I do not see any harm
  in supporting that.
- added $InputTCPMaxListeners directive - permits to specify how many 
  TCP servers shall be possible (default is 20).
- bugfix: memory leak with some input modules. Those inputs that
  use parseAndSubmitMsg() leak two small memory blocks with every message.
  Typically, those process only relatively few messages, so the issue 
  does most probably not have any effect in practice.
- bugfix: if tcp listen port could not be created, no error message was
  emitted
- bugfix: potential segfault in output file writer (omfile)
  In async write mode, we use modular arithmetic to index the output
  buffer array. However, the counter variables accidently were signed,
  thus resulting in negative indizes after integer overflow. That in turn
  could lead to segfaults, but was depending on the memory layout of 
  the instance in question (which in turn depended on a number of
  variables, like compile settings but also configuration). The counters
  are now unsigned (as they always should have been) and so the dangling
  mis-indexing does no longer happen. This bug potentially affected all
  installations, even if only some may actually have seen a segfault.
- bugfix: hostnames with dashes in them were incorrectly treated as
  malformed, thus causing them to be treated as TAG (this was a regression
  introduced from the "rfc3164 strict" change in 4.5.0).
---------------------------------------------------------------------------
Version 4.5.1  [DEVEL] (rgerhards), 2009-07-15
- CONFIG CHANGE: $HUPisRestart default is now "off". We are doing this
  to support removal of restart-type HUP in v5.
- bugfix: fromhost-ip was sometimes truncated
- bugfix: potential segfault when zip-compressed syslog records were
  received (double free)
- bugfix: properties inputname, fromhost, fromhost-ip, msg were lost when
  working with disk queues
- performance enhancement: much faster, up to twice as fast (depending
  on configuration)
- bugfix: abort condition when RecvFrom was not set and message reduction
  was on. Happend e.g. with imuxsock.
- added $klogConsoleLogLevel directive which permits to set a new
  console log level while rsyslog is active
- bugfix: message could be truncated after TAG, often when forwarding
  This was a result of an internal processing error if maximum field
  sizes had been specified in the property replacer.
- added ability for the TCP output action to "rebind" its send socket after
  sending n messages (actually, it re-opens the connection, the name is 
  used because this is a concept very similiar to $ActionUDPRebindInterval).
  New config directive $ActionSendTCPRebindInterval added for the purpose.
  By default, rebinding is disabled. This is considered useful for load
  balancers.
- testbench improvements
---------------------------------------------------------------------------
Version 4.5.0  [DEVEL] (rgerhards), 2009-07-02
- activation order of inputs changed, they are now activated only after
  privileges are dropped. Thanks to Michael Terry for the patch.
- greatly improved performance
- greatly reduced memory requirements of msg object
  to around half of the previous demand. This means that more messages can
  be stored in core! Due to fewer cache misses, this also means some
  performance improvement.
- improved config error messages: now contain a copy of the config line
  that (most likely) caused the error
- reduced max value for $DynaFileCacheSize to 1,000 (the former maximum
  of 10,000 really made no sense, even 1,000 is very high, but we like
  to keep the user in control ;)).
- added capability to fsync() queue disk files for enhanced reliability
  (also add's speed, because you do no longer need to run the whole file
  system in sync mode)
- more strict parsing of the hostname in rfc3164 mode, hopefully
  removes false positives (but may cause some trouble with hostname
  parsing). For details, see this bug tracker:
  http://bugzilla.adiscon.com/show_bug.cgi?id=126
- omfile rewrite to natively support zip files (includes large extension
  of the stream class)
- added configuration commands (see doc for explanations)
  * $OMFileZipLevel
  * $OMFileIOBufferSize
  * $OMFileFlushOnTXEnd
  * $MainMsgQueueSyncQueueFiles
  * $ActionQueueSyncQueueFiles
- done some memory accesses explicitely atomic
- bugfix: subtle (and usually irrelevant) issue in timout processing
  timeout could be one second too early if nanoseconds wrapped
- set a more sensible timeout for shutdow, now 1.5 seconds to complete
  processing (this also removes those cases where the shutdown message
  was not written because the termination happened before it)
- internal bugfix: object pointer was only reset to NULL when an object
  was actually destructed. This most likely had no effect to existing code,
  but it may also have caused trouble in remote cases. Similarly, the fix
  may also cause trouble...
- bugfix: missing initialization during timestamp creation
  This could lead to timestamps written in the wrong format, but not to
  an abort
---------------------------------------------------------------------------
Version 4.4.3  [v4-stable] (rgerhards), 2009-10-??
- bugfix: several smaller bugs resolved after flexelint review
  Thanks to varmojfekoj for the patch.
- bugfix: $ActionExecOnlyOnceEveryInterval did not work.
  This was a regression from the time() optimizations done in v4.
  Bug tracker: http://bugzilla.adiscon.com/show_bug.cgi?id=143
  Thanks to Klaus Tachtler for reporting this bug.
- bugfix: potential segfault on queue shutdown
  Thanks to varmojfekoj for the patch.
- bugfix: potential hang condition on queue shutdown
  [imported from v3-stable]
- bugfix: segfault on startup when -q or -Q option was given
  [imported from v3-stable]
---------------------------------------------------------------------------
Version 4.4.2  [v4-stable] (rgerhards), 2009-10-09
- bugfix: invalid handling of zero-sized messages, could lead to mis-
  addressing and potential memory corruption/segfault
- bugfix: zero-sized UDP messages are no longer processed
  until now, they were forwarded to processing, but this makes no sense
  Also, it looks like the system seems to provide a zero return code
  on a UDP recvfrom() from time to time for some internal reasons. These
  "receives" are now silently ignored.
- bugfix: random data could be appended to message, possibly causing
  segfaults
- bugfix: reverse lookup reduction logic in imudp do DNS queries too often
  A comparison was done between the current and the former source address.
  However, this was done on the full sockaddr_storage structure and not
  on the host address only. This has now been changed for IPv4 and IPv6.
  The end result of this bug could be a higher UDP message loss rate than
  necessary (note that UDP message loss can not totally be avoided due
  to the UDP spec)
---------------------------------------------------------------------------
Version 4.4.1  [v4-stable] (rgerhards), 2009-09-02
- features requiring Java are automatically disabled if Java is not
  present (thanks to Michael Biebl for his help!)
- bugfix: invalid double-quoted PRI, among others in outgoing messages
  This causes grief with all receivers.
  Bug tracker: http://bugzilla.adiscon.com/show_bug.cgi?id=147
- bugfix: Java testing tools were required, even if testbench was disabled
  This resulted in build errors if no Java was present on the build system,
  even though none of the selected option actually required Java.
  (I forgot to backport a similar fix to newer releases).
- bugfix (backport): omfwd segfault
  Note that the orginal (higher version) patch states this happens only
  when debugging mode is turned on. That statement is wrong: if debug
  mode is turned off, the message is not being emitted, but the division
  by zero in the actual parameters still happens.
---------------------------------------------------------------------------
Version 4.4.0  [v4-stable] (rgerhards), 2009-08-21
- bugfix: stderr/stdout were not closed to be able to emit error messages,
  but this caused ssh sessions to hang. Now we close them after the 
  initial initialization. See forum thread:
  http://kb.monitorware.com/controlling-terminal-issues-t9875.html
- bugfix: sending syslog messages with zip compression did not work
---------------------------------------------------------------------------
Version 4.3.2  [v4-beta] (rgerhards), 2009-06-24
- removed long-obsoleted property UxTradMsg
- added a generic network stream server (in addition to rather specific
  syslog tcp server)
- added ability for the UDP output action to rebind its send socket after
  sending n messages. New config directive $ActionSendUDPRebindInterval
  added for the purpose. By default, rebinding is disabled. This is 
  considered useful for load balancers.
- bugfix: imdiag/imtcp had a race condition
- improved testbench (now much better code design and reuse)
- added config switch --enable-testbench=no to turn off testbench
---------------------------------------------------------------------------
Version 4.3.1  [DEVEL] (rgerhards), 2009-05-25
- added capability to run multiple tcp listeners (on different ports)
- performance enhancement: imtcp calls parser no longer on input thread
  but rather inside on of the potentially many main msg queue worker
  threads (an enhancement scheduled for all input plugins where this is
  possible)
- added $GenerateConfigGraph configuration command which can be used
  to generate nice-looking (and very informative) rsyslog configuration
  graphs.
- added $ActionName configuration directive (currently only used for
  graph generation, but may find other uses)
- improved doc
  * added (hopefully) easier to grasp queue explanation
- improved testbench
  * added tests for queue disk-only mode (checks disk queue logic)
- bugfix: light and full delay watermarks had invalid values, badly
  affecting performance for delayable inputs
- build system improvements - thanks to Michael Biebl
- added new testing module imdiag, which enables to talk to the 
  rsyslog core at runtime. The current implementation is only a 
  beginning, but can be expanded over time
---------------------------------------------------------------------------
Version 4.3.0  [DEVEL] (rgerhards), 2009-04-17
- new feature: new output plugin omprog, which permits to start program
  and feed it (via its stdin) with syslog messages. If the program
  terminates, it is restarted.
- improved internal handling of RainerScript functions, building the
  necessary plumbing to support more functions with decent runtime
  performance. This is also necessary towards the long-term goal
  of loadable library modules.
- added new RainerScript function "tolower"
- improved testbench
  * added tests for tcp-based reception
  * added tcp-load test (1000 connections, 20,000 messages)
- added $MaxOpenFiles configuration directive
- bugfix: solved potential memory leak in msg processing, could manifest
  itself in imtcp
- bugfix: ompgsql did not detect problems in sql command execution
  this could cause loss of messages. The handling was correct if the
  connection broke, but not if there was a problem with statement
  execution. The most probable case for such a case would be invalid
  sql inside the template, and this is now much easier to diagnose.
---------------------------------------------------------------------------
Version 4.2.0  [v4-stable] (rgerhards), 2009-06-23
- bugfix: light and full delay watermarks had invalid values, badly
  affecting performance for delayable inputs
- imported all patches from 3.22.1 as of today (see below)
- bugfix: compile problems in im3195
---------------------------------------------------------------------------
Version 4.1.7  [BETA] (rgerhards), 2009-04-22
- bugfix: $InputTCPMaxSessions config directive was accepted, but not
  honored. This resulted in a fixed upper limit of 200 connections.
- bugfix: the default for $DirCreateMode was 0644, and as such wrong.
  It has now been changed to 0700. For some background, please see
  http://lists.adiscon.net/pipermail/rsyslog/2009-April/001986.html
- bugfix: ompgsql did not detect problems in sql command execution
  this could cause loss of messages. The handling was correct if the
  connection broke, but not if there was a problem with statement
  execution. The most probable case for such a case would be invalid
  sql inside the template, and this is now much easier to diagnose.
---------------------------------------------------------------------------
Version 4.1.6  [DEVEL] (rgerhards), 2009-04-07
- added new "csv" property replacer options to enable simple creation
  of CSV-formatted outputs (format from RFC4180 is used)
- implemented function support in RainerScript. That means the engine
  parses and compile functions, as well as executes a few build-in
  ones. Dynamic loading and registration of functions is not yet
  supported - but we now have a good foundation to do that later on.
- implemented the strlen() RainerScript function
- added a template output module
- added -T rsyslogd command line option, enables to specify a directory
  where to chroot() into on startup. This is NOT a security feature but
  introduced to support testing. Thus, -T does not make sure chroot()
  is used in a secure way. (may be removed later)
- added omstdout module for testing purposes. Spits out all messages to
  stdout - no config option, no other features
- added a parser testing suite (still needs to be extended, but a good
  start)
- modified $ModLoad statement so that for modules whom's name starts with
  a dot, no path is prepended (this enables relative-pathes and should
  not break any valid current config)
- fixed a bug that caused action retries not to work correctly
  situation was only cleared by a restart
- bugfix: closed dynafile was potentially never written until another
  dynafile name was generated - potential loss of messages
- improved omfile so that it properly suspends itself if there is an
  i/o or file name generation error. This enables it to be used with
  the full high availability features of rsyslog's engine
- bugfix: fixed some segaults on Solaris, where vsprintf() does not
  check for NULL pointers
- improved performance of regexp-based filters
  Thanks to Arnaud Cornet for providing the idea and initial patch.
- added a new way how output plugins may be passed parameters. This is
  more effcient for some outputs. They new can receive fields not only
  as a single string but rather in an array where each string is seperated.
- added (some) developer documentation for output plugin interface
- bugfix: potential abort with DA queue after high watermark is reached
  There exists a race condition that can lead to a segfault. Thanks
  go to vbernetr, who performed the analysis and provided patch, which
  I only tweaked a very little bit.
- bugfix: imtcp did incorrectly parse hostname/tag
  Thanks to Luis Fernando Muñoz Mejías for the patch.
---------------------------------------------------------------------------
Version 4.1.5  [DEVEL] (rgerhards), 2009-03-11
- bugfix: parser did not correctly parse fields in UDP-received messages
- added ERE support in filter conditions
  new comparison operation "ereregex"
- added new config directive $RepeatedMsgContainsOriginalMsg so that the
  "last message repeated n times" messages, if generated, may
  have an alternate format that contains the message that is being repeated
---------------------------------------------------------------------------
Version 4.1.4  [DEVEL] (rgerhards), 2009-01-29
- bugfix: inconsistent use of mutex/atomic operations could cause segfault
  details are too many, for full analysis see blog post at:
  http://blog.gerhards.net/2009/01/rsyslog-data-race-analysis.html
- bugfix: unitialized mutex was used in msg.c:getPRI
  This was subtle, because getPRI is called as part of the debugging code
  (always executed) in syslogd.c:logmsg.
- bufgix: $PreserveFQDN was not properly handled for locally emitted
  messages
---------------------------------------------------------------------------
Version 4.1.3  [DEVEL] (rgerhards), 2008-12-17
- added $InputTCPServerAddtlFrameDelimiter config directive, which
  enables to specify an additional, non-standard message delimiter
  for processing plain tcp syslog. This is primarily a fix for the invalid
  framing used in Juniper's NetScreen products. Credit to forum user
  Arv for suggesting this solution.
- added $InputTCPServerInputName property, which enables a name to be
  specified that will be available during message processing in the
  inputname property. This is considered useful for logic that treats
  messages differently depending on which input received them.
- added $PreserveFQDN config file directive
  Enables to use FQDNs in sender names where the legacy default
  would have stripped the domain part.
  Thanks to BlinkMind, Inc. http://www.blinkmind.com for sponsoring this
  development.
- bugfix: imudp went into an endless loop under some circumstances
  (but could also leave it under some other circumstances...)
  Thanks to David Lang and speedfox for reporting this issue.
---------------------------------------------------------------------------
Version 4.1.2  [DEVEL] (rgerhards), 2008-12-04
- bugfix: code did not compile without zlib
- security bugfix: $AllowedSender was not honored, all senders were
  permitted instead (see http://www.rsyslog.com/Article322.phtml)
- security fix: imudp emitted a message when a non-permitted sender
  tried to send a message to it. This behaviour is operator-configurable.
  If enabled, a message was emitted each time. That way an attacker could
  effectively fill the disk via this facility. The message is now
  emitted only once in a minute (this currently is a hard-coded limit,
  if someone comes up with a good reason to make it configurable, we
  will probably do that).
- doc bugfix: typo in v3 compatibility document directive syntax
  thanks to Andrej for reporting
- imported other changes from 3.21.8 and 3.20.1 (see there)
---------------------------------------------------------------------------
Version 4.1.1  [DEVEL] (rgerhards), 2008-11-26
- added $PrivDropToGroup, $PrivDropToUser, $PrivDropToGroupID,
  $PrivDropToUserID config directives to enable dropping privileges.
  This is an effort to provide a security enhancement. For the limits of this
  approach, see http://wiki.rsyslog.com/index.php/Security
- re-enabled imklog to compile on FreeBSD (brought in from beta)
---------------------------------------------------------------------------
Version 4.1.0  [DEVEL] (rgerhards), 2008-11-18

********************************* WARNING *********************************
This version has a slightly different on-disk format for message entries.
As a consequence, old queue files being read by this version may have
an invalid output timestamp, which could result to some malfunction inside
the output driver. It is recommended to drain queues with the previous
version before switching to this one.
********************************* WARNING *********************************

- greatly enhanced performance when compared to v3.
- added configuration directive "HUPisRestart" which enables to configure
  HUP to be either a full restart or "just" a leightweight way to
  close open files.
- enhanced legacy syslog parser to detect year if part of the timestamp
  the format is based on what Cisco devices seem to emit.
- added a setting "$OptimizeForUniprocessor" to enable users to turn off
  pthread_yield calls which are counter-productive on multiprocessor 
  machines (but have been shown to be useful on uniprocessors)
- reordered imudp processing. Message parsing is now done as part of main
  message queue worker processing (was part of the input thread)
  This should also improve performance, as potentially more work is
  done in parallel.
- bugfix: compressed syslog messages could be slightly mis-uncompressed
  if the last byte of the compressed record was a NUL
- added $UDPServerTimeRequery option which enables to work with
  less acurate timestamps in favor of performance. This enables querying
  of the time only every n-th time if imudp is running in the tight
  receive loop (aka receiving messsages at a high rate)
- doc bugfix: queue doc had wrong parameter name for setting controlling
  worker thread shutdown period
- restructured rsyslog.conf documentation
- bugfix: memory leak in ompgsql
  Thanks to Ken for providing the patch
---------------------------------------------------------------------------
Version 3.22.4 [v3-stable] (rgerhards), 2010-??-??
- improved some code based on clang static analyzer results
---------------------------------------------------------------------------
Version 3.22.3 [v3-stable] (rgerhards), 2010-11-24
- bugfix(important): problem in TLS handling could cause rsyslog to loop
  in a tight loop, effectively disabling functionality and bearing the
  risk of unresponsiveness of the whole system.
  Bug tracker: http://bugzilla.adiscon.com/show_bug.cgi?id=194
---------------------------------------------------------------------------
Version 3.22.2 [v3-stable] (rgerhards), 2010-08-05
- bugfix: comment char ('#') in literal terminated script parsing
  and thus could not be used.
  but tracker: http://bugzilla.adiscon.com/show_bug.cgi?id=119
- enhance: imrelp now also provides remote peer's IP address 
  [if librelp != 1.0.0 is used]
- bugfix: sending syslog messages with zip compression did not work
- bugfix: potential hang condition on queue shutdown
- bugfix: segfault on startup when -q or -Q option was given
  bug tracker: http://bugzilla.adiscon.com/show_bug.cgi?id=157
  Thanks to Jonas Nogueira for reporting this bug.
- clarified use of $ActionsSendStreamDriver[AuthMode/PermittedPeers]
  in doc set (require TLS drivers)
- bugfix: $CreateDirs variable not properly initialized, default thus
  was random (but most often "on")
- bugfix: potential segfault when -p command line option was used
  thanks to varmojfekoj for pointing me at this bug
- bugfix: programname filter in ! configuration can not be reset
  Thanks to Kiss Gabor for the patch.
---------------------------------------------------------------------------
Version 3.22.1 [v3-stable] (rgerhards), 2009-07-02
- bugfix: invalid error message issued if $inlcudeConfig was on an empty
  set of files (e.g. *.conf, where none such files existed)
  thanks to Michael Biebl for reporting this bug
- bugfix: when run in foreground (but not in debug mode), a 
  debug message ("DoDie called") was emitted at shutdown. Removed.
  thanks to Michael Biebl for reporting this bug
- bugfix: some garbagge was emitted to stderr on shutdown. This
  garbage consisted of file names, which were written during 
  startup (key point: not a pointer error)
  thanks to Michael Biebl for reporting this bug
- bugfix: startup and shutdown message were emitted to stdout
  thanks to Michael Biebl for reporting this bug
- bugfix: error messages were not emitted to stderr in forked mode
  (stderr and stdo are now kept open across forks)
- bugfix: internal messages were emitted to whatever file had fd2 when
  rsyslogd ran in forked mode (as usual!)
  Thanks to varmojfekoj for the patch
- small enhancement: config validation run now exits with code 1 if an
  error is detected. This change is considered important but small enough
  to apply it directly to the stable version. [But it is a border case,
  the change requires more code than I had hoped. Thus I have NOT tried
  to actually catch all cases, this is left for the current devel
  releases, if necessary]
- bugfix: light and full delay watermarks had invalid values, badly
  affecting performance for delayable inputs
- bugfix: potential segfault issue when multiple $UDPServerRun directives
  are specified. Thanks to Michael Biebl for helping to debug this one.
- relaxed GnuTLS version requirement to 1.4.0 after confirmation from the
  field that this version is sufficient
- bugfix: parser did not properly handle empty structured data
- bugfix: invalid mutex release in msg.c (detected under thread debugger,
  seems not to have any impact on actual deployments)
---------------------------------------------------------------------------
Version 3.22.0 [v3-stable] (rgerhards), 2009-04-21
This is the first stable release that includes the full functionality
of the 3.21.x version tree.
- bugfix: $InputTCPMaxSessions config directive was accepted, but not
  honored. This resulted in a fixed upper limit of 200 connections.
- bugfix: the default for $DirCreateMode was 0644, and as such wrong.
  It has now been changed to 0700. For some background, please see
  http://lists.adiscon.net/pipermail/rsyslog/2009-April/001986.html
- bugfix: ompgsql did not detect problems in sql command execution
  this could cause loss of messages. The handling was correct if the
  connection broke, but not if there was a problem with statement
  execution. The most probable case for such a case would be invalid
  sql inside the template, and this is now much easier to diagnose.
---------------------------------------------------------------------------
Version 3.21.11 [BETA] (rgerhards), 2009-04-03
- build system improvements contributed by Michael Biebl - thx!
- all patches from 3.20.5 incorporated (see it's ChangeLog entry)
---------------------------------------------------------------------------
Version 3.21.10 [BETA] (rgerhards), 2009-02-02
- bugfix: inconsistent use of mutex/atomic operations could cause segfault
  details are too many, for full analysis see blog post at:
  http://blog.gerhards.net/2009/01/rsyslog-data-race-analysis.html
- the string "Do Die" was accidently emited upon exit in non-debug mode
  This has now been corrected. Thanks to varmojfekoj for the patch.
- some legacy options were not correctly processed.
  Thanks to varmojfekoj for the patch.
- doc bugfix: v3-compatiblity document had typo in config directive
  thanks to Andrej for reporting this
---------------------------------------------------------------------------
Version 3.21.9 [BETA] (rgerhards), 2008-12-04
- re-release of 3.21.8 with an additional fix, that could also lead
  to DoS; 3.21.8 has been removed from the official download archives
- security fix: imudp emitted a message when a non-permitted sender
  tried to send a message to it. This behaviour is operator-configurable.
  If enabled, a message was emitted each time. That way an attacker could
  effectively fill the disk via this facility. The message is now
  emitted only once in a minute (this currently is a hard-coded limit,
  if someone comes up with a good reason to make it configurable, we
  will probably do that).
---------------------------------------------------------------------------
Version 3.21.8  [BETA] (rgerhards), 2008-12-04
- bugfix: imklog did not compile on FreeBSD
- security bugfix: $AllowedSender was not honored, all senders were
  permitted instead (see http://www.rsyslog.com/Article322.phtml)
- merged in all other changes from 3.20.1 (see there)
---------------------------------------------------------------------------
Version 3.21.7  [BETA] (rgerhards), 2008-11-11
- this is the new beta branch, based on the former 3.21.6 devel
- new functionality: ZERO property replacer nomatch option (from v3-stable)
---------------------------------------------------------------------------
Version 3.21.6  [DEVEL] (rgerhards), 2008-10-22
- consolidated time calls during msg object creation, improves performance
  and consistency
- bugfix: solved a segfault condition
- bugfix: subsecond time properties generated by imfile, imklog and
  internal messages could be slightly inconsistent
- bugfix: (potentially big) memory leak on HUP if queues could not be
  drained before timeout - thanks to David Lang for pointing this out
- added capability to support multiple module search pathes. Thank
  to Marius Tomaschewski for providing the patch.
- bugfix: im3195 did no longer compile
- improved "make distcheck" by ensuring everything relevant is recompiled
---------------------------------------------------------------------------
Version 3.21.5  [DEVEL] (rgerhards), 2008-09-30
- performance optimization: unnecessary time() calls during message
  parsing removed - thanks to David Lang for his excellent performance
  analysis
- added new capability to property replacer: multiple immediately
  successive field delimiters are treated as a single one.
  Thanks to Zhuang Yuyao for the patch.
- added message property "inputname", which contains the name of the
  input (module) that generated it. Presence is depending on suport in
  each input module (else it is blank).
- added system property "$myhostname", which contains the name of the
  local host as it knows itself.
- imported a number of fixes and enhancements from the stable and
  devel branches, including a fix to a potential segfault on HUP
  when using UDP listners
- re-enabled gcc builtin atomic operations and added a proper
  ./configure check
- bugfix: potential race condition when adding messages to queue
  There was a wrong order of mutex lock operations. It is hard to
  believe that really caused problems, but in theory it could and with
  threading we often see that theory becomes practice if something is only
  used long enough on a fast enough machine with enough CPUs ;)
- cleaned up internal debug system code and made it behave better
  in regard to multi-threading
---------------------------------------------------------------------------
Version 3.21.4  [DEVEL] (rgerhards), 2008-09-04
- removed compile time fixed message size limit (was 2K), limit can now
  be set via $MaxMessageSize global config directive (finally gotten rid
  of MAXLINE ;))
- enhanced doc for $ActionExecOnlyEveryNthTimeTimeout
- integrated a number of patches from 3.18.4, namely
  - bugfix: order-of magnitude issue with base-10 size definitions
    in config file parser. Could lead to invalid sizes, constraints
    etc for e.g. queue files and any other object whose size was specified
    in base-10 entities. Did not apply to binary entities. Thanks to
    RB for finding this bug and providing a patch.
  - bugfix: action was not called when system time was set backwards
    (until the previous time was reached again). There are still some
    side-effects when time is rolled back (A time rollback is really a bad
    thing to do, ideally the OS should issue pseudo time (like NetWare did)
    when the user tries to roll back time). Thanks to varmojfekoj for this
    patch.
  - doc bugfix: rsyslog.conf man page improved and minor nit fixed
    thanks to Lukas Kuklinek for the patch.
---------------------------------------------------------------------------
Version 3.21.3  [DEVEL] (rgerhards), 2008-08-13
- added ability to specify flow control mode for imuxsock
- added ability to execute actions only after the n-th call of the action
  This also lead to the addition of two new config directives:
  $ActionExecOnlyEveryNthTime and $ActionExecOnlyEveryNthTimeTimeout
  This feature is useful, for example, for alerting: it permits you to
  send an alert only after at least n occurences of a specific message
  have been seen by rsyslogd. This protectes against false positives
  due to waiting for additional confirmation.
- bugfix: IPv6 addresses could not be specified in forwarding actions
  New syntax @[addr]:port introduced to enable that. Root problem was IPv6
  addresses contain colons.
- somewhat enhanced debugging messages
- imported from 3.18.3:
  - enhanced ommysql to support custom port to connect to server
    Port can be set via new $ActionOmmysqlServerPort config directive
    Note: this was a very minor change and thus deemed appropriate to be
    done in the stable release.
  - bugfix: misspelled config directive, previously was
    $MainMsgQueueWorkeTimeoutrThreadShutdown, is now
    $MainMsgQueueWorkerTimeoutThreadShutdown. Note that the misspelled
    directive is not preserved - if the misspelled directive was used
    (which I consider highly unlikely), the config file must be changed.
    Thanks to lperr for reporting the bug.
---------------------------------------------------------------------------
Version 3.21.2  [DEVEL] (rgerhards), 2008-08-04
- added $InputUnixListenSocketHostName config directive, which permits to
  override the hostname being used on a local unix socket. This is useful
  for differentiating "hosts" running in several jails. Feature was
  suggested by David Darville, thanks for the suggestion.
- enhanced ommail to support multiple email recipients. This is done by
  specifying $ActionMailTo multiple times. Note that this introduces a
  small incompatibility to previous config file syntax: the recipient
  list is now reset for each action (we honestly believe that will
  not cause any problem - apologies if it does).
- enhanced troubleshooting documentation
---------------------------------------------------------------------------
Version 3.21.1  [DEVEL] (rgerhards), 2008-07-30
- bugfix: no error was reported if the target of a $IncludeConfig
  could not be accessed.
- added testbed for common config errors
- added doc for -u option to rsyslogd man page
- enhanced config file checking - no active actions are detected
- added -N rsyslogd command line option for a config validation run
  (which does not execute actual syslogd code and does not interfere
  with a running instance)
- somewhat improved emergency configuration. It is now also selected
  if the config contains no active actions
- rsyslogd error messages are now reported to stderr by default. can be
  turned off by the new "$ErrorMessagesToStderr off" directive
 Thanks to HKS for suggesting the new features.
---------------------------------------------------------------------------
Version 3.21.0  [DEVEL] (rgerhards), 2008-07-18
- starts a new devel branch
- added a generic test driver for RainerScript plus some test cases
  to the testbench
- added a small diagnostic tool to obtain result of gethostname() API
- imported all changes from 3.18.1 until today (some quite important,
  see below)
---------------------------------------------------------------------------
Version 3.20.6 [v3-stable] (rgerhards), 2009-04-16
- this is the last v3-stable for the 3.20.x series
- bugfix: $InputTCPMaxSessions config directive was accepted, but not
  honored. This resulted in a fixed upper limit of 200 connections.
- bugfix: the default for $DirCreateMode was 0644, and as such wrong.
  It has now been changed to 0700. For some background, please see
  http://lists.adiscon.net/pipermail/rsyslog/2009-April/001986.html
---------------------------------------------------------------------------
Version 3.20.5 [v3-stable] (rgerhards), 2009-04-02
- bugfix: potential abort with DA queue after high watermark is reached
  There exists a race condition that can lead to a segfault. Thanks
  go to vbernetr, who performed the analysis and provided patch, which
  I only tweaked a very little bit.
- fixed bugs in RainerScript:
  o when converting a number and a string to a common type, both were 
    actually converted to the other variable's type.
  o the value of rsCStrConvertToNumber() was miscalculated.
  Thanks to varmojfekoj for the patch
- fixed a bug in configure.ac which resulted in problems with
  environment detection - thanks to Michael Biebl for the patch
- fixed a potential segfault problem in gssapi code
  thanks to varmojfekoj for the patch
- doc enhance: provide standard template for MySQL module and instructions
  on how to modify schema
---------------------------------------------------------------------------
Version 3.20.4 [v3-stable] (rgerhards), 2009-02-09
- bugfix: inconsistent use of mutex/atomic operations could cause segfault
  details are too many, for full analysis see blog post at:
  http://blog.gerhards.net/2009/01/rsyslog-data-race-analysis.html
- bugfix: invalid ./configure settings for RFC3195
  thanks to Michael Biebl for the patch
- bugfix: invalid mutex access in msg.c
- doc bugfix: dist tarball missed 2 files, had one extra file that no
  longer belongs into it. Thanks to Michael Biebl for pointing this out.
---------------------------------------------------------------------------
Version 3.20.3 [v3-stable] (rgerhards), 2009-01-19
- doc bugfix: v3-compatiblity document had typo in config directive
  thanks to Andrej for reporting this
- fixed a potential segfault condition with $AllowedSender directive
  On HUP, the root pointers were not properly cleaned up. Thanks to
  Michael Biebel, olgoat, and Juha Koho for reporting and analyzing
  the bug.
---------------------------------------------------------------------------
Version 3.20.2 [v3-stable] (rgerhards), 2008-12-04
- re-release of 3.20.1 with an additional fix, that could also lead
  to DoS; 3.20.1 has been removed from the official download archives
- security fix: imudp emitted a message when a non-permitted sender
  tried to send a message to it. This behaviour is operator-configurable.
  If enabled, a message was emitted each time. That way an attacker could
  effectively fill the disk via this facility. The message is now
  emitted only once in a minute (this currently is a hard-coded limit,
  if someone comes up with a good reason to make it configurable, we
  will probably do that).
---------------------------------------------------------------------------
Version 3.20.1 [v3-stable] (rgerhards), 2008-12-04
- security bugfix: $AllowedSender was not honored, all senders were
  permitted instead
- enhance: regex nomatch option "ZERO" has been added
  This allows to return the string 0 if a regular expression is
  not found. This is probably useful for storing numerical values into
  database columns.
- bugfix: memory leak in gtls netstream driver fixed
  memory was lost each time a TLS session was torn down. This could 
  result in a considerable memory leak if it happened quite frequently
  (potential system crash condition)
- doc update: documented how to specify multiple property replacer
  options + link to new online regex generator tool added
- minor bufgfix: very small memory leak in gtls netstream driver
  around a handful of bytes (< 20) for each HUP
- improved debug output for regular expressions inside property replacer
  RE's seem to be a big trouble spot and I would like to have more
  information inside the debug log. So I decided to add some additional
  debug strings permanently.
---------------------------------------------------------------------------
Version 3.20.0 [v3-stable] (rgerhards), 2008-11-05
- this is the inital release of the 3.19.x branch as a stable release
- bugfix: double-free in pctp netstream driver. Thank to varmojfeko
  for the patch
---------------------------------------------------------------------------
Version 3.19.12 [BETA] (rgerhards), 2008-10-16
- bugfix: subseconds where not correctly extracted from a timestamp
  if that timestamp did not contain any subsecond information (the
  resulting string was garbagge but should have been "0", what it
  now is).
- increased maximum size of a configuration statement to 4K (was 1K)
- imported all fixes from the stable branch (quite a lot)
- bugfix: (potentially big) memory leak on HUP if queues could not be
  drained before timeout - thanks to David Lang for pointing this out
---------------------------------------------------------------------------
Version 3.19.11 [BETA] (rgerhards), 2008-08-25
This is a refresh of the beta. No beta-specific fixes have been added.
- included fixes from v3-stable (most importantly 3.18.3)
---------------------------------------------------------------------------
Version 3.19.10 [BETA] (rgerhards), 2008-07-15
- start of a new beta branch based on former 3.19 devel branch
- bugfix: bad memory leak in disk-based queue modes
- bugfix: UDP syslog forwarding did not work on all platforms
  the ai_socktype was incorrectly set to 1. On some platforms, this
  lead to failing name resolution (e.g. FreeBSD 7). Thanks to HKS for
  reporting the bug.
- bugfix: priority was incorrectly calculated on FreeBSD 7,
  because the LOG_MAKEPRI() C macro has a different meaning there (it
  is just a simple addition of faciltity and severity). I have changed
  this to use own, consistent, code for PRI calculation. Thank to HKS
  for reporting this bug.
- bugfix (cosmetical): authorization was not checked when gtls handshake
  completed immediately. While this sounds scary, the situation can not
  happen in practice. We use non-blocking IO only for server-based gtls
  session setup. As TLS requires the exchange of multiple frames before
  the handshake completes, it simply is impossible to do this in one
  step. However, it is useful to have the code path correct even for 
  this case - otherwise, we may run into problems if the code is changed
  some time later (e.g. to use blocking sockets). Thanks to varmojfekoj
  for providing the patch.
- important queue bugfix from 3.18.1 imported (see below)
- cleanup of some debug messages
---------------------------------------------------------------------------
Version 3.19.9 (rgerhards), 2008-07-07
- added tutorial for creating a TLS-secured syslog infrastructure
- rewritten omusrmsg to no longer fork() a new process for sending messages
  this caused some problems with the threading model, e.g. zombies. Also,
  it was far less optimal than it is now.
- bugfix: machine certificate was required for client even in TLS anon mode
  Reference: http://bugzilla.adiscon.com/show_bug.cgi?id=85
  The fix also slightly improves performance by not storing certificates in
  client sessions when there is no need to do so.
- bugfix: RainerScript syntax error was not always detected
---------------------------------------------------------------------------
Version 3.19.8 (rgerhards), 2008-07-01
- bugfix: gtls module did not correctly handle EGAIN (and similar) recv()
  states. This has been fixed by introducing a new abstraction layer inside
  gtls.
- added (internal) error codes to error messages; added redirector to
  web description of error codes
  closes bug http://bugzilla.adiscon.com/show_bug.cgi?id=20
- disabled compile warnings caused by third-party libraries
- reduced number of compile warnings in gcc's -pedantic mode
- some minor documentation improvements
- included all fixes from beta 3.17.5
---------------------------------------------------------------------------
Version 3.19.7 (rgerhards), 2008-06-11
- added new property replacer option "date-subseconds" that enables
  to query just the subsecond part of a high-precision timestamp
- somewhat improved plain tcp syslog reliability by doing a connection
  check before sending. Credits to Martin Schuette for providing the
  idea. Details are available at
  http://blog.gerhards.net/2008/06/reliable-plain-tcp-syslog-once-again.html
- made rsyslog tickless in the (usual and default) case that repeated
  message reduction is turned off. More info:
  http://blog.gerhards.net/2008/06/coding-to-save-environment.html
- some build system cleanup, thanks to Michael Biebl
- bugfix: compile under (Free)BSD failed due to some invalid library
  definitions - this is fixed now. Thanks to Michael Biebl for the patch.
---------------------------------------------------------------------------
Version 3.19.6 (rgerhards), 2008-06-06
- enhanced property replacer to support multiple regex matches
- bugfix: part of permittedPeer structure was not correctly initialized
  thanks to varmojfekoj for spotting this
- bugfix: off-by-one bug during certificate check
- bugfix: removed some memory leaks in TLS code
---------------------------------------------------------------------------
Version 3.19.5 (rgerhards), 2008-05-30
- enabled Posix ERE expressions inside the property replacer
  (previously BRE was permitted only)
- provided ability to specify that a regular expression submatch shall
  be used inside the property replacer
- implemented in property replacer: if a regular expression does not match,
  it can now either return "**NO MATCH** (default, as before), a blank
  property or the full original property text
- enhanced property replacer to support multiple regex matches
---------------------------------------------------------------------------
Version 3.19.4 (rgerhards), 2008-05-27
- implemented x509/certvalid gtls auth mode
- implemented x509/name gtls auth mode (including wildcards)
- changed fingerprint gtls auth mode to new format fingerprint
- protected gtls error string function by a mutex. Without it, we
  could have a race condition in extreme cases. This was very remote,
  but now can no longer happen.
- changed config directive name to reflect different use
  $ActionSendStreamDriverCertFingerprint is now
  $ActionSendStreamDriverPermittedPeer and can be used both for
  fingerprint and name authentication (similar to the input side)
- bugfix: sender information (fromhost et al) was missing in imudp
  thanks to sandiso for reporting this bug
- this release fully inplements IETF's syslog-transport-tls-12 plus
  the latest text changes Joe Salowey provided via email. Not included
  is ipAddress subjectAltName authentication, which I think will be
  dropped from the draft. I don't think there is any real need for it.
This release also includes all bug fix up to today from the beta
and stable branches. Most importantly, this means the bugfix for
100% CPU utilization by imklog.
---------------------------------------------------------------------------
Version 3.19.3 (rgerhards), 2008-05-21
- added ability to authenticate the server against its certificate
  fingerprint
- added ability for client to provide its fingerprint
- added ability for server to obtain client cert's fingerprint
- bugfix: small mem leak in omfwd on exit (strmdriver name was not freed)
- bugfix: $ActionSendStreamDriver had no effect
- bugfix: default syslog port was no longer used if none was
  configured. Thanks to varmojfekoj for the patch
- bugfix: missing linker options caused build to fail on some
  systems. Thanks to Tiziano Mueller for the patch.
---------------------------------------------------------------------------
Version 3.19.2 (rgerhards), 2008-05-16
- bugfix: TCP input modules did incorrectly set fromhost property
  (always blank)
- bugfix: imklog did not set fromhost property
- added "fromhost-ip" property
  Note that adding this property changes the on-disk format for messages.
  However, that should not have any bad effect on existing spool files.
  But you will run into trouble if you create a spool file with this
  version and then try to process it with an older one (after a downgrade).
  Don't do that ;)
- added "RSYSLOG_DebugFormat" canned template
- bugfix: hostname and fromhost were swapped when a persisted message
  (in queued mode) was read in
- bugfix: lmtcpclt, lmtcpsrv and lmgssutil did all link to the static
  runtime library, resulting in a large size increase (and potential
  "interesting" effects). Thanks to Michael Biebel for reporting the size
  issue.
- bugfix: TLS server went into an endless loop in some situations.
  Thanks to Michael Biebl for reporting the problem.
- fixed potential segfault due to invalid call to cfsysline
  thanks to varmojfekoj for the patch
---------------------------------------------------------------------------
Version 3.19.1 (rgerhards), 2008-05-07
- configure help for --enable-gnutls wrong - said default is "yes" but
  default actually is "no" - thanks to darix for pointing this out
- file dirty.h was missing - thanks to darix for pointing this out
- bugfix: man files were not properly distributed - thanks to
  darix for reporting and to Michael Biebl for help with the fix
- some minor cleanup
---------------------------------------------------------------------------
Version 3.19.0 (rgerhards), 2008-05-06
- begins new devel branch version
- implemented TLS for plain tcp syslog (this is also the world's first
  implementation of IETF's upcoming syslog-transport-tls draft)
- partly rewritten and improved omfwd among others, now loads TCP
  code only if this is actually necessary
- split of a "runtime library" for rsyslog - this is not yet a clean
  model, because some modularization is still outstanding. In theory,
  this shall enable other utilities but rsyslogd to use the same
  runtime
- implemented im3195, the RFC3195 input as a plugin
- changed directory structure, files are now better organized
- a lot of cleanup in regard to modularization
- -c option no longer must be the first option - thanks to varmjofekoj
  for the patch
---------------------------------------------------------------------------
Version 3.18.7 (rgerhards), 2008-12-??
- bugfix: the default for $DirCreateMode was 0644, and as such wrong.
  It has now been changed to 0700. For some background, please see
  http://lists.adiscon.net/pipermail/rsyslog/2009-April/001986.html
- fixed a potential segfault condition with $AllowedSender directive
  On HUP, the root pointers were not properly cleaned up. Thanks to
  Michael Biebel, olgoat, and Juha Koho for reporting and analyzing
  the bug.
- some legacy options were not correctly processed.
  Thanks to varmojfekoj for the patch.
- doc bugfix: some spelling errors in man pages corrected. Thanks to
  Geoff Simmons for the patch.
---------------------------------------------------------------------------
Version 3.18.6 (rgerhards), 2008-12-08
- security bugfix: $AllowedSender was not honored, all senders were
  permitted instead (see http://www.rsyslog.com/Article322.phtml)
  (backport from v3-stable, v3.20.9)
- minor bugfix: dual close() call on tcp session closure
---------------------------------------------------------------------------
Version 3.18.5 (rgerhards), 2008-10-09
- bugfix: imudp input module could cause segfault on HUP
  It did not properly de-init a variable acting as a linked list head.
  That resulted in trying to access freed memory blocks after the HUP.
- bugfix:  rsyslogd could hang on HUP
  because getnameinfo() is not cancel-safe, but was not guarded against
  being cancelled. pthread_cancel() is routinely being called during
  HUP processing.
- bugfix[minor]: if queue size reached light_delay mark, enqueuing
  could potentially be blocked for a longer period of time, which
  was not the behaviour desired.
- doc bugfix: $ActionExecOnlyWhenPreviousIsSuspended was still misspelled
  as $...OnlyIfPrev... in some parts of the documentation. Thanks to 
  Lorenzo M. Catucci for reporting this bug.
- added doc on malformed messages, cause and how to work-around, to the
  doc set
- added doc on how to build from source repository
---------------------------------------------------------------------------
Version 3.18.4 (rgerhards), 2008-09-18
- bugfix: order-of magnitude issue with base-10 size definitions
  in config file parser. Could lead to invalid sizes, constraints
  etc for e.g. queue files and any other object whose size was specified
  in base-10 entities. Did not apply to binary entities. Thanks to
  RB for finding this bug and providing a patch.
- bugfix: action was not called when system time was set backwards
  (until the previous time was reached again). There are still some
  side-effects when time is rolled back (A time rollback is really a bad
  thing to do, ideally the OS should issue pseudo time (like NetWare did)
  when the user tries to roll back time). Thanks to varmojfekoj for this
  patch.
- doc bugfix: rsyslog.conf man page improved and minor nit fixed
  thanks to Lukas Kuklinek for the patch.
- bugfix: error code -2025 was used for two different errors. queue full
  is now -2074 and -2025 is unique again. (did cause no real problem
  except for troubleshooting)
- bugfix: default discard severity was incorrectly set to 4, which lead
  to discard-on-queue-full to be enabled by default. That could cause
  message loss where non was expected.  The default has now been changed
  to the correct value of 8, which disables the functionality. This
  problem applied both to the main message queue and the action queues.
  Thanks to Raoul Bhatia for pointing out this problem.
- bugfix: option value for legacy -a option could not be specified,
  resulting in strange operations. Thanks to Marius Tomaschewski
  for the patch.
- bugfix: colon after date should be ignored, but was not. This has
  now been corrected. Required change to the internal ParseTIMESTAMP3164()
  interface.
---------------------------------------------------------------------------
Version 3.18.3 (rgerhards), 2008-08-18
- bugfix: imfile could cause a segfault upon rsyslogd HUP and termination
  Thanks to lperr for an excellent bug report that helped detect this
  problem.
- enhanced ommysql to support custom port to connect to server
  Port can be set via new $ActionOmmysqlServerPort config directive
  Note: this was a very minor change and thus deemed appropriate to be
  done in the stable release.
- bugfix: misspelled config directive, previously was
  $MainMsgQueueWorkeTimeoutrThreadShutdown, is now
  $MainMsgQueueWorkerTimeoutThreadShutdown. Note that the misspelled
  directive is not preserved - if the misspelled directive was used
  (which I consider highly unlikely), the config file must be changed.
  Thanks to lperr for reporting the bug.
- disabled flow control for imuxsock, as it could cause system hangs
  under some circumstances. The devel (3.21.3 and above) will
  re-enable it and provide enhanced configurability to overcome the
  problems if they occur.
---------------------------------------------------------------------------
Version 3.18.2 (rgerhards), 2008-08-08
- merged in IPv6 forwarding address bugfix from v2-stable
---------------------------------------------------------------------------
Version 3.18.1 (rgerhards), 2008-07-21
- bugfix: potential segfault in creating message mutex in non-direct queue
  mode. rsyslogd segfaults on freeeBSD 7.0 (an potentially other platforms)
  if an action queue is running in any other mode than non-direct. The
  same problem can potentially be triggered by some main message queue
  settings. In any case, it will manifest during rsylog's startup. It is
  unlikely to happen after a successful startup (the only window of
  exposure may be a relatively seldom executed action running in queued
  mode). This has been corrected. Thank to HKS for point out the problem.
- bugfix: priority was incorrectly calculated on FreeBSD 7,
  because the LOG_MAKEPRI() C macro has a different meaning there (it
  is just a simple addition of faciltity and severity). I have changed
  this to use own, consistent, code for PRI calculation. [Backport from
  3.19.10]
- bugfix: remove PRI part from kernel message if it is present
  Thanks to Michael Biebl for reporting this bug
- bugfix: mark messages were not correctly written to text log files
  the markmessageinterval was not correctly propagated to all places
  where it was needed. This resulted in rsyslog using the default
  (20 minutes) in some code pathes, what looked to the user like mark
  messages were never written.
- added a new property replacer option "sp-if-no-1st-sp" to cover
  a problem with RFC 3164 based interpreation of tag separation. While
  it is a generic approach, it fixes a format problem introduced in
  3.18.0, where kernel messages no longer had a space after the tag.
  This is done by a modifcation of the default templates.
  Please note that this may affect some messages where there intentionally
  is no space between the tag and the first character of the message
  content. If so, this needs to be worked around via a specific
  template. However, we consider this scenario to be quite remote and,
  even if it exists, it is not expected that it will actually cause
  problems with log parsers (instead, we assume the new default template
  behaviour may fix previous problems with log parsers due to the 
  missing space).
- bugfix: imklog module was not correctly compiled for GNU/kFreeBSD.
  Thanks to Petr Salinger for the patch
- doc bugfix: property replacer options secpath-replace and
  secpath-drop were not documented
- doc bugfix: fixed some typos in rsyslog.conf man page
- fixed typo in source comment  - thanks to Rio Fujita
- some general cleanup (thanks to Michael Biebl)
---------------------------------------------------------------------------
Version 3.18.0 (rgerhards), 2008-07-11
- begun a new v3-stable based on former 3.17.4 beta plus patches to
  previous v3-stable
- bugfix in RainerScript: syntax error was not always detected
---------------------------------------------------------------------------
Version 3.17.5 (rgerhards), 2008-06-27
- added doc: howto set up a reliable connection to remote server via
  queued mode (and plain tcp protocol)
- bugfix: comments after actions were not properly treated. For some
  actions (e.g. forwarding), this could also lead to invalid configuration
---------------------------------------------------------------------------
Version 3.17.4 (rgerhards), 2008-06-16
- changed default for $KlogSymbolLookup to "off". The directive is
  also scheduled for removal in a later version. This was necessary
  because on kernels >= 2.6, the kernel does the symbol lookup itself. The
  imklog lookup logic then breaks the log message and makes it unusable.
---------------------------------------------------------------------------
Version 3.17.3 (rgerhards), 2008-05-28
- bugfix: imklog went into an endless loop if a PRI value was inside
  a kernel log message (unusual case under Linux, frequent under BSD)
---------------------------------------------------------------------------
Version 3.17.2 (rgerhards), 2008-05-04
- this version is the new beta, based on 3.17.1 devel feature set
- merged in imklog bug fix from v3-stable (3.16.1)
---------------------------------------------------------------------------
Version 3.17.1 (rgerhards), 2008-04-15
- removed dependency on MAXHOSTNAMELEN as much as it made sense.
  GNU/Hurd does not define it (because it has no limit), and we have taken
  care for cases where it is undefined now. However, some very few places
  remain where IMHO it currently is not worth fixing the code. If it is
  not defined, we have used a generous value of 1K, which is above IETF
  RFC's on hostname length at all. The memory consumption is no issue, as
  there are only a handful of this buffers allocated *per run* -- that's
  also the main reason why we consider it not worth to be fixed any further.
- enhanced legacy syslog parser to handle slightly malformed messages
  (with a space in front of the timestamp) - at least HP procurve is
  known to do that and I won't outrule that others also do it. The 
  change looks quite unintrusive and so we added it to the parser.
- implemented klogd functionality for BSD
- implemented high precision timestamps for the kernel log. Thanks to
  Michael Biebl for pointing out that the kernel log did not have them.
- provided ability to discard non-kernel messages if they are present
  in the kernel log (seems to happen on BSD)
- implemented $KLogInternalMsgFacility config directive
- implemented $KLogPermitNonKernelFacility config directive
Plus a number of bugfixes that were applied to v3-stable and beta
branches (not mentioned here in detail).
---------------------------------------------------------------------------
Version 3.17.0 (rgerhards), 2008-04-08
- added native ability to send mail messages
- removed no longer needed file relptuil.c/.h
- added $ActionExecOnlyOnceEveryInterval config directive
- bugfix: memory leaks in script engine
- bugfix: zero-length strings were not supported in object
  deserializer
- properties are now case-insensitive everywhere (script, filters,
  templates)
- added the capability to specify a processing (actually dequeue)
  timeframe with queues - so things can be configured to be done
  at off-peak hours
- We have removed the 32 character size limit (from RFC3164) on the
  tag. This had bad effects on existing envrionments, as sysklogd didn't
  obey it either (probably another bug in RFC3164...). We now receive
  the full size, but will modify the outputs so that only 32 characters
  max are used by default. If you need large tags in the output, you need
  to provide custom templates.
- changed command line processing. -v, -M, -c options are now parsed
  and processed before all other options. Inter-option dependencies
  have been relieved. Among others, permits to specify intial module
  load path via -M only (not the environment) which makes it much
  easier to work with non-standard module library locations. Thanks
  to varmojfekoj for suggesting this change. Matches bugzilla bug 55.
- bugfix: some messages were emited without hostname
Plus a number of bugfixes that were applied to v3-stable and beta
branches (not mentioned here in detail).
---------------------------------------------------------------------------
Version 3.16.3 (rgerhards), 2008-07-11
- updated information on rsyslog packages
- bugfix: memory leak in disk-based queue modes
---------------------------------------------------------------------------
Version 3.16.2 (rgerhards), 2008-06-25
- fixed potential segfault due to invalid call to cfsysline
  thanks to varmojfekoj for the patch
- bugfix: some whitespaces where incorrectly not ignored when parsing
  the config file. This is now corrected. Thanks to Michael Biebl for
  pointing out the problem.
---------------------------------------------------------------------------
Version 3.16.1 (rgerhards), 2008-05-02
- fixed a bug in imklog which lead to startup problems (including
  segfault) on some platforms under some circumsances. Thanks to
  Vieri for reporting this bug and helping to troubleshoot it.
---------------------------------------------------------------------------
Version 3.16.0 (rgerhards), 2008-04-24
- new v3-stable (3.16.x) based on beta 3.15.x (RELP support)
- bugfix: omsnmp had a too-small sized buffer for hostname+port. This
  could not lead to a segfault, as snprintf() was used, but could cause
  some trouble with extensively long hostnames.
- applied patch from Tiziano Müller to remove some compiler warnings
- added gssapi overview/howto thanks to Peter Vrabec
- changed some files to grant LGPLv3 extended persmissions on top of GPLv3
  this also is the first sign of something that will evolve into a
  well-defined "rsyslog runtime library"
---------------------------------------------------------------------------
Version 3.15.1 (rgerhards), 2008-04-11
- bugfix: some messages were emited without hostname
- disabled atomic operations for the time being because they introduce some
  cross-platform trouble - need to see how to fix this in the best 
  possible way
- bugfix: zero-length strings were not supported in object
  deserializer
- added librelp check via PKG_CHECK thanks to Michael Biebl's patch
- file relputil.c deleted, is not actually needed
- added more meaningful error messages to rsyslogd (when some errors
  happens during startup)
- bugfix: memory leaks in script engine
- bugfix: $hostname and $fromhost in RainerScript did not work
This release also includes all changes applied to the stable versions
up to today.
---------------------------------------------------------------------------
Version 3.15.0 (rgerhards), 2008-04-01
- major new feature: imrelp/omrelp support reliable delivery of syslog
  messages via the RELP protocol and librelp (http://www.librelp.com).
  Plain tcp syslog, so far the best reliability solution, can lose
  messages when something goes wrong or a peer goes down. With RELP,
  this can no longer happen. See imrelp.html for more details.
- bugfix: rsyslogd was no longer build by default; man pages are 
  only installed if corresponding option is selected. Thanks to
  Michael Biebl for pointing these problems out.
---------------------------------------------------------------------------
Version 3.14.2 (rgerhards), 2008-04-09
- bugfix: segfault with expression-based filters
- bugfix: omsnmp did not deref errmsg object on exit (no bad effects caused)
- some cleanup
- bugfix: imklog did not work well with kernel 2.6+. Thanks to Peter
  Vrabec for patching it based on the development in sysklogd - and thanks
  to the sysklogd project for upgrading klogd to support the new
  functionality
- some cleanup in imklog
- bugfix: potential segfault in imklog when kernel is compiled without
  /proc/kallsyms and the file System.map is missing. Thanks to
  Andrea Morandi for pointing it out and suggesting a fix.
- bugfixes, credits to varmojfekoj:
  * reset errno before printing a warning message
  * misspelled directive name in code processing legacy options
- bugfix: some legacy options not correctly interpreted - thanks to
  varmojfekoj for the patch
- improved detection of modules being loaded more than once
  thanks to varmojfekoj for the patch
---------------------------------------------------------------------------
Version 3.14.1 (rgerhards), 2008-04-04
- bugfix: some messages were emited without hostname
- bugfix: rsyslogd was no longer build by default; man pages are 
  only installed if corresponding option is selected. Thanks to
  Michael Biebl for pointing these problems out.
- bugfix: zero-length strings were not supported in object
  deserializer
- disabled atomic operations for this stable build as it caused
  platform problems
- bugfix: memory leaks in script engine
- bugfix: $hostname and $fromhost in RainerScript did not work
- bugfix: some memory leak when queue is runing in disk mode
- man pages improved thanks to varmofekoj and Peter Vrabec
- We have removed the 32 character size limit (from RFC3164) on the
  tag. This had bad effects on existing envrionments, as sysklogd didn't
  obey it either (probably another bug in RFC3164...). We now receive
  the full size, but will modify the outputs so that only 32 characters
  max are used by default. If you need large tags in the output, you need
  to provide custom templates.
- bugfix: some memory leak when queue is runing in disk mode
---------------------------------------------------------------------------
Version 3.14.0 (rgerhards), 2008-04-02
An interim version was accidently released to the web. It was named 3.14.0.
To avoid confusion, we have not assigned this version number to any
official release. If you happen to use 3.14.0, please update to 3.14.1.
---------------------------------------------------------------------------
Version 3.13.0-dev0 (rgerhards), 2008-03-31
- bugfix: accidently set debug option in 3.12.5 reset to production
  This option prevented dlclose() to be called. It had no real bad effects,
  as the modules were otherwise correctly deinitialized and dlopen()
  supports multiple opens of the same module without any memory footprint.
- removed --enable-mudflap, added --enable-valgrind ./configure setting
- bugfix: tcp receiver could segfault due to uninitialized variable
- docfix: queue doc had a wrong directive name that prevented max worker
  threads to be correctly set
- worked a bit on atomic memory operations to support problem-free
  threading (only at non-intrusive places)
- added a --enable/disable-rsyslogd configure option so that
  source-based packaging systems can build plugins without the need
  to compile rsyslogd
- some cleanup
- test of potential new version number scheme
---------------------------------------------------------------------------
Version 3.12.5 (rgerhards), 2008-03-28
- changed default for "last message repeated n times", which is now
  off by default
- implemented backward compatibility commandline option parsing
- automatically generated compatibility config lines are now also
  logged so that a user can diagnose problems with them
- added compatibility mode for -a, -o and -p options
- compatibility mode processing finished
- changed default file output format to include high-precision timestamps
- added a buid-in template for previous syslogd file format
- added new $ActionFileDefaultTemplate directive
- added support for high-precision timestamps when receiving legacy
  syslog messages
- added new $ActionForwardDefaultTemplate directive
- added new $ActionGSSForwardDefaultTemplate directive
- added build-in templates for easier configuration
- bugfix: fixed small memory leak in tcpclt.c
- bugfix: fixed small memory leak in template regular expressions
- bugfix: regular expressions inside property replacer did not work
  properly
- bugfix: QHOUR and HHOUR properties were wrongly calculated
- bugfix: fixed memory leaks in stream class and imfile
- bugfix: $ModDir did invalid bounds checking, potential overlow in
  dbgprintf() - thanks to varmojfekoj for the patch
- bugfix: -t and -g legacy options max number of sessions had a wrong
  and much too high value
---------------------------------------------------------------------------
Version 3.12.4 (rgerhards), 2008-03-25
- Greatly enhanced rsyslogd's file write performance by disabling
  file syncing capability of output modules by default. This
  feature is usually not required, not useful and an extreme performance
  hit (both to rsyslogd as well as the system at large). Unfortunately,
  most users enable it by default, because it was most intuitive to enable
  it in plain old sysklogd syslog.conf format. There is now the
  $ActionFileEnableSync config setting which must be enabled in order to
  support syncing. By default it is off. So even if the old-format config
  lines request syncing, it is not done unless explicitely enabled. I am
  sure this is a very useful change and not a risk at all. I need to think
  if I undo it under compatibility mode, but currently this does not
  happen (I fear a lot of lazy users will run rsyslogd in compatibility
  mode, again bringing up this performance problem...).
- added flow control options to other input sources
- added $HHOUR and $QHOUR system properties - can be used for half- and
  quarter-hour logfile rotation
- changed queue's discard severities default value to 8 (do not discard)
  to prevent unintentional message loss
- removed a no-longer needed callback from the output module 
  interface. Results in reduced code complexity.
- bugfix/doc: removed no longer supported -h option from man page
- bugfix: imklog leaked several hundered KB on each HUP. Thanks to
  varmojfekoj for the patch
- bugfix: potential segfault on module unload. Thanks to varmojfekoj for
  the patch
- bugfix: fixed some minor memory leaks
- bugfix: fixed some slightly invalid memory accesses
- bugfix: internally generated messages had "FROMHOST" property not set
---------------------------------------------------------------------------
Version 3.12.3 (rgerhards), 2008-03-18
- added advanced flow control for congestion cases (mode depending on message
  source and its capablity to be delayed without bad side effects)
- bugfix: $ModDir should not be reset on $ResetConfig - this can cause a lot
  of confusion and there is no real good reason to do so. Also conflicts with
  the new -M option and environment setting.
- bugfix: TCP and GSSAPI framing mode variable was uninitialized, leading to
  wrong framing (caused, among others, interop problems)
- bugfix: TCP (and GSSAPI) octet-counted frame did not work correctly in all
  situations. If the header was split across two packet reads, it was invalidly
  processed, causing loss or modification of messages.
- bugfix: memory leak in imfile
- bugfix: duplicate public symbol in omfwd and omgssapi could lead to
  segfault. thanks to varmojfekoj for the patch.
- bugfix: rsyslogd aborted on sigup - thanks to varmojfekoj for the patch
- some more internal cleanup ;)
- begun relp modules, but these are not functional yet
- Greatly enhanced rsyslogd's file write performance by disabling
  file syncing capability of output modules by default. This
  feature is usually not required, not useful and an extreme performance
  hit (both to rsyslogd as well as the system at large). Unfortunately,
  most users enable it by default, because it was most intuitive to enable
  it in plain old sysklogd syslog.conf format. There is now a new config
  setting which must be enabled in order to support syncing. By default it
  is off. So even if the old-format config lines request syncing, it is
  not done unless explicitely enabled. I am sure this is a very useful
  change and not a risk at all. I need to think if I undo it under
  compatibility mode, but currently this does not happen (I fear a lot of
  lazy users will run rsyslogd in compatibility mode, again bringing up
  this performance problem...).
---------------------------------------------------------------------------
Version 3.12.2 (rgerhards), 2008-03-13
- added RSYSLOGD_MODDIR environment variable
- added -M rsyslogd option (allows to specify module directory location)
- converted net.c into a loadable library plugin
- bugfix: debug module now survives unload of loadable module when
  printing out function call data
- bugfix: not properly initialized data could cause several segfaults if
  there were errors in the config file - thanks to varmojfekoj for the patch
- bugfix: rsyslogd segfaulted when imfile read an empty line - thanks
  to Johnny Tan for an excellent bug report
- implemented dynamic module unload capability (not visible to end user)
- some more internal cleanup
- bugfix: imgssapi segfaulted under some conditions; this fix is actually
  not just a fix but a change in the object model. Thanks to varmojfekoj
  for providing the bug report, an initial fix and lots of good discussion
  that lead to where we finally ended up.
- improved session recovery when outbound tcp connection breaks, reduces
  probability of message loss at the price of a highly unlikely potential
  (single) message duplication
---------------------------------------------------------------------------
Version 3.12.1 (rgerhards), 2008-03-06
- added library plugins, which can be automatically loaded
- bugfix: actions were not correctly retried; caused message loss
- changed module loader to automatically add ".so" suffix if not
  specified (over time, this shall also ease portability of config
  files)
- improved debugging support; debug runtime options can now be set via
  an environment variable
- bugfix: removed debugging code that I forgot to remove before releasing
  3.12.0 (does not cause harm and happened only during startup)
- added support for the MonitorWare syslog MIB to omsnmp
- internal code improvements (more code converted into classes)
- internal code reworking of the imtcp/imgssapi module
- added capability to ignore client-provided timestamp on unix sockets and
  made this mode the default; this was needed, as some programs (e.g. sshd)
  log with inconsistent timezone information, what messes up the local
  logs (which by default don't even contain time zone information). This
  seems to be consistent with what sysklogd did for the past four years.
  Alternate behaviour may be desirable if gateway-like processes send
  messages via the local log slot - in this case, it can be enabled
  via the $InputUnixListenSocketIgnoreMsgTimestamp and
  $SystemLogSocketIgnoreMsgTimestamp config directives
- added ability to compile on HP UX; verified that imudp worked on HP UX;
  however, we are still in need of people trying out rsyslogd on HP UX,
  so it can not yet be assumed it runs there
- improved session recovery when outbound tcp connection breaks, reduces
  probability of message loss at the price of a highly unlikely potential
  (single) message duplication
---------------------------------------------------------------------------
Version 3.12.0 (rgerhards), 2008-02-28
- added full expression support for filters; filters can now contain
  arbitrary complex boolean, string and arithmetic expressions
---------------------------------------------------------------------------
Version 3.11.6 (rgerhards), 2008-02-27
- bugfix: gssapi libraries were still linked to rsyslog core, what should
  no longer be necessary. Applied fix by Michael Biebl to solve this.
- enabled imgssapi to be loaded side-by-side with imtcp
- added InputGSSServerPermitPlainTCP config directive
- split imgssapi source code somewhat from imtcp
- bugfix: queue cancel cleanup handler could be called with
  invalid pointer if dequeue failed
- bugfix: rsyslogd segfaulted on second SIGHUP
  tracker: http://bugzilla.adiscon.com/show_bug.cgi?id=38
- improved stability of queue engine
- bugfix: queue disk file were not properly persisted when 
  immediately after closing an output file rsyslog was stopped
  or huped (the new output file open must NOT have happend at
  that point) - this lead to a sparse and invalid queue file
  which could cause several problems to the engine (unpredictable
  results). This situation should have happened only in very
  rare cases. tracker: http://bugzilla.adiscon.com/show_bug.cgi?id=40
- bugfix: during queue shutdown, an assert invalidly triggered when
  the primary queue's DA worker was terminated while the DA queue's
  regular worker was still executing. This could result in a segfault
  during shutdown.
  tracker: http://bugzilla.adiscon.com/show_bug.cgi?id=41
- bugfix: queue properties sizeOnDisk, bytesRead were persisted to 
  disk with wrong data type (long instead of int64) - could cause
  problems on 32 bit machines
- bugfix: queue aborted when it was shut down, DA-enabled, DA mode
  was just initiated but not fully initialized (a race condition)
- bugfix: imfile could abort under extreme stress conditions
  (when it was terminated before it could open all of its
  to be monitored files)
- applied patch from varmojfekoj to fix an issue with compatibility 
  mode and default module directories (many thanks!):
  I've also noticed a bug in the compatibility code; the problem is that 
  options are parsed before configuration file so options which need a 
  module to be loaded will currently ignore any $moddir directive. This 
  can be fixed by moving legacyOptsHook() after config file parsing. 
  (see the attached patch) This goes against the logical order of 
  processing, but the legacy options are only few and it doesn't seem to 
  be a problem.
- bugfix: object property deserializer did not handle negative numbers
---------------------------------------------------------------------------
Version 3.11.5 (rgerhards), 2008-02-25
- new imgssapi module, changed imtcp module - this enables to load/package
  GSSAPI support separately - thanks to varmojfekoj for the patch
- compatibility mode (the -c option series) is now at least partly
  completed - thanks to varmojfekoj for the patch
- documentation for imgssapi and imtcp added
- duplicate $ModLoad's for the same module are now detected and
  rejected -- thanks to varmojfekoj for the patch
---------------------------------------------------------------------------
Version 3.11.4 (rgerhards), 2008-02-21
- bugfix: debug.html was missing from release tarball - thanks to Michael
  Biebl for bringing this to my attention
- some internal cleanup on the stringbuf object calling interface
- general code cleanup and further modularization
- $MainMessageQueueDiscardSeverity can now also handle textual severities
  (previously only integers)
- bugfix: message object was not properly synchronized when the 
  main queue had a single thread and non-direct action queues were used
- some documentation improvements
---------------------------------------------------------------------------
Version 3.11.3 (rgerhards), 2008-02-18
- fixed a bug in imklog which lead to duplicate message content in
  kernel logs
- added support for better plugin handling in libdbi (we contributed
  a patch to do that, we just now need to wait for the next libdbi
  version)
- bugfix: fixed abort when invalid template was provided to an action
  bug http://bugzilla.adiscon.com/show_bug.cgi?id=4
- re-instantiated SIGUSR1 function; added SIGUSR2 to generate debug
  status output
- added some documentation on runtime-debug settings
- slightly improved man pages for novice users
---------------------------------------------------------------------------
Version 3.11.2 (rgerhards), 2008-02-15
- added the capability to monitor text files and process their content
  as syslog messages (including forwarding)
- added support for libdbi, a database abstraction layer. rsyslog now
  also supports the following databases via dbi drivers:
  * Firebird/Interbase
  * FreeTDS (access to MS SQL Server and Sybase)
  * SQLite/SQLite3
  * Ingres (experimental)
  * mSQL (experimental)
  * Oracle (experimental)
  Additional drivers may be provided by the libdbi-drivers project, which
  can be used by rsyslog as soon as they become available.
- removed some left-over unnecessary dbgprintf's (cluttered screen,
  cosmetic)
- doc bugfix: html documentation for omsnmp was missing
---------------------------------------------------------------------------
Version 3.11.1 (rgerhards), 2008-02-12
- SNMP trap sender added thanks to Andre Lorbach (omsnmp)
- added input-plugin interface specification in form of a (copy) template
  input module
- applied documentation fix by Michael Biebl -- many thanks!
- bugfix: immark did not have MARK flags set...
- added x-info field to rsyslogd startup/shutdown message. Hopefully
  points users to right location for further info (many don't even know
  they run rsyslog ;))
- bugfix: trailing ":" of tag was lost while parsing legacy syslog messages
  without timestamp - thanks to Anders Blomdell for providing a patch!
- fixed a bug in stringbuf.c related to STRINGBUF_TRIM_ALLOCSIZE, which
  wasn't supposed to be used with rsyslog. Put a warning message up that
  tells this feature is not tested and probably not worth the effort.
  Thanks to Anders Blomdell fro bringing this to our attention
- somewhat improved performance of string buffers
- fixed bug that caused invalid treatment of tabs (HT) in rsyslog.conf
- bugfix: setting for $EscapeCopntrolCharactersOnReceive was not 
  properly initialized
- clarified usage of space-cc property replacer option
- improved abort diagnostic handler
- some initial effort for malloc/free runtime debugging support
- bugfix: using dynafile actions caused rsyslogd abort
- fixed minor man errors thanks to Michael Biebl
---------------------------------------------------------------------------
Version 3.11.0 (rgerhards), 2008-01-31
- implemented queued actions
- implemented simple rate limiting for actions
- implemented deliberate discarding of lower priority messages over higher
  priority ones when a queue runs out of space
- implemented disk quotas for disk queues
- implemented the $ActionResumeRetryCount config directive
- added $ActionQueueFilename config directive
- added $ActionQueueSize config directive
- added $ActionQueueHighWaterMark config directive
- added $ActionQueueLowWaterMark config directive
- added $ActionQueueDiscardMark config directive
- added $ActionQueueDiscardSeverity config directive
- added $ActionQueueCheckpointInterval config directive
- added $ActionQueueType config directive
- added $ActionQueueWorkerThreads config directive
- added $ActionQueueTimeoutshutdown config directive
- added $ActionQueueTimeoutActionCompletion config directive
- added $ActionQueueTimeoutenQueue config directive
- added $ActionQueueTimeoutworkerThreadShutdown config directive
- added $ActionQueueWorkerThreadMinimumMessages config directive
- added $ActionQueueMaxFileSize config directive
- added $ActionQueueSaveonShutdown config directive
- addded $ActionQueueDequeueSlowdown config directive
- addded $MainMsgQueueDequeueSlowdown config directive
- bugfix: added forgotten docs to package
- improved debugging support
- fixed a bug that caused $MainMsgQueueCheckpointInterval to work incorrectly
- when a long-running action needs to be cancelled on shutdown, the message
  that was processed by it is now preserved. This finishes support for
  guaranteed delivery of messages (if the output supports it, of course)
- fixed bug in output module interface, see
  http://sourceforge.net/tracker/index.php?func=detail&aid=1881008&group_id=123448&atid=696552
- changed the ommysql output plugin so that the (lengthy) connection
  initialization now takes place in message processing. This works much
  better with the new queued action mode (fast startup)
- fixed a bug that caused a potential hang in file and fwd output module
  varmojfekoj provided the patch - many thanks!
- bugfixed stream class offset handling on 32bit platforms
---------------------------------------------------------------------------
Version 3.10.3 (rgerhards), 2008-01-28
- fixed a bug with standard template definitions (not a big deal) - thanks
  to varmojfekoj for spotting it
- run-time instrumentation added
- implemented disk-assisted queue mode, which enables on-demand disk
  spooling if the queue's in-memory queue is exhausted
- implemented a dynamic worker thread pool for processing incoming
  messages; workers are started and shut down as need arises
- implemented a run-time instrumentation debug package
- implemented the $MainMsgQueueSaveOnShutdown config directive
- implemented the $MainMsgQueueWorkerThreadMinimumMessages config directive
- implemented the $MainMsgQueueTimeoutWorkerThreadShutdown config directive
---------------------------------------------------------------------------
Version 3.10.2 (rgerhards), 2008-01-14
- added the ability to keep stop rsyslogd without the need to drain
  the main message queue. In disk queue mode, rsyslog continues to
  run from the point where it stopped. In case of a system failure, it
  continues to process messages from the last checkpoint.
- fixed a bug that caused a segfault on startup when no $WorkDir directive
  was specified in rsyslog.conf
- provided more fine-grain control over shutdown timeouts and added a
  way to specify the enqueue timeout when the main message queue is full
- implemented $MainMsgQueueCheckpointInterval config directive
- implemented $MainMsgQueueTimeoutActionCompletion config directive
- implemented $MainMsgQueueTimeoutEnqueue config directive
- implemented $MainMsgQueueTimeoutShutdown config directive
---------------------------------------------------------------------------
Version 3.10.1 (rgerhards), 2008-01-10
- implemented the "disk" queue mode. However, it currently is of very
  limited use, because it does not support persistence over rsyslogd
  runs. So when rsyslogd is stopped, the queue is drained just as with
  the in-memory queue modes. Persistent queues will be a feature of
  the next release.
- performance-optimized string class, should bring an overall improvement
- fixed a memory leak in imudp -- thanks to varmojfekoj for the patch
- fixed a race condition that could lead to a rsyslogd hang when during
  HUP or termination
- done some doc updates
- added $WorkDirectory config directive
- added $MainMsgQueueFileName config directive
- added $MainMsgQueueMaxFileSize config directive
---------------------------------------------------------------------------
Version 3.10.0 (rgerhards), 2008-01-07
- implemented input module interface and initial input modules
- enhanced threading for input modules (each on its own thread now)
- ability to bind UDP listeners to specific local interfaces/ports and
  ability to run multiple of them concurrently
- added ability to specify listen IP address for UDP syslog server
- license changed to GPLv3
- mark messages are now provided by loadble module immark
- rklogd is no longer provided. Its functionality has now been taken over
  by imklog, a loadable input module. This offers a much better integration
  into rsyslogd and makes sure that the kernel logger process is brought
  up and down at the appropriate times
- enhanced $IncludeConfig directive to support wildcard characters
  (thanks to Michael Biebl)
- all inputs are now implemented as loadable plugins
- enhanced threading model: each input module now runs on its own thread
- enhanced message queue which now supports different queueing methods
  (among others, this can be used for performance fine-tuning)
- added a large number of new configuration directives for the new
  input modules
- enhanced multi-threading utilizing a worker thread pool for the
  main message queue
- compilation without pthreads is no longer supported
- much cleaner code due to new objects and removal of single-threading
  mode
---------------------------------------------------------------------------
Version 2.0.8 V2-STABLE (rgerhards), 2008-??-??
- bugfix: ompgsql did not detect problems in sql command execution
  this could cause loss of messages. The handling was correct if the
  connection broke, but not if there was a problem with statement
  execution. The most probable case for such a case would be invalid
  sql inside the template, and this is now much easier to diagnose.
- doc bugfix: default for $DirCreateMode incorrectly stated
---------------------------------------------------------------------------
Version 2.0.7 V2-STABLE (rgerhards), 2008-04-14
- bugfix: the default for $DirCreateMode was 0644, and as such wrong.
  It has now been changed to 0700. For some background, please see
  http://lists.adiscon.net/pipermail/rsyslog/2009-April/001986.html
- bugfix: "$CreateDirs off" also disabled file creation
  Thanks to William Tisater for analyzing this bug and providing a patch.
  The actual code change is heavily based on William's patch.
- bugfix: memory leak in ompgsql
  Thanks to Ken for providing the patch
- bugfix: potential memory leak in msg.c
  This one did not surface yet and the issue was actually found due to
  a problem in v4 - but better fix it here, too
---------------------------------------------------------------------------
Version 2.0.6 V2-STABLE (rgerhards), 2008-08-07
- bugfix: memory leaks in rsyslogd, primarily in singlethread mode
  Thanks to Frederico Nunez for providing the fix
- bugfix: copy&paste error lead to dangling if - this caused a very minor
  issue with re-formatting a RFC3164 date when the message was invalidly
  formatted and had a colon immediately after the date. This was in the
  code for some years (even v1 had it) and I think it never had any
  effect at all in practice. Though, it should be fixed - but definitely
  nothing to worry about.
---------------------------------------------------------------------------
Version 2.0.6 V2-STABLE (rgerhards), 2008-08-07
- bugfix: IPv6 addresses could not be specified in forwarding actions
  New syntax @[addr]:port introduced to enable that. Root problem was IPv6
  addresses contain colons. (backport from 3.21.3)
---------------------------------------------------------------------------
Version 2.0.5 STABLE (rgerhards), 2008-05-15
- bugfix: regular expressions inside property replacer did not work
  properly
- adapted to liblogging 0.7.1+
---------------------------------------------------------------------------
Version 2.0.4 STABLE (rgerhards), 2008-03-27
- bugfix: internally generated messages had "FROMHOST" property not set
- bugfix: continue parsing if tag is oversize (discard oversize part) - thanks
  to mclaughlin77@gmail.com for the patch
- added $HHOUR and $QHOUR system properties - can be used for half- and
  quarter-hour logfile rotation
---------------------------------------------------------------------------
Version 2.0.3 STABLE (rgerhards), 2008-03-12
- bugfix: setting for $EscapeCopntrolCharactersOnReceive was not 
  properly initialized
- bugfix: resolved potential segfault condition on HUP (extremely
  unlikely to happen in practice), for details see tracker:
  http://bugzilla.adiscon.com/show_bug.cgi?id=38
- improved the man pages a bit - thanks to Michael Biebl for the patch
- bugfix: not properly initialized data could cause several segfaults if
  there were errors in the config file - thanks to varmojfekoj for the patch
---------------------------------------------------------------------------
Version 2.0.2 STABLE (rgerhards), 2008-02-12
- fixed a bug that could cause invalid string handling via strerror_r
  varmojfekoj provided the patch - many thanks!
- added x-info field to rsyslogd startup/shutdown message. Hopefully
  points users to right location for further info (many don't even know
  they run rsyslog ;))
- bugfix: suspended actions were not always properly resumed
  varmojfekoj provided the patch - many thanks!
- bugfix: errno could be changed during mark processing, leading to
  invalid error messages when processing inputs. Thank to varmojfekoj for
  pointing out this problem.
- bugfix: trailing ":" of tag was lost while parsing legacy syslog messages
  without timestamp - thanks to Anders Blomdell for providing a patch!
- bugfix (doc): misspelled config directive, invalid signal info
- applied some doc fixes from Michel Biebl and cleaned up some no longer
  needed files suggested by him
- cleaned up stringbuf.c to fix an annoyance reported by Anders Blomdell
- fixed bug that caused invalid treatment of tabs (HT) in rsyslog.conf
---------------------------------------------------------------------------
Version 2.0.1 STABLE (rgerhards), 2008-01-24
- fixed a bug in integer conversion - but this function was never called,
  so it is not really a useful bug fix ;)
- fixed a bug with standard template definitions (not a big deal) - thanks
  to varmojfekoj for spotting it
- fixed a bug that caused a potential hang in file and fwd output module
  varmojfekoj provided the patch - many thanks!
---------------------------------------------------------------------------
Version 2.0.0 STABLE (rgerhards), 2008-01-02
- re-release of 1.21.2 as STABLE with no modifications except some
  doc updates
---------------------------------------------------------------------------
Version 1.21.2 (rgerhards), 2007-12-28
- created a gss-api output module. This keeps GSS-API code and
  TCP/UDP code separated. It is also important for forward-
  compatibility with v3. Please note that this change breaks compatibility
  with config files created for 1.21.0 and 1.21.1 - this was considered
  acceptable.
- fixed an error in forwarding retry code (could lead to message corruption
  but surfaced very seldom)
- increased portability for older platforms (AI_NUMERICSERV moved)
- removed socket leak in omfwd.c
- cross-platform patch for GSS-API compile problem on some platforms
  thanks to darix for the patch!
---------------------------------------------------------------------------
Version 1.21.1 (rgerhards), 2007-12-23
- small doc fix for $IncludeConfig
- fixed a bug in llDestroy()
- bugfix: fixing memory leak when message queue is full and during
  parsing. Thanks to varmojfekoj for the patch.
- bugfix: when compiled without network support, unix sockets were
  not properply closed
- bugfix: memory leak in cfsysline.c/doGetWord() fixed
---------------------------------------------------------------------------
Version 1.21.0 (rgerhards), 2007-12-19
- GSS-API support for syslog/TCP connections was added. Thanks to
  varmojfekoj for providing the patch with this functionality
- code cleanup
- enhanced $IncludeConfig directive to support wildcard filenames
- changed some multithreading synchronization
---------------------------------------------------------------------------
Version 1.20.1 (rgerhards), 2007-12-12
- corrected a debug setting that survived release. Caused TCP connections
  to be retried unnecessarily often.
- When a hostname ACL was provided and DNS resolution for that name failed,
  ACL processing was stopped at that point. Thanks to mildew for the patch.
  Fedora Bugzilla: http://bugzilla.redhat.com/show_bug.cgi?id=395911
- fixed a potential race condition, see link for details:
  http://rgerhards.blogspot.com/2007/12/rsyslog-race-condition.html
  Note that the probability of problems from this bug was very remote
- fixed a memory leak that happend when PostgreSQL date formats were
  used
---------------------------------------------------------------------------
Version 1.20.0 (rgerhards), 2007-12-07
- an output module for postgres databases has been added. Thanks to
  sur5r for contributing this code
- unloading dynamic modules has been cleaned up, we now have a
  real implementation and not just a dummy "good enough for the time
  being".
- enhanced platform independence - thanks to Bartosz Kuzma and Michael
  Biebl for their very useful contributions
- some general code cleanup (including warnings on 64 platforms, only)
---------------------------------------------------------------------------
Version 1.19.12 (rgerhards), 2007-12-03
- cleaned up the build system (thanks to Michael Biebl for the patch)
- fixed a bug where ommysql was still not compiled with -pthread option
---------------------------------------------------------------------------
Version 1.19.11 (rgerhards), 2007-11-29
- applied -pthread option to build when building for multi-threading mode
  hopefully solves an issue with segfaulting
---------------------------------------------------------------------------
Version 1.19.10 (rgerhards), 2007-10-19
- introdcued the new ":modulename:" syntax for calling module actions
  in selector lines; modified ommysql to support it. This is primarily
  an aid for further modules and a prequisite to actually allow third
  party modules to be created.
- minor fix in slackware startup script, "-r 0" is now "-r0"
- updated rsyslogd doc set man page; now in html format
- undid creation of a separate thread for the main loop -- this did not
  turn out to be needed or useful, so reduce complexity once again.
- added doc fixes provided by Michael Biebl - thanks
---------------------------------------------------------------------------
Version 1.19.9 (rgerhards), 2007-10-12
- now packaging system which again contains all components in a single
  tarball
- modularized main() a bit more, resulting in less complex code
- experimentally added an additional thread - will see if that affects
  the segfault bug we experience on some platforms. Note that this change
  is scheduled to be removed again later.
---------------------------------------------------------------------------
Version 1.19.8 (rgerhards), 2007-09-27
- improved repeated message processing
- applied patch provided by varmojfekoj to support building ommysql
  in its own way (now also resides in a plugin subdirectory);
  ommysql is now a separate package
- fixed a bug in cvthname() that lead to message loss if part
  of the source hostname would have been dropped
- created some support for distributing ommysql together with the
  main rsyslog package. I need to re-think it in the future, but
  for the time being the current mode is best. I now simply include
  one additional tarball for ommysql inside the main distribution.
  I look forward to user feedback on how this should be done best. In the
  long term, a separate project should be spawend for ommysql, but I'd
  like to do that only after the plugin interface is fully stable (what
  it is not yet).
---------------------------------------------------------------------------
Version 1.19.7 (rgerhards), 2007-09-25
- added code to handle situations where senders send us messages ending with
  a NUL character. It is now simply removed. This also caused trailing LF
  reduction to fail, when it was followed by such a NUL. This is now also
  handled.
- replaced some non-thread-safe function calls by their thread-safe
  counterparts
- fixed a minor memory leak that occured when the %APPNAME% property was
  used (I think nobody used that in practice)
- fixed a bug that caused signal handlers in cvthname() not to be restored when
  a malicious pointer record was detected and processing of the message been
  stopped for that reason (this should be really rare and can not be related
  to the segfault bug we are hunting).
- fixed a bug in cvthname that lead to passing a wrong parameter - in
  practice, this had no impact.
- general code cleanup (e.g. compiler warnings, comments)
---------------------------------------------------------------------------
Version 1.19.6 (rgerhards), 2007-09-11
- applied patch by varmojfekoj to change signal handling to the new
  sigaction API set (replacing the depreciated signal() calls and its
  friends.
- fixed a bug that in --enable-debug mode caused an assertion when the
  discard action was used
- cleaned up compiler warnings
- applied patch by varmojfekoj to FIX a bug that could cause 
  segfaults if empty properties were processed using modifying
  options (e.g. space-cc, drop-cc)
- fixed man bug: rsyslogd supports -l option
---------------------------------------------------------------------------
Version 1.19.5 (rgerhards), 2007-09-07
- changed part of the CStr interface so that better error tracking
  is provided and the calling sequence is more intuitive (there were
  invalid calls based on a too-weired interface)
- (hopefully) fixed some remaining bugs rooted in wrong use of 
  the CStr class. These could lead to program abort.
- applied patch by varmojfekoj two fix two potential segfault situations
- added $ModDir config directive
- modified $ModLoad so that an absolute path may be specified as
  module name (e.g. /rsyslog/ommysql.so)
---------------------------------------------------------------------------
Version 1.19.4 (rgerhards/varmojfekoj), 2007-09-04
- fixed a number of small memory leaks - thanks varmojfekoj for patching
- fixed an issue with CString class that could lead to rsyslog abort
  in tplToString() - thanks varmojfekoj for patching
- added a man-version of the config file documenation - thanks to Michel
  Samia for providing the man file
- fixed bug: a template like this causes an infinite loop:
  $template opts,"%programname:::a,b%"
  thanks varmojfekoj for the patch
- fixed bug: case changing options crash freeing the string pointer
  because they modify it: $template opts2,"%programname::1:lowercase%"
  thanks varmojfekoj for the patch
---------------------------------------------------------------------------
Version 1.19.3 (mmeckelein/varmojfekoj), 2007-08-31
- small mem leak fixed (after calling parseSelectorAct) - Thx varmojkekoj
- documentation section "Regular File" und "Blocks" updated
- solved an issue with dynamic file generation - Once again many thanks
  to varmojfekoj
- the negative selector for program name filter (Blocks) does not work as
  expected - Thanks varmojfekoj for patching
- added forwarding information to sysklogd (requires special template)
  to config doc
---------------------------------------------------------------------------
Version 1.19.2 (mmeckelein/varmojfekoj), 2007-08-28
- a specifically formed message caused a segfault - Many thanks varmojfekoj
  for providing a patch
- a typo and a weird condition are fixed in msg.c - Thanks again
  varmojfekoj 
- on file creation the file was always owned by root:root. This is fixed
  now - Thanks ypsa for solving this issue
---------------------------------------------------------------------------
Version 1.19.1 (mmeckelein), 2007-08-22
- a bug that caused a high load when a TCP/UDP connection was closed is 
  fixed now - Thanks mildew for solving this issue
- fixed a bug which caused a segfault on reinit - Thx varmojfekoj for the
  patch
- changed the hardcoded module path "/lib/rsyslog" to $(pkglibdir) in order
  to avoid trouble e.g. on 64 bit platforms (/lib64) - many thanks Peter
  Vrabec and darix, both provided a patch for solving this issue
- enhanced the unloading of modules - thanks again varmojfekoj
- applied a patch from varmojfekoj which fixes various little things in
  MySQL output module
---------------------------------------------------------------------------
Version 1.19.0 (varmojfekoj/rgerhards), 2007-08-16
- integrated patch from varmojfekoj to make the mysql module a loadable one
  many thanks for the patch, MUCH appreciated
---------------------------------------------------------------------------
Version 1.18.2 (rgerhards), 2007-08-13
- fixed a bug in outchannel code that caused templates to be incorrectly
  parsed
- fixed a bug in ommysql that caused a wrong ";template" missing message
- added some code for unloading modules; not yet fully complete (and we do
  not yet have loadable modules, so this is no problem)
- removed debian subdirectory by request of a debian packager (this is a special
  subdir for debian and there is also no point in maintaining it when there
  is a debian package available - so I gladly did this) in some cases
- improved overall doc quality (some pages were quite old) and linked to
  more of the online resources.
- improved /contrib/delete_mysql script by adding a host option and some
  other minor modifications
---------------------------------------------------------------------------
Version 1.18.1 (rgerhards), 2007-08-08
- applied a patch from varmojfekoj which solved a potential segfault
  of rsyslogd on HUP
- applied patch from Michel Samia to fix compilation when the pthreads
  feature is disabled
- some code cleanup (moved action object to its own file set)
- add config directive $MainMsgQueueSize, which now allows to configure the
  queue size dynamically
- all compile-time settings are now shown in rsyslogd -v, not just the
  active ones
- enhanced performance a little bit more
- added config file directive $ActionResumeInterval
- fixed a bug that prevented compilation under debian sid
- added a contrib directory for user-contributed useful things
---------------------------------------------------------------------------
Version 1.18.0 (rgerhards), 2007-08-03
- rsyslog now supports fallback actions when an action did not work. This
  is a great feature e.g. for backup database servers or backup syslog
  servers
- modified rklogd to only change the console log level if -c is specified
- added feature to use multiple actions inside a single selector
- implemented $ActionExecOnlyWhenPreviousIsSuspended config directive
- error messages during startup are now spit out to the configured log
  destinations
---------------------------------------------------------------------------
Version 1.17.6 (rgerhards), 2007-08-01
- continued to work on output module modularization - basic stage of
  this work is now FINISHED
- fixed bug in OMSRcreate() - always returned SR_RET_OK
- fixed a bug that caused ommysql to always complain about missing
  templates
- fixed a mem leak in OMSRdestruct - freeing the object itself was
  forgotten - thanks to varmojfekoj for the patch
- fixed a memory leak in syslogd/init() that happend when the config
  file could not be read - thanks to varmojfekoj for the patch
- fixed insufficient memory allocation in addAction() and its helpers.
  The initial fix and idea was developed by mildew, I fine-tuned
  it a bit. Thanks a lot for the fix, I'd probably had pulled out my
  hair to find the bug...
- added output of config file line number when a parsing error occured
- fixed bug in objomsr.c that caused program to abort in debug mode with
  an invalid assertion (in some cases)
- fixed a typo that caused the default template for MySQL to be wrong.
  thanks to mildew for catching this.
- added configuration file command $DebugPrintModuleList and
  $DebugPrintCfSysLineHandlerList
- fixed an invalid value for the MARK timer - unfortunately, there was
  a testing aid left in place. This resulted in quite frequent MARK messages
- added $IncludeConfig config directive
- applied a patch from mildew to prevent rsyslogd from freezing under heavy
  load. This could happen when the queue was full. Now, we drop messages
  but rsyslogd remains active.
---------------------------------------------------------------------------
Version 1.17.5 (rgerhards), 2007-07-30
- continued to work on output module modularization
- fixed a missing file bug - thanks to Andrea Montanari for reporting
  this problem
- fixed a problem with shutting down the worker thread and freeing the
  selector_t list - this caused messages to be lost, because the
  message queue was not properly drained before the selectors got
  destroyed.
---------------------------------------------------------------------------
Version 1.17.4 (rgerhards), 2007-07-27
- continued to work on output module modularization
- fixed a situation where rsyslogd could create zombie processes
  thanks to mildew for the patch
- applied patch from Michel Samia to fix compilation when NOT
  compiled for pthreads
---------------------------------------------------------------------------
Version 1.17.3 (rgerhards), 2007-07-25
- continued working on output module modularization
- fixed a bug that caused rsyslogd to segfault on exit (and
  probably also on HUP), when there was an unsent message in a selector
  that required forwarding and the dns lookup failed for that selector
  (yes, it was pretty unlikely to happen;))
  thanks to varmojfekoj <varmojfekoj@gmail.com> for the patch
- fixed a memory leak in config file parsing and die()
  thanks to varmojfekoj <varmojfekoj@gmail.com> for the patch
- rsyslogd now checks on startup if it is capable to performa any work
  at all. If it cant, it complains and terminates
  thanks to Michel Samia for providing the patch!
- fixed a small memory leak when HUPing syslogd. The allowed sender
  list now gets freed. thanks to mildew for the patch.
- changed the way error messages in early startup are logged. They
  now do no longer use the syslogd code directly but are rather
  send to stderr.
---------------------------------------------------------------------------
Version 1.17.2 (rgerhards), 2007-07-23
- made the port part of the -r option optional. Needed for backward
  compatibility with sysklogd
- replaced system() calls with something more reasonable. Please note that
  this might break compatibility with some existing configuration files.
  We accept this in favour of the gained security.
- removed a memory leak that could occur if timegenerated was used in
  RFC 3164 format in templates
- did some preparation in msg.c for advanced multithreading - placed the
  hooks, but not yet any active code
- worked further on modularization
- added $ModLoad MySQL (dummy) config directive
- added DropTrailingLFOnReception config directive
---------------------------------------------------------------------------
Version 1.17.1 (rgerhards), 2007-07-20
- fixed a bug that caused make install to install rsyslogd and rklogd under
  the wrong names
- fixed bug that caused $AllowedSenders to handle IPv6 scopes incorrectly;
  also fixed but that could grabble $AllowedSender wildcards. Thanks to
  mildew@gmail.com for the patch
- minor code cleanup - thanks to Peter Vrabec for the patch
- fixed minimal memory leak on HUP (caused by templates)
  thanks to varmojfekoj <varmojfekoj@gmail.com> for the patch
- fixed another memory leak on HUPing and on exiting rsyslogd
  again thanks to varmojfekoj <varmojfekoj@gmail.com> for the patch
- code cleanup (removed compiler warnings)
- fixed portability bug in configure.ac - thanks to Bartosz Kuźma for patch
- moved msg object into its own file set
- added the capability to continue trying to write log files when the
  file system is full. Functionality based on patch by Martin Schulze
  to sysklogd package.
---------------------------------------------------------------------------
Version 1.17.0 (RGer), 2007-07-17
- added $RepeatedLineReduction config parameter
- added $EscapeControlCharactersOnReceive config parameter
- added $ControlCharacterEscapePrefix config parameter
- added $DirCreateMode config parameter
- added $CreateDirs config parameter
- added $DebugPrintTemplateList config parameter
- added $ResetConfigVariables config parameter
- added $FileOwner config parameter
- added $FileGroup config parameter
- added $DirOwner config parameter
- added $DirGroup config parameter
- added $FailOnChownFailure config parameter
- added regular expression support to the filter engine
  thanks to Michel Samia for providing the patch!
- enhanced $AllowedSender functionality. Credits to mildew@gmail.com for
  the patch doing that
  - added IPv6 support
  - allowed DNS hostnames
  - allowed DNS wildcard names
- added new option $DropMsgsWithMaliciousDnsPTRRecords
- added autoconf so that rfc3195d, rsyslogd and klogd are stored to /sbin
- added capability to auto-create directories with dynaFiles
---------------------------------------------------------------------------
Version 1.16.0 (RGer/Peter Vrabec), 2007-07-13 - The Friday, 13th Release ;)
- build system switched to autotools
- removed SYSV preprocessor macro use, replaced with autotools equivalents
- fixed a bug that caused rsyslogd to segfault when TCP listening was
  disabled and it terminated
- added new properties "syslogfacility-text" and "syslogseverity-text"
  thanks to varmojfekoj <varmojfekoj@gmail.com> for the patch
- added the -x option to disable hostname dns reslution
  thanks to varmojfekoj <varmojfekoj@gmail.com> for the patch
- begun to better modularize syslogd.c - this is an ongoing project; moved
  type definitions to a separate file
- removed some now-unused fields from struct filed
- move file size limit fields in struct field to the "right spot" (the file
  writing part of the union - f_un.f_file)
- subdirectories linux and solaris are no longer part of the distribution
  package. This is not because we cease support for them, but there are no
  longer any files in them after the move to autotools
---------------------------------------------------------------------------
Version 1.15.1 (RGer), 2007-07-10
- fixed a bug that caused a dynaFile selector to stall when there was
  an open error with one file 
- improved template processing for dynaFiles; templates are now only
  looked up during initialization - speeds up processing
- optimized memory layout in struct filed when compiled with MySQL
  support
- fixed a bug that caused compilation without SYSLOG_INET to fail
- re-enabled the "last message repeated n times" feature. This
  feature was not taken care of while rsyslogd evolved from sysklogd
  and it was more or less defunct. Now it is fully functional again.
- added system properties: $NOW, $YEAR, $MONTH, $DAY, $HOUR, $MINUTE
- fixed a bug in iovAsString() that caused a memory leak under stress
  conditions (most probably memory shortage). This was unlikely to
  ever happen, but it doesn't hurt doing it right
- cosmetic: defined type "uchar", change all unsigned chars to uchar
---------------------------------------------------------------------------
Version 1.15.0 (RGer), 2007-07-05
- added ability to dynamically generate file names based on templates
  and thus properties. This was a much-requested feature. It makes
  life easy when it e.g. comes to splitting files based on the sender
  address.
- added $umask and $FileCreateMode config file directives
- applied a patch from Bartosz Kuzma to compile cleanly under NetBSD
- checks for extra (unexpected) characters in system config file lines
  have been added
- added IPv6 documentation - was accidently missing from CVS
- begun to change char to unsigned char
---------------------------------------------------------------------------
Version 1.14.2 (RGer), 2007-07-03
** this release fixes all known nits with IPv6 **
- restored capability to do /etc/service lookup for "syslog"
  service when -r 0 was given
- documented IPv6 handling of syslog messages
- integrate patch from Bartosz Kuźma to make rsyslog compile under
  Solaris again (the patch replaced a strndup() call, which is not
  available under Solaris
- improved debug logging when waiting on select
- updated rsyslogd man page with new options (-46A)
---------------------------------------------------------------------------
Version 1.14.1 (RGer/Peter Vrabec), 2007-06-29
- added Peter Vrabec's patch for IPv6 TCP
- prefixed all messages send to stderr in rsyslogd with "rsyslogd: "
---------------------------------------------------------------------------
Version 1.14.0 (RGer/Peter Vrabec), 2007-06-28
- Peter Vrabec provided IPv6 for rsyslog, so we are now IPv6 enabled
  IPv6 Support is currently for UDP only, TCP is to come soon.
  AllowedSender configuration does not yet work for IPv6.
- fixed code in iovCreate() that broke C's strict aliasing rules 
- fixed some char/unsigned char differences that forced the compiler
  to spit out warning messages
- updated the Red Hat init script to fix a known issue (thanks to
  Peter Vrabec)
---------------------------------------------------------------------------
Version 1.13.5 (RGer), 2007-06-22
- made the TCP session limit configurable via command line switch
  now -t <port>,<max sessions>
- added man page for rklogd(8) (basically a copy from klogd, but now
  there is one...)
- fixed a bug that caused internal messages (e.g. rsyslogd startup) to
  appear without a tag.
- removed a minor memory leak that occurred when TAG processing requalified
  a HOSTNAME to be a TAG (and a TAG already was set).
- removed potential small memory leaks in MsgSet***() functions. There
  would be a leak if a property was re-set, something that happened
  extremely seldom.
---------------------------------------------------------------------------
Version 1.13.4 (RGer), 2007-06-18
- added a new property "PRI-text", which holds the PRI field in
  textual form (e.g. "syslog.info")
- added alias "syslogseverity" for "syslogpriority", which is a
  misleading property name that needs to stay for historical
  reasons (and backward-compatility)
- added doc on how to record PRI value in log file
- enhanced signal handling in klogd, including removal of an unsafe
  call to the logging system during signal handling
---------------------------------------------------------------------------
Version 1.13.3 (RGer), 2007-06-15
- create a version of syslog.c from scratch. This is now
  - highly optimized for rsyslog
  - removes an incompatible license problem as the original
    version had a BSD license with advertising clause
  - fixed in the regard that rklogd will continue to work when
    rsysogd has been restarted (the original version, as well
    as sysklogd, will remain silent then)
  - solved an issue with an extra NUL char at message end that the
    original version had
- applied some changes to klogd to care for the new interface
- fixed a bug in syslogd.c which prevented compiling under debian
---------------------------------------------------------------------------
Version 1.13.2 (RGer), 2007-06-13
- lib order in makefile patched to facilitate static linking - thanks
  to Bennett Todd for providing the patch
- Integrated a patch from Peter Vrabec (pvrabec@redheat.com):
  - added klogd under the name of rklogd (remove dependency on
    original sysklogd package
  - createDB.sql now in UTF
  - added additional config files for use on Red Hat
---------------------------------------------------------------------------
Version 1.13.1 (RGer), 2007-02-05
- changed the listen backlog limit to a more reasonable value based on
  the maximum number of TCP connections configurd (10% + 5) - thanks to Guy
  Standen for the hint (actually, the limit was 5 and that was a 
  left-over from early testing).
- fixed a bug in makefile which caused DB-support to be disabled when
  NETZIP support was enabled
- added the -e option to allow transmission of every message to remote
  hosts (effectively turns off duplicate message suppression)
- (somewhat) improved memory consumption when compiled with MySQL support
- looks like we fixed an incompatibility with MySQL 5.x and above software
  At least in one case, the remote server name was destroyed, leading to 
  a connection failure. The new, improved code does not have this issue and
  so we see this as solved (the new code is generally somewhat better, so
  there is a good chance we fixed this incompatibility).
---------------------------------------------------------------------------
Version 1.13.0 (RGer), 2006-12-19
- added '$' as ToPos proptery replacer specifier - means "up to the
  end of the string"
- property replacer option "escape-cc", "drop-cc" and "space-cc"  added
- changed the handling of \0 characters inside syslog messages. We now
  consistently escape them to "#000". This is somewhat recommended in
  the draft-ietf-syslog-protocol-19 draft. While the real recomendation
  is to not escape any characters at all, we can not do this without
  considerable modification of the code. So we escape it to "#000", which
  is consistent with a sample found in the Internet-draft.
- removed message glue logic (see printchopped() comment for details)
  Also caused removal of parts table and thus some improvements in
  memory usage.
- changed the default MAXLINE to 2048 to take care of recent syslog
  standardization efforts (can easily be changed in syslogd.c)
- added support for byte-counted TCP syslog messages (much like
  syslog-transport-tls-05 Internet Draft). This was necessary to
  support compression over TCP.
- added support for receiving compressed syslog messages
- added support for sending compressed syslog messages
- fixed a bug where the last message in a syslog/tcp stream was
  lost if it was not properly terminated by a LF character
---------------------------------------------------------------------------
Version 1.12.3 (RGer), 2006-10-04
- implemented some changes to support Solaris (but support is not
  yet complete)
- commented out (via #if 0) some methods that are currently not being use
  but should be kept for further us
- added (interim) -u 1 option to turn off hostname and tag parsing
- done some modifications to better support Fedora
- made the field delimiter inside property replace configurable via
  template
- fixed a bug in property replacer: if fields were used, the delimitor
  became part of the field. Up until now, this was barely noticable as 
  the delimiter as TAB only and thus invisible to a human. With other
  delimiters available now, it quickly showed up. This bug fix might cause
  some grief to existing installations if they used the extra TAB for
  whatever reasons - sorry folks... Anyhow, a solution is easy: just add
  a TAB character contstant into your template. Thus, there has no attempt
  been made to do this in a backwards-compatible way.
---------------------------------------------------------------------------
Version 1.12.2 (RGer), 2006-02-15
- fixed a bug in the RFC 3339 date formatter. An extra space was added
  after the actual timestamp
- added support for providing high-precision RFC3339 timestamps for
  (rsyslogd-)internally-generated messages
- very (!) experimental support for syslog-protocol internet draft
  added (the draft is experimental, the code is solid ;))
- added support for field-extracting in the property replacer
- enhanced the legacy-syslog parser so that it can interpret messages
  that do not contain a TIMESTAMP
- fixed a bug that caused the default socket (usually /dev/log) to be
  opened even when -o command line option was given
- fixed a bug in the Debian sample startup script - it caused rsyslogd
  to listen to remote requests, which it shouldn't by default
---------------------------------------------------------------------------
Version 1.12.1 (RGer), 2005-11-23
- made multithreading work with BSD. Some signal-handling needed to be
  restructured. Also, there might be a slight delay of up to 10 seconds
  when huping and terminating rsyslogd under BSD
- fixed a bug where a NULL-pointer was passed to printf() in logmsg().
- fixed a bug during "make install" where rc3195d was not installed
  Thanks to Bennett Todd for spotting this.
- fixed a bug where rsyslogd dumped core when no TAG was found in the
  received message
- enhanced message parser so that it can deal with missing hostnames
  in many cases (may not be totally fail-safe)
- fixed a bug where internally-generated messages did not have the correct
  TAG
---------------------------------------------------------------------------
Version 1.12.0 (RGer), 2005-10-26
- moved to a multi-threaded design. single-threading is still optionally
  available. Multi-threading is experimental!
- fixed a potential race condition. In the original code, marking was done
  by an alarm handler, which could lead to all sorts of bad things. This
  has been changed now. See comments in syslogd.c/domark() for details.
- improved debug output for property-based filters
- not a code change, but: I have checked all exit()s to make sure that
  none occurs once rsyslogd has started up. Even in unusual conditions
  (like low-memory conditions) rsyslogd somehow remains active. Of course,
  it might loose a message or two, but at least it does not abort and it
  can also recover when the condition no longer persists.
- fixed a bug that could cause loss of the last message received
  immediately before rsyslogd was terminated.
- added comments on thread-safety of global variables in syslogd.c
- fixed a small bug: spurios printf() when TCP syslog was used
- fixed a bug that causes rsyslogd to dump core on termination when one
  of the selector lines did not receive a message during the run (very
  unlikely)
- fixed an one-too-low memory allocation in the TCP sender. Could result
  in rsyslogd dumping core.
- fixed a bug with regular expression support (thanks to Andres Riancho)
- a little bit of code restructuring (especially main(), which was
  horribly large)
---------------------------------------------------------------------------
Version 1.11.1 (RGer), 2005-10-19
- support for BSD-style program name and host blocks
- added a new property "programname" that can be used in templates
- added ability to specify listen port for rfc3195d
- fixed a bug that rendered the "startswith" comparison operation
  unusable.
- changed more functions to "static" storage class to help compiler
  optimize (should have been static in the first place...)
- fixed a potential memory leak in the string buffer class destructor.
  As the destructur was previously never called, the leak did not actually
  appear.
- some internal restructuring in anticipation/preparation of minimal
  multi-threading support
- rsyslogd still shares some code with the sysklogd project. Some patches
  for this shared code have been brought over from the sysklogd CVS.
---------------------------------------------------------------------------
Version 1.11.0 (RGer), 2005-10-12
- support for receiving messages via RFC 3195; added rfc3195d for that
  purpose
- added an additional guard to prevent rsyslogd from aborting when the
  2gb file size limit is hit. While a user can configure rsyslogd to
  handle such situations, it would abort if that was not done AND large
  file support was not enabled (ok, this is hopefully an unlikely scenario)
- fixed a bug that caused additional Unix domain sockets to be incorrectly
  processed - could lead to message loss in extreme cases
---------------------------------------------------------------------------
Version 1.10.2 (RGer), 2005-09-27
- added comparison operations in property-based filters:
  * isequal
  * startswith
- added ability to negate all property-based filter comparison operations
  by adding a !-sign right in front of the operation name
- added the ability to specify remote senders for UDP and TCP
  received messages. Allows to block all but well-known hosts
- changed the $-config line directives to be case-INsensitive
- new command line option -w added: "do not display warnings if messages
  from disallowed senders are received"
- fixed a bug that caused rsyslogd to dump core when the compare value
  was not quoted in property-based filters
- fixed a bug in the new CStr compare function which lead to invalid
  results (fortunately, this function was not yet used widely)
- added better support for "debugging" rsyslog.conf property filters
  (only if -d switch is given)
- changed some function definitions to static, which eventually enables
  some compiler optimizations
- fixed a bug in MySQL code; when a SQL error occured, rsyslogd could
  run in a tight loop. This was due to invalid sequence of error reporting
  and is now fixed.
---------------------------------------------------------------------------
Version 1.10.1 (RGer), 2005-09-23
- added the ability to execute a shell script as an action.
  Thanks to Bjoern Kalkbrenner for providing the code!
- fixed a bug in the MySQL code; due to the bug the automatic one-time
  retry after an error did not happen - this lead to error message in
  cases where none should be seen (e.g. after a MySQL restart)
- fixed a security issue with SQL-escaping in conjunction with
  non-(SQL-)standard MySQL features.
---------------------------------------------------------------------------
Version 1.10.0 (RGer), 2005-09-20
  REMINDER: 1.10 is the first unstable version if the 1.x series!
- added the capability to filter on any property in selector lines
  (not just facility and priority)
- changed stringbuf into a new counted string class
- added support for a "discard" action. If a selector line with
  discard (~ character) is found, no selector lines *after* that
  line will be processed.
- thanks to Andres Riancho, regular expression support has been
  added to the template engine
- added the FROMHOST property in the template processor, which could
  previously not be obtained. Thanks to Cristian Testa for pointing
  this out and even providing a fix.
- added display of compile-time options to -v output
- performance improvement for production build - made some checks
  to happen only during debug mode
- fixed a problem with compiling on SUSE and - while doing so - removed
  the socket call to set SO_BSDCOMPAT in cases where it is obsolete.
---------------------------------------------------------------------------
Version 1.0.4 (RGer), 2006-02-01
- a small but important fix: the tcp receiver had two forgotten printf's
  in it that caused a lot of unnecessary output to stdout. This was
  important enough to justify a new release
---------------------------------------------------------------------------
Version 1.0.3 (RGer), 2005-11-14
- added an additional guard to prevent rsyslogd from aborting when the
  2gb file size limit is hit. While a user can configure rsyslogd to
  handle such situations, it would abort if that was not done AND large
  file support was not enabled (ok, this is hopefully an unlikely scenario)
- fixed a bug that caused additional Unix domain sockets to be incorrectly
  processed - could lead to message loss in extreme cases
- applied some patches available from the sysklogd project to code
  shared from there
- fixed a bug that causes rsyslogd to dump core on termination when one
  of the selector lines did not receive a message during the run (very
  unlikely)
- fixed an one-too-low memory allocation in the TCP sender. Could result
  in rsyslogd dumping core.
- fixed a bug in the TCP sender that caused the retry logic to fail
  after an error or receiver overrun
- fixed a bug in init() that could lead to dumping core
- fixed a bug that could lead to dumping core when no HOSTNAME or no TAG
  was present in the syslog message
---------------------------------------------------------------------------
Version 1.0.2 (RGer), 2005-10-05
- fixed an issue with MySQL error reporting. When an error occured,
  the MySQL driver went into an endless loop (at least in most cases).
---------------------------------------------------------------------------
Version 1.0.1 (RGer), 2005-09-23
- fixed a security issue with SQL-escaping in conjunction with
  non-(SQL-)standard MySQL features.
---------------------------------------------------------------------------
Version 1.0.0 (RGer), 2005-09-12
- changed install doc to cover daily cron scripts - a trouble source
- added rc script for slackware (provided by Chris Elvidge - thanks!) 
- fixed a really minor bug in usage() - the -r option was still
  reported as without the port parameter
---------------------------------------------------------------------------
Version 0.9.8 (RGer), 2005-09-05
- made startup and shutdown message more consistent and included the
  pid, so that they can be easier correlated. Used syslog-protocol
  structured data format for this purpose.
- improved config info in startup message, now tells not only
  if it is listening remote on udp, but also for tcp. Also includes
  the port numbers. The previous startup message was misleading, because
  it did not say "remote reception" if rsyslogd was only listening via
  tcp (but not via udp).
- added a "how can you help" document to the doc set
---------------------------------------------------------------------------
Version 0.9.7 (RGer), 2005-08-15
- some of the previous doc files (like INSTALL) did not properly
  reflect the changes to the build process and the new doc. Fixed
  that.
- changed syslogd.c so that when compiled without database support,
  an error message is displayed when a database action is detected
  in the config file (previously this was used as an user rule ;))
- fixed a bug in the os-specific Makefiles which caused MySQL
  support to not be compiled, even if selected
---------------------------------------------------------------------------
Version 0.9.6 (RGer), 2005-08-09
- greatly enhanced documentation. Now available in html format in
  the "doc" folder and FreeBSD. Finally includes an install howto.
- improved MySQL error messages a little - they now show up as log
  messages, too (formerly only in debug mode)
- added the ability to specify the listen port for udp syslog.
  WARNING: This introduces an incompatibility. Formerly, udp
  syslog was enabled by the -r command line option. Now, it is
  "-r [port]", which is consistent with the tcp listener. However,
  just -r will now return an error message.
- added sample startup scripts for Debian and FreeBSD
- added support for easy feature selection in the makefile. Un-
  fortunately, this also means I needed to spilt the make file
  for different OS and distros. There are some really bad syntax
  differences between FreeBSD and Linux make.
---------------------------------------------------------------------------
Version 0.9.5 (RGer), 2005-08-01
- the "semicolon bug" was actually not (fully) solved in 0.9.4. One
  part of the bug was solved, but another still existed. This one
  is fixed now, too.
- the "semicolon bug" actually turned out to be a more generic bug.
  It appeared whenever an invalid template name was given. With some
  selector actions, rsyslogd dumped core, with other it "just" had
  a small ressource leak with others all worked well. These anomalies
  are now fixed. Note that they only appeared during system initaliziation
  once the system was running, nothing bad happened.
- improved error reporting for template errors on startup. They are now
  shown on the console and the start-up tty. Formerly, they were only
  visible in debug mode.
- support for multiple instances of rsyslogd on a single machine added
- added new option "-o" --> omit local unix domain socket. This option
  enables rsyslogd NOT to listen to the local socket. This is most
  helpful when multiple instances of rsyslogd (or rsyslogd and another
  syslogd) shall run on a single system.
- added new option "-i <pidfile>" which allows to specify the pidfile.
  This is needed when multiple instances of rsyslogd are to be run.
- the new project home page is now online at www.rsyslog.com
---------------------------------------------------------------------------
Version 0.9.4 (RGer), 2005-07-25
- finally added the TCP sender. It now supports non-blocking mode, no
  longer disabling message reception during connect. As it is now, it
  is usable in production. The code could be more sophisticated, but
  I've kept it short in anticipation of the move to liblogging, which
  will lead to the removal of the code just written ;)
- the "exiting on signal..." message still had the "syslogd" name in 
  it. Changed this to "rsyslogd", as we do not have a large user base
  yet, this should pose no problem.
- fixed "the semiconlon" bug. rsyslogd dumped core if a write-db action
  was specified but no semicolon was given after the password (an empty
  template was ok, but the semicolon needed to be present).
- changed a default for traditional output format. During testing, it
  was seen that the timestamp written to file in default format was
  the time of message reception, not the time specified in the TIMESTAMP
  field of the message itself. Traditionally, the message TIMESTAMP is
  used and this has been changed now.
---------------------------------------------------------------------------
Version 0.9.3 (RGer), 2005-07-19
- fixed a bug in the message parser. In June, the RFC 3164 timestamp
  was not correctly parsed (yes, only in June and some other months,
  see the code comment to learn why...)
- added the ability to specify the destination port when forwarding
  syslog messages (both for TCP and UDP)
- added an very experimental TCP sender (activated by
  @@machine:port in config). This is not yet for production use. If
  the receiver is not alive, rsyslogd will wait quite some time until
  the connection request times out, which most probably leads to
  loss of incoming messages.

---------------------------------------------------------------------------
Version 0.9.2 (RGer), around 2005-07-06
- I intended to change the maxsupported message size to 32k to
  support IHE - but given the memory inefficiency in the usual use
  cases, I have not done this. I have, however, included very
  specific instructions on how to do this in the source code. I have
  also done some testing with 32k messages, so you can change the
  max size without taking too much risk.
- added a syslog/tcp receiver; we now can receive messages via
  plain tcp, but we can still send only via UDP. The syslog/tcp
  receiver is the primary enhancement of this release.
- slightly changed some error messages that contained a spurios \n at
  the end of the line (which gives empty lines in your log...)

---------------------------------------------------------------------------
Version 0.9.1 (RGer)
- fixed code so that it compiles without errors under FreeBSD
- removed now unused function "allocate_log()" from syslogd.c
- changed the make file so that it contains more defines for
  different environments (in the long term, we need a better
  system for disabling/enabling features...)
- changed some printf's printing off_t types to %lld and
  explicit (long long) casts. I tried to figure out the exact type,
  but did not succeed in this. In the worst case, ultra-large peta-
  byte files will now display funny informational messages on rollover,
  something I think we can live with for the neersion 3.11.2 (rgerhards), 2008-02-??
---------------------------------------------------------------------------
Version 3.11.1 (rgerhards), 2008-02-12
- SNMP trap sender added thanks to Andre Lorbach (omsnmp)
- added input-plugin interface specification in form of a (copy) template
  input module
- applied documentation fix by Michael Biebl -- many thanks!
- bugfix: immark did not have MARK flags set...
- added x-info field to rsyslogd startup/shutdown message. Hopefully
  points users to right location for further info (many don't even know
  they run rsyslog ;))
- bugfix: trailing ":" of tag was lost while parsing legacy syslog messages
  without timestamp - thanks to Anders Blomdell for providing a patch!
- fixed a bug in stringbuf.c related to STRINGBUF_TRIM_ALLOCSIZE, which
  wasn't supposed to be used with rsyslog. Put a warning message up that
  tells this feature is not tested and probably not worth the effort.
  Thanks to Anders Blomdell fro bringing this to our attention
- somewhat improved performance of string buffers
- fixed bug that caused invalid treatment of tabs (HT) in rsyslog.conf
- bugfix: setting for $EscapeCopntrolCharactersOnReceive was not 
  properly initialized
- clarified usage of space-cc property replacer option
- improved abort diagnostic handler
- some initial effort for malloc/free runtime debugging support
- bugfix: using dynafile actions caused rsyslogd abort
- fixed minor man errors thanks to Michael Biebl
---------------------------------------------------------------------------
Version 3.11.0 (rgerhards), 2008-01-31
- implemented queued actions
- implemented simple rate limiting for actions
- implemented deliberate discarding of lower priority messages over higher
  priority ones when a queue runs out of space
- implemented disk quotas for disk queues
- implemented the $ActionResumeRetryCount config directive
- added $ActionQueueFilename config directive
- added $ActionQueueSize config directive
- added $ActionQueueHighWaterMark config directive
- added $ActionQueueLowWaterMark config directive
- added $ActionQueueDiscardMark config directive
- added $ActionQueueDiscardSeverity config directive
- added $ActionQueueCheckpointInterval config directive
- added $ActionQueueType config directive
- added $ActionQueueWorkerThreads config directive
- added $ActionQueueTimeoutshutdown config directive
- added $ActionQueueTimeoutActionCompletion config directive
- added $ActionQueueTimeoutenQueue config directive
- added $ActionQueueTimeoutworkerThreadShutdown config directive
- added $ActionQueueWorkerThreadMinimumMessages config directive
- added $ActionQueueMaxFileSize config directive
- added $ActionQueueSaveonShutdown config directive
- addded $ActionQueueDequeueSlowdown config directive
- addded $MainMsgQueueDequeueSlowdown config directive
- bugfix: added forgotten docs to package
- improved debugging support
- fixed a bug that caused $MainMsgQueueCheckpointInterval to work incorrectly
- when a long-running action needs to be cancelled on shutdown, the message
  that was processed by it is now preserved. This finishes support for
  guaranteed delivery of messages (if the output supports it, of course)
- fixed bug in output module interface, see
  http://sourceforge.net/tracker/index.php?func=detail&aid=1881008&group_id=123448&atid=696552
- changed the ommysql output plugin so that the (lengthy) connection
  initialization now takes place in message processing. This works much
  better with the new queued action mode (fast startup)
- fixed a bug that caused a potential hang in file and fwd output module
  varmojfekoj provided the patch - many thanks!
- bugfixed stream class offset handling on 32bit platforms
---------------------------------------------------------------------------
Version 3.10.3 (rgerhards), 2008-01-28
- fixed a bug with standard template definitions (not a big deal) - thanks
  to varmojfekoj for spotting it
- run-time instrumentation added
- implemented disk-assisted queue mode, which enables on-demand disk
  spooling if the queue's in-memory queue is exhausted
- implemented a dynamic worker thread pool for processing incoming
  messages; workers are started and shut down as need arises
- implemented a run-time instrumentation debug package
- implemented the $MainMsgQueueSaveOnShutdown config directive
- implemented the $MainMsgQueueWorkerThreadMinimumMessages config directive
- implemented the $MainMsgQueueTimeoutWorkerThreadShutdown config directive
---------------------------------------------------------------------------
Version 3.10.2 (rgerhards), 2008-01-14
- added the ability to keep stop rsyslogd without the need to drain
  the main message queue. In disk queue mode, rsyslog continues to
  run from the point where it stopped. In case of a system failure, it
  continues to process messages from the last checkpoint.
- fixed a bug that caused a segfault on startup when no $WorkDir directive
  was specified in rsyslog.conf
- provided more fine-grain control over shutdown timeouts and added a
  way to specify the enqueue timeout when the main message queue is full
- implemented $MainMsgQueueCheckpointInterval config directive
- implemented $MainMsgQueueTimeoutActionCompletion config directive
- implemented $MainMsgQueueTimeoutEnqueue config directive
- implemented $MainMsgQueueTimeoutShutdown config directive
---------------------------------------------------------------------------
Version 3.10.1 (rgerhards), 2008-01-10
- implemented the "disk" queue mode. However, it currently is of very
  limited use, because it does not support persistence over rsyslogd
  runs. So when rsyslogd is stopped, the queue is drained just as with
  the in-memory queue modes. Persistent queues will be a feature of
  the next release.
- performance-optimized string class, should bring an overall improvement
- fixed a memory leak in imudp -- thanks to varmojfekoj for the patch
- fixed a race condition that could lead to a rsyslogd hang when during
  HUP or termination
- done some doc updates
- added $WorkDirectory config directive
- added $MainMsgQueueFileName config directive
- added $MainMsgQueueMaxFileSize config directive
---------------------------------------------------------------------------
Version 3.10.0 (rgerhards), 2008-01-07
- implemented input module interface and initial input modules
- enhanced threading for input modules (each on its own thread now)
- ability to bind UDP listeners to specific local interfaces/ports and
  ability to run multiple of them concurrently
- added ability to specify listen IP address for UDP syslog server
- license changed to GPLv3
- mark messages are now provided by loadble module immark
- rklogd is no longer provided. Its functionality has now been taken over
  by imklog, a loadable input module. This offers a much better integration
  into rsyslogd and makes sure that the kernel logger process is brought
  up and down at the appropriate times
- enhanced $IncludeConfig directive to support wildcard characters
  (thanks to Michael Biebl)
- all inputs are now implemented as loadable plugins
- enhanced threading model: each input module now runs on its own thread
- enhanced message queue which now supports different queueing methods
  (among others, this can be used for performance fine-tuning)
- added a large number of new configuration directives for the new
  input modules
- enhanced multi-threading utilizing a worker thread pool for the
  main message queue
- compilation without pthreads is no longer supported
- much cleaner code due to new objects and removal of single-threading
  mode
---------------------------------------------------------------------------
Version 2.0.1 STABLE (rgerhards), 2008-01-24
- fixed a bug in integer conversion - but this function was never called,
  so it is not really a useful bug fix ;)
- fixed a bug with standard template definitions (not a big deal) - thanks
  to varmojfekoj for spotting it
- fixed a bug that caused a potential hang in file and fwd output module
  varmojfekoj provided the patch - many thanks!
---------------------------------------------------------------------------
Version 2.0.0 STABLE (rgerhards), 2008-01-02
- re-release of 1.21.2 as STABLE with no modifications except some
  doc updates
---------------------------------------------------------------------------
Version 1.21.2 (rgerhards), 2007-12-28
- created a gss-api output module. This keeps GSS-API code and
  TCP/UDP code separated. It is also important for forward-
  compatibility with v3. Please note that this change breaks compatibility
  with config files created for 1.21.0 and 1.21.1 - this was considered
  acceptable.
- fixed an error in forwarding retry code (could lead to message corruption
  but surfaced very seldom)
- increased portability for older platforms (AI_NUMERICSERV moved)
- removed socket leak in omfwd.c
- cross-platform patch for GSS-API compile problem on some platforms
  thanks to darix for the patch!
---------------------------------------------------------------------------
Version 1.21.1 (rgerhards), 2007-12-23
- small doc fix for $IncludeConfig
- fixed a bug in llDestroy()
- bugfix: fixing memory leak when message queue is full and during
  parsing. Thanks to varmojfekoj for the patch.
- bugfix: when compiled without network support, unix sockets were
  not properply closed
- bugfix: memory leak in cfsysline.c/doGetWord() fixed
---------------------------------------------------------------------------
Version 1.21.0 (rgerhards), 2007-12-19
- GSS-API support for syslog/TCP connections was added. Thanks to
  varmojfekoj for providing the patch with this functionality
- code cleanup
- enhanced $IncludeConfig directive to support wildcard filenames
- changed some multithreading synchronization
---------------------------------------------------------------------------
Version 1.20.1 (rgerhards), 2007-12-12
- corrected a debug setting that survived release. Caused TCP connections
  to be retried unnecessarily often.
- When a hostname ACL was provided and DNS resolution for that name failed,
  ACL processing was stopped at that point. Thanks to mildew for the patch.
  Fedora Bugzilla: http://bugzilla.redhat.com/show_bug.cgi?id=395911
- fixed a potential race condition, see link for details:
  http://rgerhards.blogspot.com/2007/12/rsyslog-race-condition.html
  Note that the probability of problems from this bug was very remote
- fixed a memory leak that happend when PostgreSQL date formats were
  used
---------------------------------------------------------------------------
Version 1.20.0 (rgerhards), 2007-12-07
- an output module for postgres databases has been added. Thanks to
  sur5r for contributing this code
- unloading dynamic modules has been cleaned up, we now have a
  real implementation and not just a dummy "good enough for the time
  being".
- enhanced platform independence - thanks to Bartosz Kuzma and Michael
  Biebl for their very useful contributions
- some general code cleanup (including warnings on 64 platforms, only)
---------------------------------------------------------------------------
Version 1.19.12 (rgerhards), 2007-12-03
- cleaned up the build system (thanks to Michael Biebl for the patch)
- fixed a bug where ommysql was still not compiled with -pthread option
---------------------------------------------------------------------------
Version 1.19.11 (rgerhards), 2007-11-29
- applied -pthread option to build when building for multi-threading mode
  hopefully solves an issue with segfaulting
---------------------------------------------------------------------------
Version 1.19.10 (rgerhards), 2007-10-19
- introdcued the new ":modulename:" syntax for calling module actions
  in selector lines; modified ommysql to support it. This is primarily
  an aid for further modules and a prequisite to actually allow third
  party modules to be created.
- minor fix in slackware startup script, "-r 0" is now "-r0"
- updated rsyslogd doc set man page; now in html format
- undid creation of a separate thread for the main loop -- this did not
  turn out to be needed or useful, so reduce complexity once again.
- added doc fixes provided by Michael Biebl - thanks
---------------------------------------------------------------------------
Version 1.19.9 (rgerhards), 2007-10-12
- now packaging system which again contains all components in a single
  tarball
- modularized main() a bit more, resulting in less complex code
- experimentally added an additional thread - will see if that affects
  the segfault bug we experience on some platforms. Note that this change
  is scheduled to be removed again later.
---------------------------------------------------------------------------
Version 1.19.8 (rgerhards), 2007-09-27
- improved repeated message processing
- applied patch provided by varmojfekoj to support building ommysql
  in its own way (now also resides in a plugin subdirectory);
  ommysql is now a separate package
- fixed a bug in cvthname() that lead to message loss if part
  of the source hostname would have been dropped
- created some support for distributing ommysql together with the
  main rsyslog package. I need to re-think it in the future, but
  for the time being the current mode is best. I now simply include
  one additional tarball for ommysql inside the main distribution.
  I look forward to user feedback on how this should be done best. In the
  long term, a separate project should be spawend for ommysql, but I'd
  like to do that only after the plugin interface is fully stable (what
  it is not yet).
---------------------------------------------------------------------------
Version 1.19.7 (rgerhards), 2007-09-25
- added code to handle situations where senders send us messages ending with
  a NUL character. It is now simply removed. This also caused trailing LF
  reduction to fail, when it was followed by such a NUL. This is now also
  handled.
- replaced some non-thread-safe function calls by their thread-safe
  counterparts
- fixed a minor memory leak that occured when the %APPNAME% property was
  used (I think nobody used that in practice)
- fixed a bug that caused signal handlers in cvthname() not to be restored when
  a malicious pointer record was detected and processing of the message been
  stopped for that reason (this should be really rare and can not be related
  to the segfault bug we are hunting).
- fixed a bug in cvthname that lead to passing a wrong parameter - in
  practice, this had no impact.
- general code cleanup (e.g. compiler warnings, comments)
---------------------------------------------------------------------------
Version 1.19.6 (rgerhards), 2007-09-11
- applied patch by varmojfekoj to change signal handling to the new
  sigaction API set (replacing the depreciated signal() calls and its
  friends.
- fixed a bug that in --enable-debug mode caused an assertion when the
  discard action was used
- cleaned up compiler warnings
- applied patch by varmojfekoj to FIX a bug that could cause 
  segfaults if empty properties were processed using modifying
  options (e.g. space-cc, drop-cc)
- fixed man bug: rsyslogd supports -l option
---------------------------------------------------------------------------
Version 1.19.5 (rgerhards), 2007-09-07
- changed part of the CStr interface so that better error tracking
  is provided and the calling sequence is more intuitive (there were
  invalid calls based on a too-weired interface)
- (hopefully) fixed some remaining bugs rooted in wrong use of 
  the CStr class. These could lead to program abort.
- applied patch by varmojfekoj two fix two potential segfault situations
- added $ModDir config directive
- modified $ModLoad so that an absolute path may be specified as
  module name (e.g. /rsyslog/ommysql.so)
---------------------------------------------------------------------------
Version 1.19.4 (rgerhards/varmojfekoj), 2007-09-04
- fixed a number of small memory leaks - thanks varmojfekoj for patching
- fixed an issue with CString class that could lead to rsyslog abort
  in tplToString() - thanks varmojfekoj for patching
- added a man-version of the config file documenation - thanks to Michel
  Samia for providing the man file
- fixed bug: a template like this causes an infinite loop:
  $template opts,"%programname:::a,b%"
  thanks varmojfekoj for the patch
- fixed bug: case changing options crash freeing the string pointer
  because they modify it: $template opts2,"%programname::1:lowercase%"
  thanks varmojfekoj for the patch
---------------------------------------------------------------------------
Version 1.19.3 (mmeckelein/varmojfekoj), 2007-08-31
- small mem leak fixed (after calling parseSelectorAct) - Thx varmojkekoj
- documentation section "Regular File" und "Blocks" updated
- solved an issue with dynamic file generation - Once again many thanks
  to varmojfekoj
- the negative selector for program name filter (Blocks) does not work as
  expected - Thanks varmojfekoj for patching
- added forwarding information to sysklogd (requires special template)
  to config doc
---------------------------------------------------------------------------
Version 1.19.2 (mmeckelein/varmojfekoj), 2007-08-28
- a specifically formed message caused a segfault - Many thanks varmojfekoj
  for providing a patch
- a typo and a weird condition are fixed in msg.c - Thanks again
  varmojfekoj 
- on file creation the file was always owned by root:root. This is fixed
  now - Thanks ypsa for solving this issue
---------------------------------------------------------------------------
Version 1.19.1 (mmeckelein), 2007-08-22
- a bug that caused a high load when a TCP/UDP connection was closed is 
  fixed now - Thanks mildew for solving this issue
- fixed a bug which caused a segfault on reinit - Thx varmojfekoj for the
  patch
- changed the hardcoded module path "/lib/rsyslog" to $(pkglibdir) in order
  to avoid trouble e.g. on 64 bit platforms (/lib64) - many thanks Peter
  Vrabec and darix, both provided a patch for solving this issue
- enhanced the unloading of modules - thanks again varmojfekoj
- applied a patch from varmojfekoj which fixes various little things in
  MySQL output module
---------------------------------------------------------------------------
Version 1.19.0 (varmojfekoj/rgerhards), 2007-08-16
- integrated patch from varmojfekoj to make the mysql module a loadable one
  many thanks for the patch, MUCH appreciated
---------------------------------------------------------------------------
Version 1.18.2 (rgerhards), 2007-08-13
- fixed a bug in outchannel code that caused templates to be incorrectly
  parsed
- fixed a bug in ommysql that caused a wrong ";template" missing message
- added some code for unloading modules; not yet fully complete (and we do
  not yet have loadable modules, so this is no problem)
- removed debian subdirectory by request of a debian packager (this is a special
  subdir for debian and there is also no point in maintaining it when there
  is a debian package available - so I gladly did this) in some cases
- improved overall doc quality (some pages were quite old) and linked to
  more of the online resources.
- improved /contrib/delete_mysql script by adding a host option and some
  other minor modifications
---------------------------------------------------------------------------
Version 1.18.1 (rgerhards), 2007-08-08
- applied a patch from varmojfekoj which solved a potential segfault
  of rsyslogd on HUP
- applied patch from Michel Samia to fix compilation when the pthreads
  feature is disabled
- some code cleanup (moved action object to its own file set)
- add config directive $MainMsgQueueSize, which now allows to configure the
  queue size dynamically
- all compile-time settings are now shown in rsyslogd -v, not just the
  active ones
- enhanced performance a little bit more
- added config file directive $ActionResumeInterval
- fixed a bug that prevented compilation under debian sid
- added a contrib directory for user-contributed useful things
---------------------------------------------------------------------------
Version 1.18.0 (rgerhards), 2007-08-03
- rsyslog now supports fallback actions when an action did not work. This
  is a great feature e.g. for backup database servers or backup syslog
  servers
- modified rklogd to only change the console log level if -c is specified
- added feature to use multiple actions inside a single selector
- implemented $ActionExecOnlyWhenPreviousIsSuspended config directive
- error messages during startup are now spit out to the configured log
  destinations
---------------------------------------------------------------------------
Version 1.17.6 (rgerhards), 2007-08-01
- continued to work on output module modularization - basic stage of
  this work is now FINISHED
- fixed bug in OMSRcreate() - always returned SR_RET_OK
- fixed a bug that caused ommysql to always complain about missing
  templates
- fixed a mem leak in OMSRdestruct - freeing the object itself was
  forgotten - thanks to varmojfekoj for the patch
- fixed a memory leak in syslogd/init() that happend when the config
  file could not be read - thanks to varmojfekoj for the patch
- fixed insufficient memory allocation in addAction() and its helpers.
  The initial fix and idea was developed by mildew, I fine-tuned
  it a bit. Thanks a lot for the fix, I'd probably had pulled out my
  hair to find the bug...
- added output of config file line number when a parsing error occured
- fixed bug in objomsr.c that caused program to abort in debug mode with
  an invalid assertion (in some cases)
- fixed a typo that caused the default template for MySQL to be wrong.
  thanks to mildew for catching this.
- added configuration file command $DebugPrintModuleList and
  $DebugPrintCfSysLineHandlerList
- fixed an invalid value for the MARK timer - unfortunately, there was
  a testing aid left in place. This resulted in quite frequent MARK messages
- added $IncludeConfig config directive
- applied a patch from mildew to prevent rsyslogd from freezing under heavy
  load. This could happen when the queue was full. Now, we drop messages
  but rsyslogd remains active.
---------------------------------------------------------------------------
Version 1.17.5 (rgerhards), 2007-07-30
- continued to work on output module modularization
- fixed a missing file bug - thanks to Andrea Montanari for reporting
  this problem
- fixed a problem with shutting down the worker thread and freeing the
  selector_t list - this caused messages to be lost, because the
  message queue was not properly drained before the selectors got
  destroyed.
---------------------------------------------------------------------------
Version 1.17.4 (rgerhards), 2007-07-27
- continued to work on output module modularization
- fixed a situation where rsyslogd could create zombie processes
  thanks to mildew for the patch
- applied patch from Michel Samia to fix compilation when NOT
  compiled for pthreads
---------------------------------------------------------------------------
Version 1.17.3 (rgerhards), 2007-07-25
- continued working on output module modularization
- fixed a bug that caused rsyslogd to segfault on exit (and
  probably also on HUP), when there was an unsent message in a selector
  that required forwarding and the dns lookup failed for that selector
  (yes, it was pretty unlikely to happen;))
  thanks to varmojfekoj <varmojfekoj@gmail.com> for the patch
- fixed a memory leak in config file parsing and die()
  thanks to varmojfekoj <varmojfekoj@gmail.com> for the patch
- rsyslogd now checks on startup if it is capable to performa any work
  at all. If it cant, it complains and terminates
  thanks to Michel Samia for providing the patch!
- fixed a small memory leak when HUPing syslogd. The allowed sender
  list now gets freed. thanks to mildew for the patch.
- changed the way error messages in early startup are logged. They
  now do no longer use the syslogd code directly but are rather
  send to stderr.
---------------------------------------------------------------------------
Version 1.17.2 (rgerhards), 2007-07-23
- made the port part of the -r option optional. Needed for backward
  compatibility with sysklogd
- replaced system() calls with something more reasonable. Please note that
  this might break compatibility with some existing configuration files.
  We accept this in favour of the gained security.
- removed a memory leak that could occur if timegenerated was used in
  RFC 3164 format in templates
- did some preparation in msg.c for advanced multithreading - placed the
  hooks, but not yet any active code
- worked further on modularization
- added $ModLoad MySQL (dummy) config directive
- added DropTrailingLFOnReception config directive
---------------------------------------------------------------------------
Version 1.17.1 (rgerhards), 2007-07-20
- fixed a bug that caused make install to install rsyslogd and rklogd under
  the wrong names
- fixed bug that caused $AllowedSenders to handle IPv6 scopes incorrectly;
  also fixed but that could grabble $AllowedSender wildcards. Thanks to
  mildew@gmail.com for the patch
- minor code cleanup - thanks to Peter Vrabec for the patch
- fixed minimal memory leak on HUP (caused by templates)
  thanks to varmojfekoj <varmojfekoj@gmail.com> for the patch
- fixed another memory leak on HUPing and on exiting rsyslogd
  again thanks to varmojfekoj <varmojfekoj@gmail.com> for the patch
- code cleanup (removed compiler warnings)
- fixed portability bug in configure.ac - thanks to Bartosz Kuźma for patch
- moved msg object into its own file set
- added the capability to continue trying to write log files when the
  file system is full. Functionality based on patch by Martin Schulze
  to sysklogd package.
---------------------------------------------------------------------------
Version 1.17.0 (RGer), 2007-07-17
- added $RepeatedLineReduction config parameter
- added $EscapeControlCharactersOnReceive config parameter
- added $ControlCharacterEscapePrefix config parameter
- added $DirCreateMode config parameter
- added $CreateDirs config parameter
- added $DebugPrintTemplateList config parameter
- added $ResetConfigVariables config parameter
- added $FileOwner config parameter
- added $FileGroup config parameter
- added $DirOwner config parameter
- added $DirGroup config parameter
- added $FailOnChownFailure config parameter
- added regular expression support to the filter engine
  thanks to Michel Samia for providing the patch!
- enhanced $AllowedSender functionality. Credits to mildew@gmail.com for
  the patch doing that
  - added IPv6 support
  - allowed DNS hostnames
  - allowed DNS wildcard names
- added new option $DropMsgsWithMaliciousDnsPTRRecords
- added autoconf so that rfc3195d, rsyslogd and klogd are stored to /sbin
- added capability to auto-create directories with dynaFiles
---------------------------------------------------------------------------
Version 1.16.0 (RGer/Peter Vrabec), 2007-07-13 - The Friday, 13th Release ;)
- build system switched to autotools
- removed SYSV preprocessor macro use, replaced with autotools equivalents
- fixed a bug that caused rsyslogd to segfault when TCP listening was
  disabled and it terminated
- added new properties "syslogfacility-text" and "syslogseverity-text"
  thanks to varmojfekoj <varmojfekoj@gmail.com> for the patch
- added the -x option to disable hostname dns reslution
  thanks to varmojfekoj <varmojfekoj@gmail.com> for the patch
- begun to better modularize syslogd.c - this is an ongoing project; moved
  type definitions to a separate file
- removed some now-unused fields from struct filed
- move file size limit fields in struct field to the "right spot" (the file
  writing part of the union - f_un.f_file)
- subdirectories linux and solaris are no longer part of the distribution
  package. This is not because we cease support for them, but there are no
  longer any files in them after the move to autotools
---------------------------------------------------------------------------
Version 1.15.1 (RGer), 2007-07-10
- fixed a bug that caused a dynaFile selector to stall when there was
  an open error with one file 
- improved template processing for dynaFiles; templates are now only
  looked up during initialization - speeds up processing
- optimized memory layout in struct filed when compiled with MySQL
  support
- fixed a bug that caused compilation without SYSLOG_INET to fail
- re-enabled the "last message repeated n times" feature. This
  feature was not taken care of while rsyslogd evolved from sysklogd
  and it was more or less defunct. Now it is fully functional again.
- added system properties: $NOW, $YEAR, $MONTH, $DAY, $HOUR, $MINUTE
- fixed a bug in iovAsString() that caused a memory leak under stress
  conditions (most probably memory shortage). This was unlikely to
  ever happen, but it doesn't hurt doing it right
- cosmetic: defined type "uchar", change all unsigned chars to uchar
---------------------------------------------------------------------------
Version 1.15.0 (RGer), 2007-07-05
- added ability to dynamically generate file names based on templates
  and thus properties. This was a much-requested feature. It makes
  life easy when it e.g. comes to splitting files based on the sender
  address.
- added $umask and $FileCreateMode config file directives
- applied a patch from Bartosz Kuzma to compile cleanly under NetBSD
- checks for extra (unexpected) characters in system config file lines
  have been added
- added IPv6 documentation - was accidently missing from CVS
- begun to change char to unsigned char
---------------------------------------------------------------------------
Version 1.14.2 (RGer), 2007-07-03
** this release fixes all known nits with IPv6 **
- restored capability to do /etc/service lookup for "syslog"
  service when -r 0 was given
- documented IPv6 handling of syslog messages
- integrate patch from Bartosz Kuźma to make rsyslog compile under
  Solaris again (the patch replaced a strndup() call, which is not
  available under Solaris
- improved debug logging when waiting on select
- updated rsyslogd man page with new options (-46A)
---------------------------------------------------------------------------
Version 1.14.1 (RGer/Peter Vrabec), 2007-06-29
- added Peter Vrabec's patch for IPv6 TCP
- prefixed all messages send to stderr in rsyslogd with "rsyslogd: "
---------------------------------------------------------------------------
Version 1.14.0 (RGer/Peter Vrabec), 2007-06-28
- Peter Vrabec provided IPv6 for rsyslog, so we are now IPv6 enabled
  IPv6 Support is currently for UDP only, TCP is to come soon.
  AllowedSender configuration does not yet work for IPv6.
- fixed code in iovCreate() that broke C's strict aliasing rules 
- fixed some char/unsigned char differences that forced the compiler
  to spit out warning messages
- updated the Red Hat init script to fix a known issue (thanks to
  Peter Vrabec)
---------------------------------------------------------------------------
Version 1.13.5 (RGer), 2007-06-22
- made the TCP session limit configurable via command line switch
  now -t <port>,<max sessions>
- added man page for rklogd(8) (basically a copy from klogd, but now
  there is one...)
- fixed a bug that caused internal messages (e.g. rsyslogd startup) to
  appear without a tag.
- removed a minor memory leak that occurred when TAG processing requalified
  a HOSTNAME to be a TAG (and a TAG already was set).
- removed potential small memory leaks in MsgSet***() functions. There
  would be a leak if a property was re-set, something that happened
  extremely seldom.
---------------------------------------------------------------------------
Version 1.13.4 (RGer), 2007-06-18
- added a new property "PRI-text", which holds the PRI field in
  textual form (e.g. "syslog.info")
- added alias "syslogseverity" for "syslogpriority", which is a
  misleading property name that needs to stay for historical
  reasons (and backward-compatility)
- added doc on how to record PRI value in log file
- enhanced signal handling in klogd, including removal of an unsafe
  call to the logging system during signal handling
---------------------------------------------------------------------------
Version 1.13.3 (RGer), 2007-06-15
- create a version of syslog.c from scratch. This is now
  - highly optimized for rsyslog
  - removes an incompatible license problem as the original
    version had a BSD license with advertising clause
  - fixed in the regard that rklogd will continue to work when
    rsysogd has been restarted (the original version, as well
    as sysklogd, will remain silent then)
  - solved an issue with an extra NUL char at message end that the
    original version had
- applied some changes to klogd to care for the new interface
- fixed a bug in syslogd.c which prevented compiling under debian
---------------------------------------------------------------------------
Version 1.13.2 (RGer), 2007-06-13
- lib order in makefile patched to facilitate static linking - thanks
  to Bennett Todd for providing the patch
- Integrated a patch from Peter Vrabec (pvrabec@redheat.com):
  - added klogd under the name of rklogd (remove dependency on
    original sysklogd package
  - createDB.sql now in UTF
  - added additional config files for use on Red Hat
---------------------------------------------------------------------------
Version 1.13.1 (RGer), 2007-02-05
- changed the listen backlog limit to a more reasonable value based on
  the maximum number of TCP connections configurd (10% + 5) - thanks to Guy
  Standen for the hint (actually, the limit was 5 and that was a 
  left-over from early testing).
- fixed a bug in makefile which caused DB-support to be disabled when
  NETZIP support was enabled
- added the -e option to allow transmission of every message to remote
  hosts (effectively turns off duplicate message suppression)
- (somewhat) improved memory consumption when compiled with MySQL support
- looks like we fixed an incompatibility with MySQL 5.x and above software
  At least in one case, the remote server name was destroyed, leading to 
  a connection failure. The new, improved code does not have this issue and
  so we see this as solved (the new code is generally somewhat better, so
  there is a good chance we fixed this incompatibility).
---------------------------------------------------------------------------
Version 1.13.0 (RGer), 2006-12-19
- added '$' as ToPos proptery replacer specifier - means "up to the
  end of the string"
- property replacer option "escape-cc", "drop-cc" and "space-cc"  added
- changed the handling of \0 characters inside syslog messages. We now
  consistently escape them to "#000". This is somewhat recommended in
  the draft-ietf-syslog-protocol-19 draft. While the real recomendation
  is to not escape any characters at all, we can not do this without
  considerable modification of the code. So we escape it to "#000", which
  is consistent with a sample found in the Internet-draft.
- removed message glue logic (see printchopped() comment for details)
  Also caused removal of parts table and thus some improvements in
  memory usage.
- changed the default MAXLINE to 2048 to take care of recent syslog
  standardization efforts (can easily be changed in syslogd.c)
- added support for byte-counted TCP syslog messages (much like
  syslog-transport-tls-05 Internet Draft). This was necessary to
  support compression over TCP.
- added support for receiving compressed syslog messages
- added support for sending compressed syslog messages
- fixed a bug where the last message in a syslog/tcp stream was
  lost if it was not properly terminated by a LF character
---------------------------------------------------------------------------
Version 1.12.3 (RGer), 2006-10-04
- implemented some changes to support Solaris (but support is not
  yet complete)
- commented out (via #if 0) some methods that are currently not being use
  but should be kept for further us
- added (interim) -u 1 option to turn off hostname and tag parsing
- done some modifications to better support Fedora
- made the field delimiter inside property replace configurable via
  template
- fixed a bug in property replacer: if fields were used, the delimitor
  became part of the field. Up until now, this was barely noticable as 
  the delimiter as TAB only and thus invisible to a human. With other
  delimiters available now, it quickly showed up. This bug fix might cause
  some grief to existing installations if they used the extra TAB for
  whatever reasons - sorry folks... Anyhow, a solution is easy: just add
  a TAB character contstant into your template. Thus, there has no attempt
  been made to do this in a backwards-compatible way.
---------------------------------------------------------------------------
Version 1.12.2 (RGer), 2006-02-15
- fixed a bug in the RFC 3339 date formatter. An extra space was added
  after the actual timestamp
- added support for providing high-precision RFC3339 timestamps for
  (rsyslogd-)internally-generated messages
- very (!) experimental support for syslog-protocol internet draft
  added (the draft is experimental, the code is solid ;))
- added support for field-extracting in the property replacer
- enhanced the legacy-syslog parser so that it can interpret messages
  that do not contain a TIMESTAMP
- fixed a bug that caused the default socket (usually /dev/log) to be
  opened even when -o command line option was given
- fixed a bug in the Debian sample startup script - it caused rsyslogd
  to listen to remote requests, which it shouldn't by default
---------------------------------------------------------------------------
Version 1.12.1 (RGer), 2005-11-23
- made multithreading work with BSD. Some signal-handling needed to be
  restructured. Also, there might be a slight delay of up to 10 seconds
  when huping and terminating rsyslogd under BSD
- fixed a bug where a NULL-pointer was passed to printf() in logmsg().
- fixed a bug during "make install" where rc3195d was not installed
  Thanks to Bennett Todd for spotting this.
- fixed a bug where rsyslogd dumped core when no TAG was found in the
  received message
- enhanced message parser so that it can deal with missing hostnames
  in many cases (may not be totally fail-safe)
- fixed a bug where internally-generated messages did not have the correct
  TAG
---------------------------------------------------------------------------
Version 1.12.0 (RGer), 2005-10-26
- moved to a multi-threaded design. single-threading is still optionally
  available. Multi-threading is experimental!
- fixed a potential race condition. In the original code, marking was done
  by an alarm handler, which could lead to all sorts of bad things. This
  has been changed now. See comments in syslogd.c/domark() for details.
- improved debug output for property-based filters
- not a code change, but: I have checked all exit()s to make sure that
  none occurs once rsyslogd has started up. Even in unusual conditions
  (like low-memory conditions) rsyslogd somehow remains active. Of course,
  it might loose a message or two, but at least it does not abort and it
  can also recover when the condition no longer persists.
- fixed a bug that could cause loss of the last message received
  immediately before rsyslogd was terminated.
- added comments on thread-safety of global variables in syslogd.c
- fixed a small bug: spurios printf() when TCP syslog was used
- fixed a bug that causes rsyslogd to dump core on termination when one
  of the selector lines did not receive a message during the run (very
  unlikely)
- fixed an one-too-low memory allocation in the TCP sender. Could result
  in rsyslogd dumping core.
- fixed a bug with regular expression support (thanks to Andres Riancho)
- a little bit of code restructuring (especially main(), which was
  horribly large)
---------------------------------------------------------------------------
Version 1.11.1 (RGer), 2005-10-19
- support for BSD-style program name and host blocks
- added a new property "programname" that can be used in templates
- added ability to specify listen port for rfc3195d
- fixed a bug that rendered the "startswith" comparison operation
  unusable.
- changed more functions to "static" storage class to help compiler
  optimize (should have been static in the first place...)
- fixed a potential memory leak in the string buffer class destructor.
  As the destructur was previously never called, the leak did not actually
  appear.
- some internal restructuring in anticipation/preparation of minimal
  multi-threading support
- rsyslogd still shares some code with the sysklogd project. Some patches
  for this shared code have been brought over from the sysklogd CVS.
---------------------------------------------------------------------------
Version 1.11.0 (RGer), 2005-10-12
- support for receiving messages via RFC 3195; added rfc3195d for that
  purpose
- added an additional guard to prevent rsyslogd from aborting when the
  2gb file size limit is hit. While a user can configure rsyslogd to
  handle such situations, it would abort if that was not done AND large
  file support was not enabled (ok, this is hopefully an unlikely scenario)
- fixed a bug that caused additional Unix domain sockets to be incorrectly
  processed - could lead to message loss in extreme cases
---------------------------------------------------------------------------
Version 1.10.2 (RGer), 2005-09-27
- added comparison operations in property-based filters:
  * isequal
  * startswith
- added ability to negate all property-based filter comparison operations
  by adding a !-sign right in front of the operation name
- added the ability to specify remote senders for UDP and TCP
  received messages. Allows to block all but well-known hosts
- changed the $-config line directives to be case-INsensitive
- new command line option -w added: "do not display warnings if messages
  from disallowed senders are received"
- fixed a bug that caused rsyslogd to dump core when the compare value
  was not quoted in property-based filters
- fixed a bug in the new CStr compare function which lead to invalid
  results (fortunately, this function was not yet used widely)
- added better support for "debugging" rsyslog.conf property filters
  (only if -d switch is given)
- changed some function definitions to static, which eventually enables
  some compiler optimizations
- fixed a bug in MySQL code; when a SQL error occured, rsyslogd could
  run in a tight loop. This was due to invalid sequence of error reporting
  and is now fixed.
---------------------------------------------------------------------------
Version 1.10.1 (RGer), 2005-09-23
- added the ability to execute a shell script as an action.
  Thanks to Bjoern Kalkbrenner for providing the code!
- fixed a bug in the MySQL code; due to the bug the automatic one-time
  retry after an error did not happen - this lead to error message in
  cases where none should be seen (e.g. after a MySQL restart)
- fixed a security issue with SQL-escaping in conjunction with
  non-(SQL-)standard MySQL features.
---------------------------------------------------------------------------
Version 1.10.0 (RGer), 2005-09-20
  REMINDER: 1.10 is the first unstable version if the 1.x series!
- added the capability to filter on any property in selector lines
  (not just facility and priority)
- changed stringbuf into a new counted string class
- added support for a "discard" action. If a selector line with
  discard (~ character) is found, no selector lines *after* that
  line will be processed.
- thanks to Andres Riancho, regular expression support has been
  added to the template engine
- added the FROMHOST property in the template processor, which could
  previously not be obtained. Thanks to Cristian Testa for pointing
  this out and even providing a fix.
- added display of compile-time options to -v output
- performance improvement for production build - made some checks
  to happen only during debug mode
- fixed a problem with compiling on SUSE and - while doing so - removed
  the socket call to set SO_BSDCOMPAT in cases where it is obsolete.
---------------------------------------------------------------------------
Version 1.0.4 (RGer), 2006-02-01
- a small but important fix: the tcp receiver had two forgotten printf's
  in it that caused a lot of unnecessary output to stdout. This was
  important enough to justify a new release
---------------------------------------------------------------------------
Version 1.0.3 (RGer), 2005-11-14
- added an additional guard to prevent rsyslogd from aborting when the
  2gb file size limit is hit. While a user can configure rsyslogd to
  handle such situations, it would abort if that was not done AND large
  file support was not enabled (ok, this is hopefully an unlikely scenario)
- fixed a bug that caused additional Unix domain sockets to be incorrectly
  processed - could lead to message loss in extreme cases
- applied some patches available from the sysklogd project to code
  shared from there
- fixed a bug that causes rsyslogd to dump core on termination when one
  of the selector lines did not receive a message during the run (very
  unlikely)
- fixed an one-too-low memory allocation in the TCP sender. Could result
  in rsyslogd dumping core.
- fixed a bug in the TCP sender that caused the retry logic to fail
  after an error or receiver overrun
- fixed a bug in init() that could lead to dumping core
- fixed a bug that could lead to dumping core when no HOSTNAME or no TAG
  was present in the syslog message
---------------------------------------------------------------------------
Version 1.0.2 (RGer), 2005-10-05
- fixed an issue with MySQL error reporting. When an error occured,
  the MySQL driver went into an endless loop (at least in most cases).
---------------------------------------------------------------------------
Version 1.0.1 (RGer), 2005-09-23
- fixed a security issue with SQL-escaping in conjunction with
  non-(SQL-)standard MySQL features.
---------------------------------------------------------------------------
Version 1.0.0 (RGer), 2005-09-12
- changed install doc to cover daily cron scripts - a trouble source
- added rc script for slackware (provided by Chris Elvidge - thanks!) 
- fixed a really minor bug in usage() - the -r option was still
  reported as without the port parameter
---------------------------------------------------------------------------
Version 0.9.8 (RGer), 2005-09-05
- made startup and shutdown message more consistent and included the
  pid, so that they can be easier correlated. Used syslog-protocol
  structured data format for this purpose.
- improved config info in startup message, now tells not only
  if it is listening remote on udp, but also for tcp. Also includes
  the port numbers. The previous startup message was misleading, because
  it did not say "remote reception" if rsyslogd was only listening via
  tcp (but not via udp).
- added a "how can you help" document to the doc set
---------------------------------------------------------------------------
Version 0.9.7 (RGer), 2005-08-15
- some of the previous doc files (like INSTALL) did not properly
  reflect the changes to the build process and the new doc. Fixed
  that.
- changed syslogd.c so that when compiled without database support,
  an error message is displayed when a database action is detected
  in the config file (previously this was used as an user rule ;))
- fixed a bug in the os-specific Makefiles which caused MySQL
  support to not be compiled, even if selected
---------------------------------------------------------------------------
Version 0.9.6 (RGer), 2005-08-09
- greatly enhanced documentation. Now available in html format in
  the "doc" folder and FreeBSD. Finally includes an install howto.
- improved MySQL error messages a little - they now show up as log
  messages, too (formerly only in debug mode)
- added the ability to specify the listen port for udp syslog.
  WARNING: This introduces an incompatibility. Formerly, udp
  syslog was enabled by the -r command line option. Now, it is
  "-r [port]", which is consistent with the tcp listener. However,
  just -r will now return an error message.
- added sample startup scripts for Debian and FreeBSD
- added support for easy feature selection in the makefile. Un-
  fortunately, this also means I needed to spilt the make file
  for different OS and distros. There are some really bad syntax
  differences between FreeBSD and Linux make.
---------------------------------------------------------------------------
Version 0.9.5 (RGer), 2005-08-01
- the "semicolon bug" was actually not (fully) solved in 0.9.4. One
  part of the bug was solved, but another still existed. This one
  is fixed now, too.
- the "semicolon bug" actually turned out to be a more generic bug.
  It appeared whenever an invalid template name was given. With some
  selector actions, rsyslogd dumped core, with other it "just" had
  a small ressource leak with others all worked well. These anomalies
  are now fixed. Note that they only appeared during system initaliziation
  once the system was running, nothing bad happened.
- improved error reporting for template errors on startup. They are now
  shown on the console and the start-up tty. Formerly, they were only
  visible in debug mode.
- support for multiple instances of rsyslogd on a single machine added
- added new option "-o" --> omit local unix domain socket. This option
  enables rsyslogd NOT to listen to the local socket. This is most
  helpful when multiple instances of rsyslogd (or rsyslogd and another
  syslogd) shall run on a single system.
- added new option "-i <pidfile>" which allows to specify the pidfile.
  This is needed when multiple instances of rsyslogd are to be run.
- the new project home page is now online at www.rsyslog.com
---------------------------------------------------------------------------
Version 0.9.4 (RGer), 2005-07-25
- finally added the TCP sender. It now supports non-blocking mode, no
  longer disabling message reception during connect. As it is now, it
  is usable in production. The code could be more sophisticated, but
  I've kept it short in anticipation of the move to liblogging, which
  will lead to the removal of the code just written ;)
- the "exiting on signal..." message still had the "syslogd" name in 
  it. Changed this to "rsyslogd", as we do not have a large user base
  yet, this should pose no problem.
- fixed "the semiconlon" bug. rsyslogd dumped core if a write-db action
  was specified but no semicolon was given after the password (an empty
  template was ok, but the semicolon needed to be present).
- changed a default for traditional output format. During testing, it
  was seen that the timestamp written to file in default format was
  the time of message reception, not the time specified in the TIMESTAMP
  field of the message itself. Traditionally, the message TIMESTAMP is
  used and this has been changed now.
---------------------------------------------------------------------------
Version 0.9.3 (RGer), 2005-07-19
- fixed a bug in the message parser. In June, the RFC 3164 timestamp
  was not correctly parsed (yes, only in June and some other months,
  see the code comment to learn why...)
- added the ability to specify the destination port when forwarding
  syslog messages (both for TCP and UDP)
- added an very experimental TCP sender (activated by
  @@machine:port in config). This is not yet for production use. If
  the receiver is not alive, rsyslogd will wait quite some time until
  the connection request times out, which most probably leads to
  loss of incoming messages.

---------------------------------------------------------------------------
Version 0.9.2 (RGer), around 2005-07-06
- I intended to change the maxsupported message size to 32k to
  support IHE - but given the memory inefficiency in the usual use
  cases, I have not done this. I have, however, included very
  specific instructions on how to do this in the source code. I have
  also done some testing with 32k messages, so you can change the
  max size without taking too much risk.
- added a syslog/tcp receiver; we now can receive messages via
  plain tcp, but we can still send only via UDP. The syslog/tcp
  receiver is the primary enhancement of this release.
- slightly changed some error messages that contained a spurios \n at
  the end of the line (which gives empty lines in your log...)

---------------------------------------------------------------------------
Version 0.9.1 (RGer)
- fixed code so that it compiles without errors under FreeBSD
- removed now unused function "allocate_log()" from syslogd.c
- changed the make file so that it contains more defines for
  different environments (in the long term, we need a better
  system for disabling/enabling features...)
- changed some printf's printing off_t types to %lld and
  explicit (long long) casts. I tried to figure out the exact type,
  but did not succeed in this. In the worst case, ultra-large peta-
  byte files will now display funny informational messages on rollover,
  something I think we can live with for the neersion 3.11.2 (rgerhards), 2008-02-??
---------------------------------------------------------------------------
Version 3.11.1 (rgerhards), 2008-02-12
- SNMP trap sender added thanks to Andre Lorbach (omsnmp)
- added input-plugin interface specification in form of a (copy) template
  input module
- applied documentation fix by Michael Biebl -- many thanks!
- bugfix: immark did not have MARK flags set...
- added x-info field to rsyslogd startup/shutdown message. Hopefully
  points users to right location for further info (many don't even know
  they run rsyslog ;))
- bugfix: trailing ":" of tag was lost while parsing legacy syslog messages
  without timestamp - thanks to Anders Blomdell for providing a patch!
- fixed a bug in stringbuf.c related to STRINGBUF_TRIM_ALLOCSIZE, which
  wasn't supposed to be used with rsyslog. Put a warning message up that
  tells this feature is not tested and probably not worth the effort.
  Thanks to Anders Blomdell fro bringing this to our attention
- somewhat improved performance of string buffers
- fixed bug that caused invalid treatment of tabs (HT) in rsyslog.conf
- bugfix: setting for $EscapeCopntrolCharactersOnReceive was not 
  properly initialized
- clarified usage of space-cc property replacer option
- improved abort diagnostic handler
- some initial effort for malloc/free runtime debugging support
- bugfix: using dynafile actions caused rsyslogd abort
- fixed minor man errors thanks to Michael Biebl
---------------------------------------------------------------------------
Version 3.11.0 (rgerhards), 2008-01-31
- implemented queued actions
- implemented simple rate limiting for actions
- implemented deliberate discarding of lower priority messages over higher
  priority ones when a queue runs out of space
- implemented disk quotas for disk queues
- implemented the $ActionResumeRetryCount config directive
- added $ActionQueueFilename config directive
- added $ActionQueueSize config directive
- added $ActionQueueHighWaterMark config directive
- added $ActionQueueLowWaterMark config directive
- added $ActionQueueDiscardMark config directive
- added $ActionQueueDiscardSeverity config directive
- added $ActionQueueCheckpointInterval config directive
- added $ActionQueueType config directive
- added $ActionQueueWorkerThreads config directive
- added $ActionQueueTimeoutshutdown config directive
- added $ActionQueueTimeoutActionCompletion config directive
- added $ActionQueueTimeoutenQueue config directive
- added $ActionQueueTimeoutworkerThreadShutdown config directive
- added $ActionQueueWorkerThreadMinimumMessages config directive
- added $ActionQueueMaxFileSize config directive
- added $ActionQueueSaveonShutdown config directive
- addded $ActionQueueDequeueSlowdown config directive
- addded $MainMsgQueueDequeueSlowdown config directive
- bugfix: added forgotten docs to package
- improved debugging support
- fixed a bug that caused $MainMsgQueueCheckpointInterval to work incorrectly
- when a long-running action needs to be cancelled on shutdown, the message
  that was processed by it is now preserved. This finishes support for
  guaranteed delivery of messages (if the output supports it, of course)
- fixed bug in output module interface, see
  http://sourceforge.net/tracker/index.php?func=detail&aid=1881008&group_id=123448&atid=696552
- changed the ommysql output plugin so that the (lengthy) connection
  initialization now takes place in message processing. This works much
  better with the new queued action mode (fast startup)
- fixed a bug that caused a potential hang in file and fwd output module
  varmojfekoj provided the patch - many thanks!
- bugfixed stream class offset handling on 32bit platforms
---------------------------------------------------------------------------
Version 3.10.3 (rgerhards), 2008-01-28
- fixed a bug with standard template definitions (not a big deal) - thanks
  to varmojfekoj for spotting it
- run-time instrumentation added
- implemented disk-assisted queue mode, which enables on-demand disk
  spooling if the queue's in-memory queue is exhausted
- implemented a dynamic worker thread pool for processing incoming
  messages; workers are started and shut down as need arises
- implemented a run-time instrumentation debug package
- implemented the $MainMsgQueueSaveOnShutdown config directive
- implemented the $MainMsgQueueWorkerThreadMinimumMessages config directive
- implemented the $MainMsgQueueTimeoutWorkerThreadShutdown config directive
---------------------------------------------------------------------------
Version 3.10.2 (rgerhards), 2008-01-14
- added the ability to keep stop rsyslogd without the need to drain
  the main message queue. In disk queue mode, rsyslog continues to
  run from the point where it stopped. In case of a system failure, it
  continues to process messages from the last checkpoint.
- fixed a bug that caused a segfault on startup when no $WorkDir directive
  was specified in rsyslog.conf
- provided more fine-grain control over shutdown timeouts and added a
  way to specify the enqueue timeout when the main message queue is full
- implemented $MainMsgQueueCheckpointInterval config directive
- implemented $MainMsgQueueTimeoutActionCompletion config directive
- implemented $MainMsgQueueTimeoutEnqueue config directive
- implemented $MainMsgQueueTimeoutShutdown config directive
---------------------------------------------------------------------------
Version 3.10.1 (rgerhards), 2008-01-10
- implemented the "disk" queue mode. However, it currently is of very
  limited use, because it does not support persistence over rsyslogd
  runs. So when rsyslogd is stopped, the queue is drained just as with
  the in-memory queue modes. Persistent queues will be a feature of
  the next release.
- performance-optimized string class, should bring an overall improvement
- fixed a memory leak in imudp -- thanks to varmojfekoj for the patch
- fixed a race condition that could lead to a rsyslogd hang when during
  HUP or termination
- done some doc updates
- added $WorkDirectory config directive
- added $MainMsgQueueFileName config directive
- added $MainMsgQueueMaxFileSize config directive
---------------------------------------------------------------------------
Version 3.10.0 (rgerhards), 2008-01-07
- implemented input module interface and initial input modules
- enhanced threading for input modules (each on its own thread now)
- ability to bind UDP listeners to specific local interfaces/ports and
  ability to run multiple of them concurrently
- added ability to specify listen IP address for UDP syslog server
- license changed to GPLv3
- mark messages are now provided by loadble module immark
- rklogd is no longer provided. Its functionality has now been taken over
  by imklog, a loadable input module. This offers a much better integration
  into rsyslogd and makes sure that the kernel logger process is brought
  up and down at the appropriate times
- enhanced $IncludeConfig directive to support wildcard characters
  (thanks to Michael Biebl)
- all inputs are now implemented as loadable plugins
- enhanced threading model: each input module now runs on its own thread
- enhanced message queue which now supports different queueing methods
  (among others, this can be used for performance fine-tuning)
- added a large number of new configuration directives for the new
  input modules
- enhanced multi-threading utilizing a worker thread pool for the
  main message queue
- compilation without pthreads is no longer supported
- much cleaner code due to new objects and removal of single-threading
  mode
---------------------------------------------------------------------------
Version 2.0.1 STABLE (rgerhards), 2008-01-24
- fixed a bug in integer conversion - but this function was never called,
  so it is not really a useful bug fix ;)
- fixed a bug with standard template definitions (not a big deal) - thanks
  to varmojfekoj for spotting it
- fixed a bug that caused a potential hang in file and fwd output module
  varmojfekoj provided the patch - many thanks!
---------------------------------------------------------------------------
Version 2.0.0 STABLE (rgerhards), 2008-01-02
- re-release of 1.21.2 as STABLE with no modifications except some
  doc updates
---------------------------------------------------------------------------
Version 1.21.2 (rgerhards), 2007-12-28
- created a gss-api output module. This keeps GSS-API code and
  TCP/UDP code separated. It is also important for forward-
  compatibility with v3. Please note that this change breaks compatibility
  with config files created for 1.21.0 and 1.21.1 - this was considered
  acceptable.
- fixed an error in forwarding retry code (could lead to message corruption
  but surfaced very seldom)
- increased portability for older platforms (AI_NUMERICSERV moved)
- removed socket leak in omfwd.c
- cross-platform patch for GSS-API compile problem on some platforms
  thanks to darix for the patch!
---------------------------------------------------------------------------
Version 1.21.1 (rgerhards), 2007-12-23
- small doc fix for $IncludeConfig
- fixed a bug in llDestroy()
- bugfix: fixing memory leak when message queue is full and during
  parsing. Thanks to varmojfekoj for the patch.
- bugfix: when compiled without network support, unix sockets were
  not properply closed
- bugfix: memory leak in cfsysline.c/doGetWord() fixed
---------------------------------------------------------------------------
Version 1.21.0 (rgerhards), 2007-12-19
- GSS-API support for syslog/TCP connections was added. Thanks to
  varmojfekoj for providing the patch with this functionality
- code cleanup
- enhanced $IncludeConfig directive to support wildcard filenames
- changed some multithreading synchronization
---------------------------------------------------------------------------
Version 1.20.1 (rgerhards), 2007-12-12
- corrected a debug setting that survived release. Caused TCP connections
  to be retried unnecessarily often.
- When a hostname ACL was provided and DNS resolution for that name failed,
  ACL processing was stopped at that point. Thanks to mildew for the patch.
  Fedora Bugzilla: http://bugzilla.redhat.com/show_bug.cgi?id=395911
- fixed a potential race condition, see link for details:
  http://rgerhards.blogspot.com/2007/12/rsyslog-race-condition.html
  Note that the probability of problems from this bug was very remote
- fixed a memory leak that happend when PostgreSQL date formats were
  used
---------------------------------------------------------------------------
Version 1.20.0 (rgerhards), 2007-12-07
- an output module for postgres databases has been added. Thanks to
  sur5r for contributing this code
- unloading dynamic modules has been cleaned up, we now have a
  real implementation and not just a dummy "good enough for the time
  being".
- enhanced platform independence - thanks to Bartosz Kuzma and Michael
  Biebl for their very useful contributions
- some general code cleanup (including warnings on 64 platforms, only)
---------------------------------------------------------------------------
Version 1.19.12 (rgerhards), 2007-12-03
- cleaned up the build system (thanks to Michael Biebl for the patch)
- fixed a bug where ommysql was still not compiled with -pthread option
---------------------------------------------------------------------------
Version 1.19.11 (rgerhards), 2007-11-29
- applied -pthread option to build when building for multi-threading mode
  hopefully solves an issue with segfaulting
---------------------------------------------------------------------------
Version 1.19.10 (rgerhards), 2007-10-19
- introdcued the new ":modulename:" syntax for calling module actions
  in selector lines; modified ommysql to support it. This is primarily
  an aid for further modules and a prequisite to actually allow third
  party modules to be created.
- minor fix in slackware startup script, "-r 0" is now "-r0"
- updated rsyslogd doc set man page; now in html format
- undid creation of a separate thread for the main loop -- this did not
  turn out to be needed or useful, so reduce complexity once again.
- added doc fixes provided by Michael Biebl - thanks
---------------------------------------------------------------------------
Version 1.19.9 (rgerhards), 2007-10-12
- now packaging system which again contains all components in a single
  tarball
- modularized main() a bit more, resulting in less complex code
- experimentally added an additional thread - will see if that affects
  the segfault bug we experience on some platforms. Note that this change
  is scheduled to be removed again later.
---------------------------------------------------------------------------
Version 1.19.8 (rgerhards), 2007-09-27
- improved repeated message processing
- applied patch provided by varmojfekoj to support building ommysql
  in its own way (now also resides in a plugin subdirectory);
  ommysql is now a separate package
- fixed a bug in cvthname() that lead to message loss if part
  of the source hostname would have been dropped
- created some support for distributing ommysql together with the
  main rsyslog package. I need to re-think it in the future, but
  for the time being the current mode is best. I now simply include
  one additional tarball for ommysql inside the main distribution.
  I look forward to user feedback on how this should be done best. In the
  long term, a separate project should be spawend for ommysql, but I'd
  like to do that only after the plugin interface is fully stable (what
  it is not yet).
---------------------------------------------------------------------------
Version 1.19.7 (rgerhards), 2007-09-25
- added code to handle situations where senders send us messages ending with
  a NUL character. It is now simply removed. This also caused trailing LF
  reduction to fail, when it was followed by such a NUL. This is now also
  handled.
- replaced some non-thread-safe function calls by their thread-safe
  counterparts
- fixed a minor memory leak that occured when the %APPNAME% property was
  used (I think nobody used that in practice)
- fixed a bug that caused signal handlers in cvthname() not to be restored when
  a malicious pointer record was detected and processing of the message been
  stopped for that reason (this should be really rare and can not be related
  to the segfault bug we are hunting).
- fixed a bug in cvthname that lead to passing a wrong parameter - in
  practice, this had no impact.
- general code cleanup (e.g. compiler warnings, comments)
---------------------------------------------------------------------------
Version 1.19.6 (rgerhards), 2007-09-11
- applied patch by varmojfekoj to change signal handling to the new
  sigaction API set (replacing the depreciated signal() calls and its
  friends.
- fixed a bug that in --enable-debug mode caused an assertion when the
  discard action was used
- cleaned up compiler warnings
- applied patch by varmojfekoj to FIX a bug that could cause 
  segfaults if empty properties were processed using modifying
  options (e.g. space-cc, drop-cc)
- fixed man bug: rsyslogd supports -l option
---------------------------------------------------------------------------
Version 1.19.5 (rgerhards), 2007-09-07
- changed part of the CStr interface so that better error tracking
  is provided and the calling sequence is more intuitive (there were
  invalid calls based on a too-weired interface)
- (hopefully) fixed some remaining bugs rooted in wrong use of 
  the CStr class. These could lead to program abort.
- applied patch by varmojfekoj two fix two potential segfault situations
- added $ModDir config directive
- modified $ModLoad so that an absolute path may be specified as
  module name (e.g. /rsyslog/ommysql.so)
---------------------------------------------------------------------------
Version 1.19.4 (rgerhards/varmojfekoj), 2007-09-04
- fixed a number of small memory leaks - thanks varmojfekoj for patching
- fixed an issue with CString class that could lead to rsyslog abort
  in tplToString() - thanks varmojfekoj for patching
- added a man-version of the config file documenation - thanks to Michel
  Samia for providing the man file
- fixed bug: a template like this causes an infinite loop:
  $template opts,"%programname:::a,b%"
  thanks varmojfekoj for the patch
- fixed bug: case changing options crash freeing the string pointer
  because they modify it: $template opts2,"%programname::1:lowercase%"
  thanks varmojfekoj for the patch
---------------------------------------------------------------------------
Version 1.19.3 (mmeckelein/varmojfekoj), 2007-08-31
- small mem leak fixed (after calling parseSelectorAct) - Thx varmojkekoj
- documentation section "Regular File" und "Blocks" updated
- solved an issue with dynamic file generation - Once again many thanks
  to varmojfekoj
- the negative selector for program name filter (Blocks) does not work as
  expected - Thanks varmojfekoj for patching
- added forwarding information to sysklogd (requires special template)
  to config doc
---------------------------------------------------------------------------
Version 1.19.2 (mmeckelein/varmojfekoj), 2007-08-28
- a specifically formed message caused a segfault - Many thanks varmojfekoj
  for providing a patch
- a typo and a weird condition are fixed in msg.c - Thanks again
  varmojfekoj 
- on file creation the file was always owned by root:root. This is fixed
  now - Thanks ypsa for solving this issue
---------------------------------------------------------------------------
Version 1.19.1 (mmeckelein), 2007-08-22
- a bug that caused a high load when a TCP/UDP connection was closed is 
  fixed now - Thanks mildew for solving this issue
- fixed a bug which caused a segfault on reinit - Thx varmojfekoj for the
  patch
- changed the hardcoded module path "/lib/rsyslog" to $(pkglibdir) in order
  to avoid trouble e.g. on 64 bit platforms (/lib64) - many thanks Peter
  Vrabec and darix, both provided a patch for solving this issue
- enhanced the unloading of modules - thanks again varmojfekoj
- applied a patch from varmojfekoj which fixes various little things in
  MySQL output module
---------------------------------------------------------------------------
Version 1.19.0 (varmojfekoj/rgerhards), 2007-08-16
- integrated patch from varmojfekoj to make the mysql module a loadable one
  many thanks for the patch, MUCH appreciated
---------------------------------------------------------------------------
Version 1.18.2 (rgerhards), 2007-08-13
- fixed a bug in outchannel code that caused templates to be incorrectly
  parsed
- fixed a bug in ommysql that caused a wrong ";template" missing message
- added some code for unloading modules; not yet fully complete (and we do
  not yet have loadable modules, so this is no problem)
- removed debian subdirectory by request of a debian packager (this is a special
  subdir for debian and there is also no point in maintaining it when there
  is a debian package available - so I gladly did this) in some cases
- improved overall doc quality (some pages were quite old) and linked to
  more of the online resources.
- improved /contrib/delete_mysql script by adding a host option and some
  other minor modifications
---------------------------------------------------------------------------
Version 1.18.1 (rgerhards), 2007-08-08
- applied a patch from varmojfekoj which solved a potential segfault
  of rsyslogd on HUP
- applied patch from Michel Samia to fix compilation when the pthreads
  feature is disabled
- some code cleanup (moved action object to its own file set)
- add config directive $MainMsgQueueSize, which now allows to configure the
  queue size dynamically
- all compile-time settings are now shown in rsyslogd -v, not just the
  active ones
- enhanced performance a little bit more
- added config file directive $ActionResumeInterval
- fixed a bug that prevented compilation under debian sid
- added a contrib directory for user-contributed useful things
---------------------------------------------------------------------------
Version 1.18.0 (rgerhards), 2007-08-03
- rsyslog now supports fallback actions when an action did not work. This
  is a great feature e.g. for backup database servers or backup syslog
  servers
- modified rklogd to only change the console log level if -c is specified
- added feature to use multiple actions inside a single selector
- implemented $ActionExecOnlyWhenPreviousIsSuspended config directive
- error messages during startup are now spit out to the configured log
  destinations
---------------------------------------------------------------------------
Version 1.17.6 (rgerhards), 2007-08-01
- continued to work on output module modularization - basic stage of
  this work is now FINISHED
- fixed bug in OMSRcreate() - always returned SR_RET_OK
- fixed a bug that caused ommysql to always complain about missing
  templates
- fixed a mem leak in OMSRdestruct - freeing the object itself was
  forgotten - thanks to varmojfekoj for the patch
- fixed a memory leak in syslogd/init() that happend when the config
  file could not be read - thanks to varmojfekoj for the patch
- fixed insufficient memory allocation in addAction() and its helpers.
  The initial fix and idea was developed by mildew, I fine-tuned
  it a bit. Thanks a lot for the fix, I'd probably had pulled out my
  hair to find the bug...
- added output of config file line number when a parsing error occured
- fixed bug in objomsr.c that caused program to abort in debug mode with
  an invalid assertion (in some cases)
- fixed a typo that caused the default template for MySQL to be wrong.
  thanks to mildew for catching this.
- added configuration file command $DebugPrintModuleList and
  $DebugPrintCfSysLineHandlerList
- fixed an invalid value for the MARK timer - unfortunately, there was
  a testing aid left in place. This resulted in quite frequent MARK messages
- added $IncludeConfig config directive
- applied a patch from mildew to prevent rsyslogd from freezing under heavy
  load. This could happen when the queue was full. Now, we drop messages
  but rsyslogd remains active.
---------------------------------------------------------------------------
Version 1.17.5 (rgerhards), 2007-07-30
- continued to work on output module modularization
- fixed a missing file bug - thanks to Andrea Montanari for reporting
  this problem
- fixed a problem with shutting down the worker thread and freeing the
  selector_t list - this caused messages to be lost, because the
  message queue was not properly drained before the selectors got
  destroyed.
---------------------------------------------------------------------------
Version 1.17.4 (rgerhards), 2007-07-27
- continued to work on output module modularization
- fixed a situation where rsyslogd could create zombie processes
  thanks to mildew for the patch
- applied patch from Michel Samia to fix compilation when NOT
  compiled for pthreads
---------------------------------------------------------------------------
Version 1.17.3 (rgerhards), 2007-07-25
- continued working on output module modularization
- fixed a bug that caused rsyslogd to segfault on exit (and
  probably also on HUP), when there was an unsent message in a selector
  that required forwarding and the dns lookup failed for that selector
  (yes, it was pretty unlikely to happen;))
  thanks to varmojfekoj <varmojfekoj@gmail.com> for the patch
- fixed a memory leak in config file parsing and die()
  thanks to varmojfekoj <varmojfekoj@gmail.com> for the patch
- rsyslogd now checks on startup if it is capable to performa any work
  at all. If it cant, it complains and terminates
  thanks to Michel Samia for providing the patch!
- fixed a small memory leak when HUPing syslogd. The allowed sender
  list now gets freed. thanks to mildew for the patch.
- changed the way error messages in early startup are logged. They
  now do no longer use the syslogd code directly but are rather
  send to stderr.
---------------------------------------------------------------------------
Version 1.17.2 (rgerhards), 2007-07-23
- made the port part of the -r option optional. Needed for backward
  compatibility with sysklogd
- replaced system() calls with something more reasonable. Please note that
  this might break compatibility with some existing configuration files.
  We accept this in favour of the gained security.
- removed a memory leak that could occur if timegenerated was used in
  RFC 3164 format in templates
- did some preparation in msg.c for advanced multithreading - placed the
  hooks, but not yet any active code
- worked further on modularization
- added $ModLoad MySQL (dummy) config directive
- added DropTrailingLFOnReception config directive
---------------------------------------------------------------------------
Version 1.17.1 (rgerhards), 2007-07-20
- fixed a bug that caused make install to install rsyslogd and rklogd under
  the wrong names
- fixed bug that caused $AllowedSenders to handle IPv6 scopes incorrectly;
  also fixed but that could grabble $AllowedSender wildcards. Thanks to
  mildew@gmail.com for the patch
- minor code cleanup - thanks to Peter Vrabec for the patch
- fixed minimal memory leak on HUP (caused by templates)
  thanks to varmojfekoj <varmojfekoj@gmail.com> for the patch
- fixed another memory leak on HUPing and on exiting rsyslogd
  again thanks to varmojfekoj <varmojfekoj@gmail.com> for the patch
- code cleanup (removed compiler warnings)
- fixed portability bug in configure.ac - thanks to Bartosz Kuźma for patch
- moved msg object into its own file set
- added the capability to continue trying to write log files when the
  file system is full. Functionality based on patch by Martin Schulze
  to sysklogd package.
---------------------------------------------------------------------------
Version 1.17.0 (RGer), 2007-07-17
- added $RepeatedLineReduction config parameter
- added $EscapeControlCharactersOnReceive config parameter
- added $ControlCharacterEscapePrefix config parameter
- added $DirCreateMode config parameter
- added $CreateDirs config parameter
- added $DebugPrintTemplateList config parameter
- added $ResetConfigVariables config parameter
- added $FileOwner config parameter
- added $FileGroup config parameter
- added $DirOwner config parameter
- added $DirGroup config parameter
- added $FailOnChownFailure config parameter
- added regular expression support to the filter engine
  thanks to Michel Samia for providing the patch!
- enhanced $AllowedSender functionality. Credits to mildew@gmail.com for
  the patch doing that
  - added IPv6 support
  - allowed DNS hostnames
  - allowed DNS wildcard names
- added new option $DropMsgsWithMaliciousDnsPTRRecords
- added autoconf so that rfc3195d, rsyslogd and klogd are stored to /sbin
- added capability to auto-create directories with dynaFiles
---------------------------------------------------------------------------
Version 1.16.0 (RGer/Peter Vrabec), 2007-07-13 - The Friday, 13th Release ;)
- build system switched to autotools
- removed SYSV preprocessor macro use, replaced with autotools equivalents
- fixed a bug that caused rsyslogd to segfault when TCP listening was
  disabled and it terminated
- added new properties "syslogfacility-text" and "syslogseverity-text"
  thanks to varmojfekoj <varmojfekoj@gmail.com> for the patch
- added the -x option to disable hostname dns reslution
  thanks to varmojfekoj <varmojfekoj@gmail.com> for the patch
- begun to better modularize syslogd.c - this is an ongoing project; moved
  type definitions to a separate file
- removed some now-unused fields from struct filed
- move file size limit fields in struct field to the "right spot" (the file
  writing part of the union - f_un.f_file)
- subdirectories linux and solaris are no longer part of the distribution
  package. This is not because we cease support for them, but there are no
  longer any files in them after the move to autotools
---------------------------------------------------------------------------
Version 1.15.1 (RGer), 2007-07-10
- fixed a bug that caused a dynaFile selector to stall when there was
  an open error with one file 
- improved template processing for dynaFiles; templates are now only
  looked up during initialization - speeds up processing
- optimized memory layout in struct filed when compiled with MySQL
  support
- fixed a bug that caused compilation without SYSLOG_INET to fail
- re-enabled the "last message repeated n times" feature. This
  feature was not taken care of while rsyslogd evolved from sysklogd
  and it was more or less defunct. Now it is fully functional again.
- added system properties: $NOW, $YEAR, $MONTH, $DAY, $HOUR, $MINUTE
- fixed a bug in iovAsString() that caused a memory leak under stress
  conditions (most probably memory shortage). This was unlikely to
  ever happen, but it doesn't hurt doing it right
- cosmetic: defined type "uchar", change all unsigned chars to uchar
---------------------------------------------------------------------------
Version 1.15.0 (RGer), 2007-07-05
- added ability to dynamically generate file names based on templates
  and thus properties. This was a much-requested feature. It makes
  life easy when it e.g. comes to splitting files based on the sender
  address.
- added $umask and $FileCreateMode config file directives
- applied a patch from Bartosz Kuzma to compile cleanly under NetBSD
- checks for extra (unexpected) characters in system config file lines
  have been added
- added IPv6 documentation - was accidently missing from CVS
- begun to change char to unsigned char
---------------------------------------------------------------------------
Version 1.14.2 (RGer), 2007-07-03
** this release fixes all known nits with IPv6 **
- restored capability to do /etc/service lookup for "syslog"
  service when -r 0 was given
- documented IPv6 handling of syslog messages
- integrate patch from Bartosz Kuźma to make rsyslog compile under
  Solaris again (the patch replaced a strndup() call, which is not
  available under Solaris
- improved debug logging when waiting on select
- updated rsyslogd man page with new options (-46A)
---------------------------------------------------------------------------
Version 1.14.1 (RGer/Peter Vrabec), 2007-06-29
- added Peter Vrabec's patch for IPv6 TCP
- prefixed all messages send to stderr in rsyslogd with "rsyslogd: "
---------------------------------------------------------------------------
Version 1.14.0 (RGer/Peter Vrabec), 2007-06-28
- Peter Vrabec provided IPv6 for rsyslog, so we are now IPv6 enabled
  IPv6 Support is currently for UDP only, TCP is to come soon.
  AllowedSender configuration does not yet work for IPv6.
- fixed code in iovCreate() that broke C's strict aliasing rules 
- fixed some char/unsigned char differences that forced the compiler
  to spit out warning messages
- updated the Red Hat init script to fix a known issue (thanks to
  Peter Vrabec)
---------------------------------------------------------------------------
Version 1.13.5 (RGer), 2007-06-22
- made the TCP session limit configurable via command line switch
  now -t <port>,<max sessions>
- added man page for rklogd(8) (basically a copy from klogd, but now
  there is one...)
- fixed a bug that caused internal messages (e.g. rsyslogd startup) to
  appear without a tag.
- removed a minor memory leak that occurred when TAG processing requalified
  a HOSTNAME to be a TAG (and a TAG already was set).
- removed potential small memory leaks in MsgSet***() functions. There
  would be a leak if a property was re-set, something that happened
  extremely seldom.
---------------------------------------------------------------------------
Version 1.13.4 (RGer), 2007-06-18
- added a new property "PRI-text", which holds the PRI field in
  textual form (e.g. "syslog.info")
- added alias "syslogseverity" for "syslogpriority", which is a
  misleading property name that needs to stay for historical
  reasons (and backward-compatility)
- added doc on how to record PRI value in log file
- enhanced signal handling in klogd, including removal of an unsafe
  call to the logging system during signal handling
---------------------------------------------------------------------------
Version 1.13.3 (RGer), 2007-06-15
- create a version of syslog.c from scratch. This is now
  - highly optimized for rsyslog
  - removes an incompatible license problem as the original
    version had a BSD license with advertising clause
  - fixed in the regard that rklogd will continue to work when
    rsysogd has been restarted (the original version, as well
    as sysklogd, will remain silent then)
  - solved an issue with an extra NUL char at message end that the
    original version had
- applied some changes to klogd to care for the new interface
- fixed a bug in syslogd.c which prevented compiling under debian
---------------------------------------------------------------------------
Version 1.13.2 (RGer), 2007-06-13
- lib order in makefile patched to facilitate static linking - thanks
  to Bennett Todd for providing the patch
- Integrated a patch from Peter Vrabec (pvrabec@redheat.com):
  - added klogd under the name of rklogd (remove dependency on
    original sysklogd package
  - createDB.sql now in UTF
  - added additional config files for use on Red Hat
---------------------------------------------------------------------------
Version 1.13.1 (RGer), 2007-02-05
- changed the listen backlog limit to a more reasonable value based on
  the maximum number of TCP connections configurd (10% + 5) - thanks to Guy
  Standen for the hint (actually, the limit was 5 and that was a 
  left-over from early testing).
- fixed a bug in makefile which caused DB-support to be disabled when
  NETZIP support was enabled
- added the -e option to allow transmission of every message to remote
  hosts (effectively turns off duplicate message suppression)
- (somewhat) improved memory consumption when compiled with MySQL support
- looks like we fixed an incompatibility with MySQL 5.x and above software
  At least in one case, the remote server name was destroyed, leading to 
  a connection failure. The new, improved code does not have this issue and
  so we see this as solved (the new code is generally somewhat better, so
  there is a good chance we fixed this incompatibility).
---------------------------------------------------------------------------
Version 1.13.0 (RGer), 2006-12-19
- added '$' as ToPos proptery replacer specifier - means "up to the
  end of the string"
- property replacer option "escape-cc", "drop-cc" and "space-cc"  added
- changed the handling of \0 characters inside syslog messages. We now
  consistently escape them to "#000". This is somewhat recommended in
  the draft-ietf-syslog-protocol-19 draft. While the real recomendation
  is to not escape any characters at all, we can not do this without
  considerable modification of the code. So we escape it to "#000", which
  is consistent with a sample found in the Internet-draft.
- removed message glue logic (see printchopped() comment for details)
  Also caused removal of parts table and thus some improvements in
  memory usage.
- changed the default MAXLINE to 2048 to take care of recent syslog
  standardization efforts (can easily be changed in syslogd.c)
- added support for byte-counted TCP syslog messages (much like
  syslog-transport-tls-05 Internet Draft). This was necessary to
  support compression over TCP.
- added support for receiving compressed syslog messages
- added support for sending compressed syslog messages
- fixed a bug where the last message in a syslog/tcp stream was
  lost if it was not properly terminated by a LF character
---------------------------------------------------------------------------
Version 1.12.3 (RGer), 2006-10-04
- implemented some changes to support Solaris (but support is not
  yet complete)
- commented out (via #if 0) some methods that are currently not being use
  but should be kept for further us
- added (interim) -u 1 option to turn off hostname and tag parsing
- done some modifications to better support Fedora
- made the field delimiter inside property replace configurable via
  template
- fixed a bug in property replacer: if fields were used, the delimitor
  became part of the field. Up until now, this was barely noticable as 
  the delimiter as TAB only and thus invisible to a human. With other
  delimiters available now, it quickly showed up. This bug fix might cause
  some grief to existing installations if they used the extra TAB for
  whatever reasons - sorry folks... Anyhow, a solution is easy: just add
  a TAB character contstant into your template. Thus, there has no attempt
  been made to do this in a backwards-compatible way.
---------------------------------------------------------------------------
Version 1.12.2 (RGer), 2006-02-15
- fixed a bug in the RFC 3339 date formatter. An extra space was added
  after the actual timestamp
- added support for providing high-precision RFC3339 timestamps for
  (rsyslogd-)internally-generated messages
- very (!) experimental support for syslog-protocol internet draft
  added (the draft is experimental, the code is solid ;))
- added support for field-extracting in the property replacer
- enhanced the legacy-syslog parser so that it can interpret messages
  that do not contain a TIMESTAMP
- fixed a bug that caused the default socket (usually /dev/log) to be
  opened even when -o command line option was given
- fixed a bug in the Debian sample startup script - it caused rsyslogd
  to listen to remote requests, which it shouldn't by default
---------------------------------------------------------------------------
Version 1.12.1 (RGer), 2005-11-23
- made multithreading work with BSD. Some signal-handling needed to be
  restructured. Also, there might be a slight delay of up to 10 seconds
  when huping and terminating rsyslogd under BSD
- fixed a bug where a NULL-pointer was passed to printf() in logmsg().
- fixed a bug during "make install" where rc3195d was not installed
  Thanks to Bennett Todd for spotting this.
- fixed a bug where rsyslogd dumped core when no TAG was found in the
  received message
- enhanced message parser so that it can deal with missing hostnames
  in many cases (may not be totally fail-safe)
- fixed a bug where internally-generated messages did not have the correct
  TAG
---------------------------------------------------------------------------
Version 1.12.0 (RGer), 2005-10-26
- moved to a multi-threaded design. single-threading is still optionally
  available. Multi-threading is experimental!
- fixed a potential race condition. In the original code, marking was done
  by an alarm handler, which could lead to all sorts of bad things. This
  has been changed now. See comments in syslogd.c/domark() for details.
- improved debug output for property-based filters
- not a code change, but: I have checked all exit()s to make sure that
  none occurs once rsyslogd has started up. Even in unusual conditions
  (like low-memory conditions) rsyslogd somehow remains active. Of course,
  it might loose a message or two, but at least it does not abort and it
  can also recover when the condition no longer persists.
- fixed a bug that could cause loss of the last message received
  immediately before rsyslogd was terminated.
- added comments on thread-safety of global variables in syslogd.c
- fixed a small bug: spurios printf() when TCP syslog was used
- fixed a bug that causes rsyslogd to dump core on termination when one
  of the selector lines did not receive a message during the run (very
  unlikely)
- fixed an one-too-low memory allocation in the TCP sender. Could result
  in rsyslogd dumping core.
- fixed a bug with regular expression support (thanks to Andres Riancho)
- a little bit of code restructuring (especially main(), which was
  horribly large)
---------------------------------------------------------------------------
Version 1.11.1 (RGer), 2005-10-19
- support for BSD-style program name and host blocks
- added a new property "programname" that can be used in templates
- added ability to specify listen port for rfc3195d
- fixed a bug that rendered the "startswith" comparison operation
  unusable.
- changed more functions to "static" storage class to help compiler
  optimize (should have been static in the first place...)
- fixed a potential memory leak in the string buffer class destructor.
  As the destructur was previously never called, the leak did not actually
  appear.
- some internal restructuring in anticipation/preparation of minimal
  multi-threading support
- rsyslogd still shares some code with the sysklogd project. Some patches
  for this shared code have been brought over from the sysklogd CVS.
---------------------------------------------------------------------------
Version 1.11.0 (RGer), 2005-10-12
- support for receiving messages via RFC 3195; added rfc3195d for that
  purpose
- added an additional guard to prevent rsyslogd from aborting when the
  2gb file size limit is hit. While a user can configure rsyslogd to
  handle such situations, it would abort if that was not done AND large
  file support was not enabled (ok, this is hopefully an unlikely scenario)
- fixed a bug that caused additional Unix domain sockets to be incorrectly
  processed - could lead to message loss in extreme cases
---------------------------------------------------------------------------
Version 1.10.2 (RGer), 2005-09-27
- added comparison operations in property-based filters:
  * isequal
  * startswith
- added ability to negate all property-based filter comparison operations
  by adding a !-sign right in front of the operation name
- added the ability to specify remote senders for UDP and TCP
  received messages. Allows to block all but well-known hosts
- changed the $-config line directives to be case-INsensitive
- new command line option -w added: "do not display warnings if messages
  from disallowed senders are received"
- fixed a bug that caused rsyslogd to dump core when the compare value
  was not quoted in property-based filters
- fixed a bug in the new CStr compare function which lead to invalid
  results (fortunately, this function was not yet used widely)
- added better support for "debugging" rsyslog.conf property filters
  (only if -d switch is given)
- changed some function definitions to static, which eventually enables
  some compiler optimizations
- fixed a bug in MySQL code; when a SQL error occured, rsyslogd could
  run in a tight loop. This was due to invalid sequence of error reporting
  and is now fixed.
---------------------------------------------------------------------------
Version 1.10.1 (RGer), 2005-09-23
- added the ability to execute a shell script as an action.
  Thanks to Bjoern Kalkbrenner for providing the code!
- fixed a bug in the MySQL code; due to the bug the automatic one-time
  retry after an error did not happen - this lead to error message in
  cases where none should be seen (e.g. after a MySQL restart)
- fixed a security issue with SQL-escaping in conjunction with
  non-(SQL-)standard MySQL features.
---------------------------------------------------------------------------
Version 1.10.0 (RGer), 2005-09-20
  REMINDER: 1.10 is the first unstable version if the 1.x series!
- added the capability to filter on any property in selector lines
  (not just facility and priority)
- changed stringbuf into a new counted string class
- added support for a "discard" action. If a selector line with
  discard (~ character) is found, no selector lines *after* that
  line will be processed.
- thanks to Andres Riancho, regular expression support has been
  added to the template engine
- added the FROMHOST property in the template processor, which could
  previously not be obtained. Thanks to Cristian Testa for pointing
  this out and even providing a fix.
- added display of compile-time options to -v output
- performance improvement for production build - made some checks
  to happen only during debug mode
- fixed a problem with compiling on SUSE and - while doing so - removed
  the socket call to set SO_BSDCOMPAT in cases where it is obsolete.
---------------------------------------------------------------------------
Version 1.0.4 (RGer), 2006-02-01
- a small but important fix: the tcp receiver had two forgotten printf's
  in it that caused a lot of unnecessary output to stdout. This was
  important enough to justify a new release
---------------------------------------------------------------------------
Version 1.0.3 (RGer), 2005-11-14
- added an additional guard to prevent rsyslogd from aborting when the
  2gb file size limit is hit. While a user can configure rsyslogd to
  handle such situations, it would abort if that was not done AND large
  file support was not enabled (ok, this is hopefully an unlikely scenario)
- fixed a bug that caused additional Unix domain sockets to be incorrectly
  processed - could lead to message loss in extreme cases
- applied some patches available from the sysklogd project to code
  shared from there
- fixed a bug that causes rsyslogd to dump core on termination when one
  of the selector lines did not receive a message during the run (very
  unlikely)
- fixed an one-too-low memory allocation in the TCP sender. Could result
  in rsyslogd dumping core.
- fixed a bug in the TCP sender that caused the retry logic to fail
  after an error or receiver overrun
- fixed a bug in init() that could lead to dumping core
- fixed a bug that could lead to dumping core when no HOSTNAME or no TAG
  was present in the syslog message
---------------------------------------------------------------------------
Version 1.0.2 (RGer), 2005-10-05
- fixed an issue with MySQL error reporting. When an error occured,
  the MySQL driver went into an endless loop (at least in most cases).
---------------------------------------------------------------------------
Version 1.0.1 (RGer), 2005-09-23
- fixed a security issue with SQL-escaping in conjunction with
  non-(SQL-)standard MySQL features.
---------------------------------------------------------------------------
Version 1.0.0 (RGer), 2005-09-12
- changed install doc to cover daily cron scripts - a trouble source
- added rc script for slackware (provided by Chris Elvidge - thanks!) 
- fixed a really minor bug in usage() - the -r option was still
  reported as without the port parameter
---------------------------------------------------------------------------
Version 0.9.8 (RGer), 2005-09-05
- made startup and shutdown message more consistent and included the
  pid, so that they can be easier correlated. Used syslog-protocol
  structured data format for this purpose.
- improved config info in startup message, now tells not only
  if it is listening remote on udp, but also for tcp. Also includes
  the port numbers. The previous startup message was misleading, because
  it did not say "remote reception" if rsyslogd was only listening via
  tcp (but not via udp).
- added a "how can you help" document to the doc set
---------------------------------------------------------------------------
Version 0.9.7 (RGer), 2005-08-15
- some of the previous doc files (like INSTALL) did not properly
  reflect the changes to the build process and the new doc. Fixed
  that.
- changed syslogd.c so that when compiled without database support,
  an error message is displayed when a database action is detected
  in the config file (previously this was used as an user rule ;))
- fixed a bug in the os-specific Makefiles which caused MySQL
  support to not be compiled, even if selected
---------------------------------------------------------------------------
Version 0.9.6 (RGer), 2005-08-09
- greatly enhanced documentation. Now available in html format in
  the "doc" folder and FreeBSD. Finally includes an install howto.
- improved MySQL error messages a little - they now show up as log
  messages, too (formerly only in debug mode)
- added the ability to specify the listen port for udp syslog.
  WARNING: This introduces an incompatibility. Formerly, udp
  syslog was enabled by the -r command line option. Now, it is
  "-r [port]", which is consistent with the tcp listener. However,
  just -r will now return an error message.
- added sample startup scripts for Debian and FreeBSD
- added support for easy feature selection in the makefile. Un-
  fortunately, this also means I needed to spilt the make file
  for different OS and distros. There are some really bad syntax
  differences between FreeBSD and Linux make.
---------------------------------------------------------------------------
Version 0.9.5 (RGer), 2005-08-01
- the "semicolon bug" was actually not (fully) solved in 0.9.4. One
  part of the bug was solved, but another still existed. This one
  is fixed now, too.
- the "semicolon bug" actually turned out to be a more generic bug.
  It appeared whenever an invalid template name was given. With some
  selector actions, rsyslogd dumped core, with other it "just" had
  a small ressource leak with others all worked well. These anomalies
  are now fixed. Note that they only appeared during system initaliziation
  once the system was running, nothing bad happened.
- improved error reporting for template errors on startup. They are now
  shown on the console and the start-up tty. Formerly, they were only
  visible in debug mode.
- support for multiple instances of rsyslogd on a single machine added
- added new option "-o" --> omit local unix domain socket. This option
  enables rsyslogd NOT to listen to the local socket. This is most
  helpful when multiple instances of rsyslogd (or rsyslogd and another
  syslogd) shall run on a single system.
- added new option "-i <pidfile>" which allows to specify the pidfile.
  This is needed when multiple instances of rsyslogd are to be run.
- the new project home page is now online at www.rsyslog.com
---------------------------------------------------------------------------
Version 0.9.4 (RGer), 2005-07-25
- finally added the TCP sender. It now supports non-blocking mode, no
  longer disabling message reception during connect. As it is now, it
  is usable in production. The code could be more sophisticated, but
  I've kept it short in anticipation of the move to liblogging, which
  will lead to the removal of the code just written ;)
- the "exiting on signal..." message still had the "syslogd" name in 
  it. Changed this to "rsyslogd", as we do not have a large user base
  yet, this should pose no problem.
- fixed "the semiconlon" bug. rsyslogd dumped core if a write-db action
  was specified but no semicolon was given after the password (an empty
  template was ok, but the semicolon needed to be present).
- changed a default for traditional output format. During testing, it
  was seen that the timestamp written to file in default format was
  the time of message reception, not the time specified in the TIMESTAMP
  field of the message itself. Traditionally, the message TIMESTAMP is
  used and this has been changed now.
---------------------------------------------------------------------------
Version 0.9.3 (RGer), 2005-07-19
- fixed a bug in the message parser. In June, the RFC 3164 timestamp
  was not correctly parsed (yes, only in June and some other months,
  see the code comment to learn why...)
- added the ability to specify the destination port when forwarding
  syslog messages (both for TCP and UDP)
- added an very experimental TCP sender (activated by
  @@machine:port in config). This is not yet for production use. If
  the receiver is not alive, rsyslogd will wait quite some time until
  the connection request times out, which most probably leads to
  loss of incoming messages.

---------------------------------------------------------------------------
Version 0.9.2 (RGer), around 2005-07-06
- I intended to change the maxsupported message size to 32k to
  support IHE - but given the memory inefficiency in the usual use
  cases, I have not done this. I have, however, included very
  specific instructions on how to do this in the source code. I have
  also done some testing with 32k messages, so you can change the
  max size without taking too much risk.
- added a syslog/tcp receiver; we now can receive messages via
  plain tcp, but we can still send only via UDP. The syslog/tcp
  receiver is the primary enhancement of this release.
- slightly changed some error messages that contained a spurios \n at
  the end of the line (which gives empty lines in your log...)

---------------------------------------------------------------------------
Version 0.9.1 (RGer)
- fixed code so that it compiles without errors under FreeBSD
- removed now unused function "allocate_log()" from syslogd.c
- changed the make file so that it contains more defines for
  different environments (in the long term, we need a better
  system for disabling/enabling features...)
- changed some printf's printing off_t types to %lld and
  explicit (long long) casts. I tried to figure out the exact type,
  but did not succeed in this. In the worst case, ultra-large peta-
  byte files will now display funny informational messages on rollover,
  something I think we can live with for the next 10 years or so...

---------------------------------------------------------------------------
Version 0.9.0 (RGer)
- changed the filed structure to be a linked list. Previously, it
  was a table - well, for non-SYSV it was defined as linked list,
  but from what I see that code did no longer work after my
  modifications. I am now using a linked list in general because
  that is needed for other upcoming modifications.
- fixed a bug that caused rsyslogd not to listen to anything if
  the configuration file could not be read
- pervious versions disabled network logging (send/receive) if
  syslog/udp port was not in /etc/services. Now defaulting to
  port 514 in this case.
- internal error messages are now supported up to 256 bytes
- error message seen during config file read are now also displayed
  to the attached tty and not only the console
- changed some error messages during init to be sent to the console
  and/or emergency log. Previously, they were only seen if the
  -d (debug) option was present on the command line.
- fixed the "2gb file issue on 32bit systems". If a file grew to
  more than 2gb, the syslogd was aborted with "file size exceeded". 
  Now, defines have been added according to
  http://www.daimi.au.dk/~kasperd/comp.os.linux.development.faq.html#LARGEFILE
  Testing revealed that they work ;)
  HOWEVER, if your file system, glibc, kernel, whatever does not
  support files larger 2gb, you need to set a file size limit with
  the new output channel mechanism.
- updated man pages to reflect the changes

---------------------------------------------------------------------------
Version 0.8.4

- improved -d debug output (removed developer-only content)
- now compiles under FreeBSD and NetBSD (only quick testing done on NetBSD)
---------------------------------------------------------------------------
Version 0.8.3

- security model in "make install" changed
- minor doc updates
---------------------------------------------------------------------------
Version 0.8.2

- added man page for rsyslog.conf and rsyslogd
- gave up on the concept of rsyslog being a "drop in" replacement
  for syslogd. Now, the user installs rsyslogd and also needs to
  adjust his system settings to this specifically. This also lead
  to these changes:
  * changed Makefile so that install now installs rsyslogd instead
    of dealing with syslogd
  * changed the default config file name to rsyslog.conf
---------------------------------------------------------------------------
Version 0.8.1

- fixed a nasty memory leak (probably not the last one with this release)
- some enhancements to Makefile as suggested by Bennett Todd
- syslogd-internal messages (like restart) were missing the hostname
  this has been corrected
---------------------------------------------------------------------------
Version 0.8.0

Initial testing release. Based on the sysklogd package. Thanks to the
sysklogd maintainers for all their good work!
---------------------------------------------------------------------------

----------------------------------------------------------------------
The following comments were left in the syslogd source. While they provide
not too much detail, the help to date when Rainer started work on the
project (which was 2003, now even surprising for Rainer himself ;)).
 * \author Rainer Gerhards <rgerhards@adiscon.com>
 * \date 2003-10-17
 *       Some initial modifications on the sysklogd package to support
 *       liblogging. These have actually not yet been merged to the
 *       source you see currently (but they hopefully will)
 *
 * \date 2004-10-28
 *       Restarted the modifications of sysklogd. This time, we
 *       focus on a simpler approach first. The initial goal is to
 *       provide MySQL database support (so that syslogd can log
 *       to the database).
----------------------------------------------------------------------
The following comments are from the stock syslogd.c source. They provide
some insight into what happened to the source before we forked
rsyslogd. However, much of the code already has been replaced and more
is to be replaced. So over time, these comments become less valuable.
I have moved them out of the syslogd.c file to shrink it, especially
as a lot of them do no longer apply. For historical reasons and
understanding of how the daemon evolved, they are probably still
helpful.
 * Author: Eric Allman
 * extensive changes by Ralph Campbell
 * more extensive changes by Eric Allman (again)
 *
 * Steve Lord:	Fix UNIX domain socket code, added linux kernel logging
 *		change defines to
 *		SYSLOG_INET	- listen on a UDP socket
 *		SYSLOG_UNIXAF	- listen on unix domain socket
 *		SYSLOG_KERNEL	- listen to linux kernel
 *
 * Mon Feb 22 09:55:42 CST 1993:  Dr. Wettstein
 * 	Additional modifications to the source.  Changed priority scheme
 *	to increase the level of configurability.  In its stock configuration
 *	syslogd no longer logs all messages of a certain priority and above
 *	to a log file.  The * wildcard is supported to specify all priorities.
 *	Note that this is a departure from the BSD standard.
 *
 *	Syslogd will now listen to both the inetd and the unixd socket.  The
 *	strategy is to allow all local programs to direct their output to
 *	syslogd through the unixd socket while the program listens to the
 *	inetd socket to get messages forwarded from other hosts.
 *
 * Fri Mar 12 16:55:33 CST 1993:  Dr. Wettstein
 *	Thanks to Stephen Tweedie (dcs.ed.ac.uk!sct) for helpful bug-fixes
 *	and an enlightened commentary on the prioritization problem.
 *
 *	Changed the priority scheme so that the default behavior mimics the
 *	standard BSD.  In this scenario all messages of a specified priority
 *	and above are logged.
 *
 *	Add the ability to specify a wildcard (=) as the first character
 *	of the priority name.  Doing this specifies that ONLY messages with
 *	this level of priority are to be logged.  For example:
 *
 *		*.=debug			/usr/adm/debug
 *
 *	Would log only messages with a priority of debug to the /usr/adm/debug
 *	file.
 *
 *	Providing an * as the priority specifies that all messages are to be
 *	logged.  Note that this case is degenerate with specifying a priority
 *	level of debug.  The wildcard * was retained because I believe that
 *	this is more intuitive.
 *
 * Thu Jun 24 11:34:13 CDT 1993:  Dr. Wettstein
 *	Modified sources to incorporate changes in libc4.4.  Messages from
 *	syslog are now null-terminated, syslogd code now parses messages
 *	based on this termination scheme.  Linux as of libc4.4 supports the
 *	fsync system call.  Modified code to fsync after all writes to
 *	log files.
 *
 * Sat Dec 11 11:59:43 CST 1993:  Dr. Wettstein
 *	Extensive changes to the source code to allow compilation with no
 *	complaints with -Wall.
 *
 *	Reorganized the facility and priority name arrays so that they
 *	compatible with the syslog.h source found in /usr/include/syslog.h.
 *	NOTE that this should really be changed.  The reason I do not
 *	allow the use of the values defined in syslog.h is on account of
 *	the extensions made to allow the wildcard character in the
 *	priority field.  To fix this properly one should malloc an array,
 *	copy the contents of the array defined by syslog.h and then
 *	make whatever modifications that are desired.  Next round.
 *
 * Thu Jan  6 12:07:36 CST 1994:  Dr. Wettstein
 *	Added support for proper decomposition and re-assembly of
 *	fragment messages on UNIX domain sockets.  Lack of this capability
 *	was causing 'partial' messages to be output.  Since facility and
 *	priority information is encoded as a leader on the messages this
 *	was causing lines to be placed in erroneous files.
 *
 *	Also added a patch from Shane Alderton (shane@ion.apana.org.au) to
 *	correct a problem with syslogd dumping core when an attempt was made
 *	to write log messages to a logged-on user.  Thank you.
 *
 *	Many thanks to Juha Virtanen (jiivee@hut.fi) for a series of
 *	interchanges which lead to the fixing of problems with messages set
 *	to priorities of none and emerg.  Also thanks to Juha for a patch
 *	to exclude users with a class of LOGIN from receiving messages.
 *
 *	Shane Alderton provided an additional patch to fix zombies which
 *	were conceived when messages were written to multiple users.
 *
 * Mon Feb  6 09:57:10 CST 1995:  Dr. Wettstein
 *	Patch to properly reset the single priority message flag.  Thanks
 *	to Christopher Gori for spotting this bug and forwarding a patch.
 *
 * Wed Feb 22 15:38:31 CST 1995:  Dr. Wettstein
 *	Added version information to startup messages.
 *
 *	Added defines so that paths to important files are taken from
 *	the definitions in paths.h.  Hopefully this will insure that
 *	everything follows the FSSTND standards.  Thanks to Chris Metcalf
 *	for a set of patches to provide this functionality.  Also thanks
 *	Elias Levy for prompting me to get these into the sources.
 *
 * Wed Jul 26 18:57:23 MET DST 1995:  Martin Schulze
 *	Linux' gethostname only returns the hostname and not the fqdn as
 *	expected in the code. But if you call hostname with an fqdn then
 *	gethostname will return an fqdn, so we have to mention that. This
 *	has been changed.
 *
 *	The 'LocalDomain' and the hostname of a remote machine is
 *	converted to lower case, because the original caused some
 *	inconsistency, because the (at least my) nameserver did respond an
 *	fqdn containing of upper- _and_ lowercase letters while
 *	'LocalDomain' consisted only of lowercase letters and that didn't
 *	match.
 *
 * Sat Aug  5 18:59:15 MET DST 1995:  Martin Schulze
 *	Now no messages that were received from any remote host are sent
 *	out to another. At my domain this missing feature caused ugly
 *	syslog-loops, sometimes.
 *
 *	Remember that no message is sent out. I can't figure out any
 *	scenario where it might be useful to change this behavior and to
 *	send out messages to other hosts than the one from which we
 *	received the message, but I might be shortsighted. :-/
 *
 * Thu Aug 10 19:01:08 MET DST 1995:  Martin Schulze
 *	Added my pidfile.[ch] to it to perform a better handling with
 *	pidfiles. Now both, syslogd and klogd, can only be started
 *	once. They check the pidfile.
 *
 * Sun Aug 13 19:01:41 MET DST 1995:  Martin Schulze
 *	Add an addition to syslog.conf's interpretation. If a priority
 *	begins with an exclamation mark ('!') the normal interpretation
 *	of the priority is inverted: ".!*" is the same as ".none", ".!=info"
 *	don't logs the info priority, ".!crit" won't log any message with
 *	the priority crit or higher. For example:
 *
 *		mail.*;mail.!=info		/usr/adm/mail
 *
 *	Would log all messages of the facility mail except those with
 *	the priority info to /usr/adm/mail. This makes the syslogd
 *	much more flexible.
 *
 *	Defined TABLE_ALLPRI=255 and changed some occurrences.
 *
 * Sat Aug 19 21:40:13 MET DST 1995:  Martin Schulze
 *	Making the table of facilities and priorities while in debug
 *	mode more readable.
 *
 *	If debugging is turned on, printing the whole table of
 *	facilities and priorities every hexadecimal or 'X' entry is
 *	now 2 characters wide.
 *
 *	The number of the entry is prepended to each line of
 *	facilities and priorities, and F_UNUSED lines are not shown
 *	anymore.
 *
 *	Corrected some #ifdef SYSV's.
 *
 * Mon Aug 21 22:10:35 MET DST 1995:  Martin Schulze
 *	Corrected a strange behavior during parsing of configuration
 *	file. The original BSD syslogd doesn't understand spaces as
 *	separators between specifier and action. This syslogd now
 *	understands them. The old behavior caused some confusion over
 *	the Linux community.
 *
 * Thu Oct 19 00:02:07 MET 1995:  Martin Schulze
 *	The default behavior has changed for security reasons. The
 *	syslogd will not receive any remote message unless you turn
 *	reception on with the "-r" option.
 *
 *	Not defining SYSLOG_INET will result in not doing any network
 *	activity, i.e. not sending or receiving messages.  I changed
 *	this because the old idea is implemented with the "-r" option
 *	and the old thing didn't work anyway.
 *
 * Thu Oct 26 13:14:06 MET 1995:  Martin Schulze
 *	Added another logfile type F_FORW_UNKN.  The problem I ran into
 *	was a name server that runs on my machine and a forwarder of
 *	kern.crit to another host.  The hosts address can only be
 *	fetched using the nameserver.  But named is started after
 *	syslogd, so syslogd complained.
 *
 *	This logfile type will retry to get the address of the
 *	hostname ten times and then complain.  This should be enough to
 *	get the named up and running during boot sequence.
 *
 * Fri Oct 27 14:08:15 1995:  Dr. Wettstein
 *	Changed static array of logfiles to a dynamic array. This
 *	can grow during process.
 *
 * Fri Nov 10 23:08:18 1995:  Martin Schulze
 *	Inserted a new tabular sys_h_errlist that contains plain text
 *	for error codes that are returned from the net subsystem and
 *	stored in h_errno. I have also changed some wrong lookups to
 *	sys_errlist.
 *
 * Wed Nov 22 22:32:55 1995:  Martin Schulze
 *	Added the fabulous strip-domain feature that allows us to
 *	strip off (several) domain names from the fqdn and only log
 *	the simple hostname. This is useful if you're in a LAN that
 *	has a central log server and also different domains.
 *
 *	I have also also added the -l switch do define hosts as
 *	local. These will get logged with their simple hostname, too.
 *
 * Thu Nov 23 19:02:56 MET DST 1995:  Martin Schulze
 *	Added the possibility to omit fsyncing of logfiles after every
 *	write. This will give some performance back if you have
 *	programs that log in a very verbose manner (like innd or
 *	smartlist). Thanks to Stephen R. van den Berg <srb@cuci.nl>
 *	for the idea.
 *
 * Thu Jan 18 11:14:36 CST 1996:  Dr. Wettstein
 *	Added patche from beta-testers to stop compile error.  Also
 *	added removal of pid file as part of termination cleanup.
 *
 * Wed Feb 14 12:42:09 CST 1996:  Dr. Wettstein
 *	Allowed forwarding of messages received from remote hosts to
 *	be controlled by a command-line switch.  Specifying -h allows
 *	forwarding.  The default behavior is to disable forwarding of
 *	messages which were received from a remote host.
 *
 *	Parent process of syslogd does not exit until child process has
 *	finished initialization process.  This allows rc.* startup to
 *	pause until syslogd facility is up and operating.
 *
 *	Re-arranged the select code to move UNIX domain socket accepts
 *	to be processed later.  This was a contributed change which
 *	has been proposed to correct the delays sometimes encountered
 *	when syslogd starts up.
 *
 *	Minor code cleanups.
 *
 * Thu May  2 15:15:33 CDT 1996:  Dr. Wettstein
 *	Fixed bug in init function which resulted in file descripters
 *	being orphaned when syslogd process was re-initialized with SIGHUP
 *	signal.  Thanks to Edvard Tuinder
 *	(Edvard.Tuinder@praseodymium.cistron.nl) for putting me on the
 *	trail of this bug.  I am amazed that we didn't catch this one
 *	before now.
 *
 * Tue May 14 00:03:35 MET DST 1996:  Martin Schulze
 *	Corrected a mistake that causes the syslogd to stop logging at
 *	some virtual consoles under Linux. This was caused by checking
 *	the wrong error code. Thanks to Michael Nonweiler
 *	<mrn20@hermes.cam.ac.uk> for sending me a patch.
 *
 * Mon May 20 13:29:32 MET DST 1996:  Miquel van Smoorenburg <miquels@cistron.nl>
 *	Added continuation line supported and fixed a bug in
 *	the init() code.
 *
 * Tue May 28 00:58:45 MET DST 1996:  Martin Schulze
 *	Corrected behaviour of blocking pipes - i.e. the whole system
 *	hung.  Michael Nonweiler <mrn20@hermes.cam.ac.uk> has sent us
 *	a patch to correct this.  A new logfile type F_PIPE has been
 *	introduced.
 *
 * Mon Feb 3 10:12:15 MET DST 1997:  Martin Schulze
 *	Corrected behaviour of logfiles if the file can't be opened.
 *	There was a bug that causes syslogd to try to log into non
 *	existing files which ate cpu power.
 *
 * Sun Feb 9 03:22:12 MET DST 1997:  Martin Schulze
 *	Modified syslogd.c to not kill itself which confuses bash 2.0.
 *
 * Mon Feb 10 00:09:11 MET DST 1997:  Martin Schulze
 *	Improved debug code to decode the numeric facility/priority
 *	pair into textual information.
 *
 * Tue Jun 10 12:35:10 MET DST 1997:  Martin Schulze
 *	Corrected freeing of logfiles.  Thanks to Jos Vos <jos@xos.nl>
 *	for reporting the bug and sending an idea to fix the problem.
 *
 * Tue Jun 10 12:51:41 MET DST 1997:  Martin Schulze
 *	Removed sleep(10) from parent process.  This has caused a slow
 *	startup in former times - and I don't see any reason for this.
 *
 * Sun Jun 15 16:23:29 MET DST 1997: Michael Alan Dorman
 *	Some more glibc patches made by <mdorman@debian.org>.
 *
 * Thu Jan  1 16:04:52 CET 1998: Martin Schulze <joey@infodrom.north.de
 *	Applied patch from Herbert Thielen <Herbert.Thielen@lpr.e-technik.tu-muenchen.de>.
 *	This included some balance parentheses for emacs and a bug in
 *	the exclamation mark handling.
 *
 *	Fixed small bug which caused syslogd to write messages to the
 *	wrong logfile under some very rare conditions.  Thanks to
 *	Herbert Xu <herbert@gondor.apana.org.au> for fiddling this out.
 *
 * Thu Jan  8 22:46:35 CET 1998: Martin Schulze <joey@infodrom.north.de>
 *	Reworked one line of the above patch as it prevented syslogd
 *	from binding the socket with the result that no messages were
 *	forwarded to other hosts.
 *
 * Sat Jan 10 01:33:06 CET 1998: Martin Schulze <joey@infodrom.north.de>
 *	Fixed small bugs in F_FORW_UNKN meachanism.  Thanks to Torsten
 *	Neumann <torsten@londo.rhein-main.de> for pointing me to it.
 *
 * Mon Jan 12 19:50:58 CET 1998: Martin Schulze <joey@infodrom.north.de>
 *	Modified debug output concerning remote receiption.
 *
 * Mon Feb 23 23:32:35 CET 1998: Topi Miettinen <Topi.Miettinen@ml.tele.fi>
 *	Re-worked handling of Unix and UDP sockets to support closing /
 *	opening of them in order to have it open only if it is needed
 *	either for forwarding to a remote host or by receiption from
 *	the network.
 *
 * Wed Feb 25 10:54:09 CET 1998: Martin Schulze <joey@infodrom.north.de>
 *	Fixed little comparison mistake that prevented the MARK
 *	feature to work properly.
 *
 * Wed Feb 25 13:21:44 CET 1998: Martin Schulze <joey@infodrom.north.de>
 *	Corrected Topi's patch as it prevented forwarding during
 *	startup due to an unknown LogPort.
 *
 * Sat Oct 10 20:01:48 CEST 1998: Martin Schulze <joey@infodrom.north.de>
 *	Added support for TESTING define which will turn syslogd into
 *	stdio-mode used for debugging.
 *
 * Sun Oct 11 20:16:59 CEST 1998: Martin Schulze <joey@infodrom.north.de>
 *	Reworked the initialization/fork code.  Now the parent
 *	process activates a signal handler which the daughter process
 *	will raise if it is initialized.  Only after that one the
 *	parent process may exit.  Otherwise klogd might try to flush
 *	its log cache while syslogd can't receive the messages yet.
 *
 * Mon Oct 12 13:30:35 CEST 1998: Martin Schulze <joey@infodrom.north.de>
 *	Redirected some error output with regard to argument parsing to
 *	stderr.
 *
 * Mon Oct 12 14:02:51 CEST 1998: Martin Schulze <joey@infodrom.north.de>
 *	Applied patch provided vom Topi Miettinen with regard to the
 *	people from OpenBSD.  This provides the additional '-a'
 *	argument used for specifying additional UNIX domain sockets to
 *	listen to.  This is been used with chroot()'ed named's for
 *	example.  See for http://www.psionic.com/papers/dns.html
 *
 * Mon Oct 12 18:29:44 CEST 1998: Martin Schulze <joey@infodrom.north.de>
 *	Added `ftp' facility which was introduced in glibc version 2.
 *	It's #ifdef'ed so won't harm with older libraries.
 *
 * Mon Oct 12 19:59:21 MET DST 1998: Martin Schulze <joey@infodrom.north.de>
 *	Code cleanups with regard to bsd -> posix transition and
 *	stronger security (buffer length checking).  Thanks to Topi
 *	Miettinen <tom@medialab.sonera.net>
 *	. index() --> strchr()
 *	. sprintf() --> snprintf()
 *	. bcopy() --> memcpy()
 *	. bzero() --> memset()
 *	. UNAMESZ --> UT_NAMESIZE
 *	. sys_errlist --> strerror()
 *
 * Mon Oct 12 20:22:59 CEST 1998: Martin Schulze <joey@infodrom.north.de>
 *	Added support for setutent()/getutent()/endutend() instead of
 *	binary reading the UTMP file.  This is the the most portable
 *	way.  This allows /var/run/utmp format to change, even to a
 *	real database or utmp daemon. Also if utmp file locking is
 *	implemented in libc, syslog will use it immediately.  Thanks
 *	to Topi Miettinen <tom@medialab.sonera.net>.
 *
 * Mon Oct 12 20:49:18 MET DST 1998: Martin Schulze <joey@infodrom.north.de>
 *	Avoid logging of SIGCHLD when syslogd is in the process of
 *	exiting and closing its files.  Again thanks to Topi.
 *
 * Mon Oct 12 22:18:34 CEST 1998: Martin Schulze <joey@infodrom.north.de>
 *	Modified printline() to support 8bit characters - such as
 *	russion letters.  Thanks to Vladas Lapinskas <lapinskas@mail.iae.lt>.
 *
 * Sat Nov 14 02:29:37 CET 1998: Martin Schulze <joey@infodrom.north.de>
 *	``-m 0'' now turns of MARK logging entirely.
 *
 * Tue Jan 19 01:04:18 MET 1999: Martin Schulze <joey@infodrom.north.de>
 *	Finally fixed an error with `-a' processing, thanks to Topi
 *	Miettinen <tom@medialab.sonera.net>.
 *
 * Sun May 23 10:08:53 CEST 1999: Martin Schulze <joey@infodrom.north.de>
 *	Removed superflous call to utmpname().  The path to the utmp
 *	file is defined in the used libc and should not be hardcoded
 *	into the syslogd binary referring the system it was compiled on.
 *
 * Sun Sep 17 20:45:33 CEST 2000: Martin Schulze <joey@infodrom.ffis.de>
 *	Fixed some bugs in printline() code that did not escape
 *	control characters '\177' through '\237' and contained a
 *	single-byte buffer overflow.  Thanks to Solar Designer
 *	<solar@false.com>.
 *
 * Sun Sep 17 21:26:16 CEST 2000: Martin Schulze <joey@infodrom.ffis.de>
 *	Don't close open sockets upon reload.  Thanks to Bill
 *	Nottingham.
 *
 * Mon Sep 18 09:10:47 CEST 2000: Martin Schulze <joey@infodrom.ffis.de>
 *	Fixed bug in printchopped() that caused syslogd to emit
 *	kern.emerg messages when splitting long lines.  Thanks to
 *	Daniel Jacobowitz <dan@debian.org> for the fix.
 *
 * Mon Sep 18 15:33:26 CEST 2000: Martin Schulze <joey@infodrom.ffis.de>
 *	Removed unixm/unix domain sockets and switch to Datagram Unix
 *	Sockets.  This should remove one possibility to play DoS with
 *	syslogd.  Thanks to Olaf Kirch <okir@caldera.de> for the patch.
 *
 * Sun Mar 11 20:23:44 CET 2001: Martin Schulze <joey@infodrom.ffis.de>
 *	Don't return a closed fd if `-a' is called with a wrong path.
 *	Thanks to Bill Nottingham <notting@redhat.com> for providing
 *	a patch.<|MERGE_RESOLUTION|>--- conflicted
+++ resolved
@@ -1,5 +1,4 @@
 ---------------------------------------------------------------------------
-<<<<<<< HEAD
 Version 5.9.0  [V5-DEVEL] (rgerhards), 2011-03-??
 - this begins a new devel branch for v5
 - added new config directive $InputTCPFlowControl to select if tcp
@@ -11,8 +10,6 @@
   affected directive was: $ActionExecOnlyWhenPreviousIsSuspended on
   closes: http://bugzilla.adiscon.com/show_bug.cgi?id=236
 ---------------------------------------------------------------------------
-Version 5.8.0  [V5-stable] (rgerhards), 2011-04-??
-=======
 Version 5.8.0  [V5-stable] (rgerhards), 2011-04-12
 
 This is the new v5-stable branch, importing all feature from the 5.7.x
@@ -23,7 +20,6 @@
   closes: http://bugzilla.adiscon.com/show_bug.cgi?id=238
   Special thanks to Marcin for his persistence in helping to solve this
   bug.
->>>>>>> 959b777a
 - bugfix: DA queue was never shutdown once it was started
   closes: http://bugzilla.adiscon.com/show_bug.cgi?id=241
 ---------------------------------------------------------------------------
