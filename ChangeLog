--- conflicted
+++ resolved
@@ -1,6 +1,4 @@
 ---------------------------------------------------------------------------
-<<<<<<< HEAD
-<<<<<<< HEAD:ChangeLog
 Version 5.1.3  [DEVEL] (rgerhards), 2009-07-??
 - enhance: UDP spoofing supported via new output module omudpspoof
   See the omudpspoof documentation for details and samples
@@ -62,20 +60,15 @@
 - increased ompgsql performance by adapting to new transactional
   output module interface
 ---------------------------------------------------------------------------
-Version 4.5.1  [DEVEL] (rgerhards), 2009-07-??
-=======
-=======
 Version 4.5.2  [DEVEL] (rgerhards), 2009-07-??
 - bugfix: memory leak with some input modules. Those inputs that
   use parseAndSubmitMsg() leak two small memory blocks with every message.
   Typically, those process only relatively few messages, so the issue 
   does most probably not have any effect in practice.
 ---------------------------------------------------------------------------
->>>>>>> 8b8ac5e4
 Version 4.5.1  [DEVEL] (rgerhards), 2009-07-15
 - CONFIG CHANGE: $HUPisRestart default is now "off". We are doing this
   to support removal of restart-type HUP in v5.
->>>>>>> f7894c401fdb8a2ad7bb3a1d87a74d438cc366c3:ChangeLog
 - bugfix: fromhost-ip was sometimes truncated
 - bugfix: potential segfault when zip-compressed syslog records were
   received (double free)
