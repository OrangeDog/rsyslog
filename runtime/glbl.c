--- conflicted
+++ resolved
@@ -123,16 +123,13 @@
 	{ "defaultnetstreamdriver", eCmdHdlrString, 0 },
 	{ "maxmessagesize", eCmdHdlrSize, 0 },
 	{ "action.reportsuspension", eCmdHdlrBinary, 0 },
-<<<<<<< HEAD
 	{ "parser.controlcharacterescapeprefix", eCmdHdlrGetChar, 0 },
 	{ "parser.droptrailinglfonreception", eCmdHdlrBinary, 0 },
 	{ "parser.escapecontrolcharactersonreceive", eCmdHdlrBinary, 0 },
 	{ "parser.spacelfonreceive", eCmdHdlrBinary, 0 },
 	{ "parser.escape8bitcharactersonreceive", eCmdHdlrBinary, 0},
-	{ "parser.escapecontrolcharactertab", eCmdHdlrBinary, 0}
-=======
+	{ "parser.escapecontrolcharactertab", eCmdHdlrBinary, 0},
 	{ "processinternalmessages", eCmdHdlrBinary, 0 }
->>>>>>> 3e9346ef
 };
 static struct cnfparamblk paramblk =
 	{ CNFPARAMBLK_VERSION,
