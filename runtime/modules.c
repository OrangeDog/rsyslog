/* modules.c
 * This is the implementation of syslogd modules object.
 * This object handles plug-ins and build-in modules of all kind.
 *
 * Modules are reference-counted. Anyone who access a module must call
 * Use() before any function is accessed and Release() when he is done.
 * When the reference count reaches 0, rsyslog unloads the module (that
 * may be changed in the future to cache modules). Rsyslog does NOT
 * unload modules with a reference count > 0, even if the unload
 * method is called!
 *
 * File begun on 2007-07-22 by RGerhards
 *
 * Copyright 2007-2012 Rainer Gerhards and Adiscon GmbH.
 *
 * This file is part of the rsyslog runtime library.
 *
 * The rsyslog runtime library is free software: you can redistribute it and/or modify
 * it under the terms of the GNU Lesser General Public License as published by
 * the Free Software Foundation, either version 3 of the License, or
 * (at your option) any later version.
 *
 * The rsyslog runtime library is distributed in the hope that it will be useful,
 * but WITHOUT ANY WARRANTY; without even the implied warranty of
 * MERCHANTABILITY or FITNESS FOR A PARTICULAR PURPOSE.  See the
 * GNU Lesser General Public License for more details.
 *
 * You should have received a copy of the GNU Lesser General Public License
 * along with the rsyslog runtime library.  If not, see <http://www.gnu.org/licenses/>.
 *
 * A copy of the GPL can be found in the file "COPYING" in this distribution.
 * A copy of the LGPL can be found in the file "COPYING.LESSER" in this distribution.
 */
#include "config.h"
#include "rsyslog.h"
#include <stdio.h>
#include <stdarg.h>
#include <stdlib.h>
#include <string.h>
#include <time.h>
#include <assert.h>
#include <errno.h>
#include <pthread.h>
#ifdef	OS_BSD
#	include "libgen.h"
#endif

#include <dlfcn.h> /* TODO: replace this with the libtools equivalent! */

#include <unistd.h>
#include <sys/file.h>

#ifdef OS_SOLARIS
#	define PATH_MAX MAXPATHLEN
#endif

#include "cfsysline.h"
#include "rsconf.h"
#include "modules.h"
#include "errmsg.h"
#include "parser.h"
#include "strgen.h"

/* static data */
DEFobjStaticHelpers
DEFobjCurrIf(errmsg)
DEFobjCurrIf(parser)
DEFobjCurrIf(strgen)

static modInfo_t *pLoadedModules = NULL;	/* list of currently-loaded modules */
static modInfo_t *pLoadedModulesLast = NULL;	/* tail-pointer */

/* already dlopen()-ed libs */
static struct dlhandle_s *pHandles = NULL;

static uchar *pModDir;		/* directory where loadable modules are found */

/* tables for interfacing with the v6 config system */
/* action (instance) parameters */
static struct cnfparamdescr actpdescr[] = {
	{ "load", eCmdHdlrGetWord, 1 }
};
static struct cnfparamblk pblk =
	{ CNFPARAMBLK_VERSION,
	  sizeof(actpdescr)/sizeof(struct cnfparamdescr),
	  actpdescr
	};


/* we provide a set of dummy functions for modules that do not support the
 * some interfaces.
 * On the commit feature: As the modules do not support it, they commit each message they
 * receive, and as such the dummies can always return RS_RET_OK without causing
 * harm. This simplifies things as in action processing we do not need to check
 * if the transactional entry points exist.
 */
static rsRetVal
dummyBeginTransaction() 
{
	return RS_RET_OK;
}
static rsRetVal
dummyEndTransaction() 
{
	return RS_RET_OK;
}
static rsRetVal
dummyIsCompatibleWithFeature() 
{
	return RS_RET_INCOMPATIBLE;
}
static rsRetVal
dummynewActInst(uchar *modName, struct nvlst __attribute__((unused)) *dummy1,
	  	void __attribute__((unused)) **dummy2, omodStringRequest_t __attribute__((unused)) **dummy3) 
{
	errmsg.LogError(0, RS_RET_CONFOBJ_UNSUPPORTED, "config objects are not "
			"supported by module '%s' -- legacy config options "
			"MUST be used instead", modName);
	return RS_RET_CONFOBJ_UNSUPPORTED;
}

#ifdef DEBUG
/* we add some home-grown support to track our users (and detect who does not free us). In
 * the long term, this should probably be migrated into debug.c (TODO). -- rgerhards, 2008-03-11
 */

/* add a user to the current list of users (always at the root) */
static void
modUsrAdd(modInfo_t *pThis, char *pszUsr)
{
	modUsr_t *pUsr;

	BEGINfunc
	if((pUsr = calloc(1, sizeof(modUsr_t))) == NULL)
		goto finalize_it;

	if((pUsr->pszFile = strdup(pszUsr)) == NULL) {
		free(pUsr);
		goto finalize_it;
	}

	if(pThis->pModUsrRoot != NULL) {
		pUsr->pNext = pThis->pModUsrRoot;
	}
	pThis->pModUsrRoot = pUsr;

finalize_it:
	ENDfunc;
}


/* remove a user from the current user list
 * rgerhards, 2008-03-11
 */
static void
modUsrDel(modInfo_t *pThis, char *pszUsr)
{
	modUsr_t *pUsr;
	modUsr_t *pPrev = NULL;

	for(pUsr = pThis->pModUsrRoot ; pUsr != NULL ; pUsr = pUsr->pNext) {
		if(!strcmp(pUsr->pszFile, pszUsr))
			break;
		else
			pPrev = pUsr;
	}

	if(pUsr == NULL) {
		dbgprintf("oops - tried to delete user %s from module %s and it wasn't registered as one...\n",
			  pszUsr, pThis->pszName);
	} else {
		if(pPrev == NULL) {
			/* This was at the root! */
			pThis->pModUsrRoot = pUsr->pNext;
		} else {
			pPrev->pNext = pUsr->pNext;
		}
		/* free ressources */
		free(pUsr->pszFile);
		free(pUsr);
		pUsr = NULL; /* just to make sure... */
	}
}


/* print a short list all all source files using the module in question
 * rgerhards, 2008-03-11
 */
static void
modUsrPrint(modInfo_t *pThis)
{
	modUsr_t *pUsr;

	for(pUsr = pThis->pModUsrRoot ; pUsr != NULL ; pUsr = pUsr->pNext) {
		dbgprintf("\tmodule %s is currently in use by file %s\n",
			  pThis->pszName, pUsr->pszFile);
	}
}


/* print all loaded modules and who is accessing them. This is primarily intended
 * to be called at end of run to detect "module leaks" and who is causing them.
 * rgerhards, 2008-03-11
 */
//static void
void
modUsrPrintAll(void)
{
	modInfo_t *pMod;

	BEGINfunc
	for(pMod = pLoadedModules ; pMod != NULL ; pMod = pMod->pNext) {
		dbgprintf("printing users of loadable module %s, refcount %u, ptr %p, type %d\n", pMod->pszName, pMod->uRefCnt, pMod, pMod->eType);
		modUsrPrint(pMod);
	}
	ENDfunc
}

#endif /* #ifdef DEBUG */


/* Construct a new module object
 */
static rsRetVal moduleConstruct(modInfo_t **pThis)
{
	modInfo_t *pNew;

	if((pNew = calloc(1, sizeof(modInfo_t))) == NULL)
		return RS_RET_OUT_OF_MEMORY;

	/* OK, we got the element, now initialize members that should
	 * not be zero-filled.
	 */

	*pThis = pNew;
	return RS_RET_OK;
}


/* Destructs a module object. The object must not be linked to the
 * linked list of modules. Please note that all other dependencies on this
 * modules must have been removed before (e.g. CfSysLineHandlers!)
 */
static void moduleDestruct(modInfo_t *pThis)
{
	assert(pThis != NULL);
	free(pThis->pszName);
	free(pThis->cnfName);
	if(pThis->pModHdlr != NULL) {
#	ifdef	VALGRIND
#		warning "dlclose disabled for valgrind"
#	else
		if (pThis->eKeepType == eMOD_NOKEEP) {
			dlclose(pThis->pModHdlr);
		}
#	endif
	}

	free(pThis);
}


/* This enables a module to query the core for specific features.
 * rgerhards, 2009-04-22
 */
static rsRetVal queryCoreFeatureSupport(int *pBool, unsigned uFeat)
{
	DEFiRet;

	if((pBool == NULL))
		ABORT_FINALIZE(RS_RET_PARAM_ERROR);

	*pBool = (uFeat & CORE_FEATURE_BATCHING) ? 1 : 0;

finalize_it:
	RETiRet;
}


/* The following function is the queryEntryPoint for host-based entry points.
 * Modules may call it to get access to core interface functions. Please note
 * that utility functions can be accessed via shared libraries - at least this
 * is my current shool of thinking.
 * Please note that the implementation as a query interface allows to take
 * care of plug-in interface version differences. -- rgerhards, 2007-07-31
 * ... but often it better not to use a new interface. So we now add core
 * functions here that a plugin may request. -- rgerhards, 2009-04-22
 */
static rsRetVal queryHostEtryPt(uchar *name, rsRetVal (**pEtryPoint)())
{
	DEFiRet;

	if((name == NULL) || (pEtryPoint == NULL))
		ABORT_FINALIZE(RS_RET_PARAM_ERROR);

	if(!strcmp((char*) name, "regCfSysLineHdlr")) {
		*pEtryPoint = regCfSysLineHdlr;
	} else if(!strcmp((char*) name, "objGetObjInterface")) {
		*pEtryPoint = objGetObjInterface;
	} else if(!strcmp((char*) name, "OMSRgetSupportedTplOpts")) {
		*pEtryPoint = OMSRgetSupportedTplOpts;
	} else if(!strcmp((char*) name, "queryCoreFeatureSupport")) {
		*pEtryPoint = queryCoreFeatureSupport;
	} else {
		*pEtryPoint = NULL; /* to  be on the safe side */
		ABORT_FINALIZE(RS_RET_ENTRY_POINT_NOT_FOUND);
	}

finalize_it:
	RETiRet;
}


/* get the name of a module
 */
<<<<<<< HEAD
uchar
*modGetName(modInfo_t *pThis)
=======
uchar *
modGetName(modInfo_t *pThis)
>>>>>>> d397bb25
{
	return((pThis->pszName == NULL) ? (uchar*) "" : pThis->pszName);
}


/* get the state-name of a module. The state name is its name
 * together with a short description of the module state (which
 * is pulled from the module itself.
 * rgerhards, 2007-07-24
 * TODO: the actual state name is not yet pulled
 */
static uchar *modGetStateName(modInfo_t *pThis)
{
	return(modGetName(pThis));
}


/* Add a module to the loaded module linked list
 */
static inline void
addModToGlblList(modInfo_t *pThis)
{
	assert(pThis != NULL);

	if(pLoadedModules == NULL) {
		pLoadedModules = pLoadedModulesLast = pThis;
	} else {
		/* there already exist entries */
		pThis->pPrev = pLoadedModulesLast;
		pLoadedModulesLast->pNext = pThis;
		pLoadedModulesLast = pThis;
	}
}


/* Add a module to the config module list for current loadConf and
 * provide its config params to it.
 */
rsRetVal
addModToCnfList(modInfo_t *pThis)
{
	cfgmodules_etry_t *pNew;
	cfgmodules_etry_t *pLast;
	DEFiRet;
	assert(pThis != NULL);

	if(loadConf == NULL) {
		/* we are in an early init state */
		FINALIZE;
	}

	/* check for duplicates and, as a side-activity, identify last node */
	pLast = loadConf->modules.root; 
	if(pLast != NULL) {
		while(1) { /* loop broken inside */
			if(pLast->pMod == pThis) {
				DBGPRINTF("module '%s' already in this config\n", modGetName(pThis));
				if(strncmp((char*)modGetName(pThis), "builtin:", sizeof("builtin:")-1)) {
					errmsg.LogError(0, RS_RET_MODULE_ALREADY_IN_CONF,
					   "module '%s' already in this config, cannot be added\n", modGetName(pThis));
					ABORT_FINALIZE(RS_RET_MODULE_ALREADY_IN_CONF);
				}
				FINALIZE;
			}
			if(pLast->next == NULL)
				break;
			pLast = pLast->next;
		}
	}

	/* if we reach this point, pLast is the tail pointer and this module is new
	 * inside the currently loaded config. So, iff it is an input module, let's
	 * pass it a pointer which it can populate with a pointer to its module conf.
	 */

	CHKmalloc(pNew = MALLOC(sizeof(cfgmodules_etry_t)));
	pNew->canActivate = 1;
	pNew->next = NULL;
	pNew->pMod = pThis;

	if(pThis->beginCnfLoad != NULL) {
		CHKiRet(pThis->beginCnfLoad(&pNew->modCnf, loadConf));
	}

	if(pLast == NULL) {
		loadConf->modules.root = pNew;
	} else {
		/* there already exist entries */
		pLast->next = pNew;
	}

finalize_it:
	RETiRet;
}


/* Get the next module pointer - this is used to traverse the list.
 * The function returns the next pointer or NULL, if there is no next one.
 * The last object must be provided to the function. If NULL is provided,
 * it starts at the root of the list. Even in this case, NULL may be 
 * returned - then, the list is empty.
 * rgerhards, 2007-07-23
 */
static modInfo_t *GetNxt(modInfo_t *pThis)
{
	modInfo_t *pNew;

	if(pThis == NULL)
		pNew = pLoadedModules;
	else
		pNew = pThis->pNext;

	return(pNew);
}


/* this function is like GetNxt(), but it returns pointers to
 * the configmodules entry, which than can be used to obtain the
 * actual module pointer. Note that it returns those for
 * modules of specific type only. Only modules from the provided
 * config are returned. Note that processing speed could be improved,
 * but this is really not relevant, as config file loading is not really
 * something we are concerned about in regard to runtime.
 */
static cfgmodules_etry_t
*GetNxtCnfType(rsconf_t *cnf, cfgmodules_etry_t *node, eModType_t rqtdType)
{
	if(node == NULL) { /* start at beginning of module list */
		node = cnf->modules.root;
	} else {
		node = node->next;
	}

	if(rqtdType != eMOD_ANY) { /* if any, we already have the right one! */
		while(node != NULL && node->pMod->eType != rqtdType) {
			node = node->next;
		}
	}

	return node;
}


/* Find a module with the given conf name and type. Returns NULL if none
 * can be found, otherwise module found.
 */
static modInfo_t *
FindWithCnfName(rsconf_t *cnf, uchar *name, eModType_t rqtdType)
{
	cfgmodules_etry_t *node;

	;
	for(  node = cnf->modules.root
	    ; node != NULL
	    ; node = node->next) {
		if(node->pMod->eType != rqtdType || node->pMod->cnfName == NULL)
			continue;
		if(!strcasecmp((char*)node->pMod->cnfName, (char*)name))
			break;
	}

	return node == NULL ? NULL : node->pMod;
}


/* Prepare a module for unloading.
 * This is currently a dummy, to be filled when we have a plug-in
 * interface - rgerhards, 2007-08-09
 * rgerhards, 2007-11-21:
 * When this function is called, all instance-data must already have
 * been destroyed. In the case of output modules, this happens when the
 * rule set is being destroyed. When we implement other module types, we
 * need to think how we handle it there (and if we have any instance data).
 * rgerhards, 2008-03-10: reject unload request if the module has a reference
 * count > 0.
 */
static rsRetVal
modPrepareUnload(modInfo_t *pThis)
{
	DEFiRet;
	void *pModCookie;

	assert(pThis != NULL);

	if(pThis->uRefCnt > 0) {
		dbgprintf("rejecting unload of module '%s' because it has a refcount of %d\n",
			  pThis->pszName, pThis->uRefCnt);
		ABORT_FINALIZE(RS_RET_MODULE_STILL_REFERENCED);
	}

	CHKiRet(pThis->modGetID(&pModCookie));
	pThis->modExit(); /* tell the module to get ready for unload */
	CHKiRet(unregCfSysLineHdlrs4Owner(pModCookie));

finalize_it:
	RETiRet;
}


/* Add an already-loaded module to the module linked list. This function does
 * everything needed to fully initialize the module.
 */
static rsRetVal
doModInit(rsRetVal (*modInit)(int, int*, rsRetVal(**)(), rsRetVal(*)(), modInfo_t*),
	  uchar *name, void *pModHdlr, modInfo_t **pNewModule)
{
	rsRetVal localRet;
	modInfo_t *pNew = NULL;
	uchar *pName;
	parser_t *pParser; /* used for parser modules */
	strgen_t *pStrgen; /* used for strgen modules */
	rsRetVal (*GetName)(uchar**);
	rsRetVal (*modGetType)(eModType_t *pType);
	rsRetVal (*modGetKeepType)(eModKeepType_t *pKeepType);
	struct dlhandle_s *pHandle = NULL;
	rsRetVal (*getModCnfName)(uchar **cnfName);
	uchar *cnfName;
	DEFiRet;

	assert(modInit != NULL);

	if((iRet = moduleConstruct(&pNew)) != RS_RET_OK) {
		pNew = NULL;
		ABORT_FINALIZE(iRet);
	}

	CHKiRet((*modInit)(CURR_MOD_IF_VERSION, &pNew->iIFVers, &pNew->modQueryEtryPt, queryHostEtryPt, pNew));

	if(pNew->iIFVers != CURR_MOD_IF_VERSION) {
		ABORT_FINALIZE(RS_RET_MISSING_INTERFACE);
	}

	/* We now poll the module to see what type it is. We do this only once as this
	 * can never change in the lifetime of an module. -- rgerhards, 2007-12-14
	 */
	CHKiRet((*pNew->modQueryEtryPt)((uchar*)"getType", &modGetType));
	CHKiRet((*modGetType)(&pNew->eType));
	CHKiRet((*pNew->modQueryEtryPt)((uchar*)"getKeepType", &modGetKeepType));
	CHKiRet((*modGetKeepType)(&pNew->eKeepType));
	dbgprintf("module %s of type %d being loaded (keepType=%d).\n", name, pNew->eType, pNew->eKeepType);
	
	/* OK, we know we can successfully work with the module. So we now fill the
	 * rest of the data elements. First we load the interfaces common to all
	 * module types.
	 */
	CHKiRet((*pNew->modQueryEtryPt)((uchar*)"modGetID", &pNew->modGetID));
	CHKiRet((*pNew->modQueryEtryPt)((uchar*)"modExit", &pNew->modExit));
	localRet = (*pNew->modQueryEtryPt)((uchar*)"isCompatibleWithFeature", &pNew->isCompatibleWithFeature);
	if(localRet == RS_RET_MODULE_ENTRY_POINT_NOT_FOUND)
		pNew->isCompatibleWithFeature = dummyIsCompatibleWithFeature;
	else if(localRet != RS_RET_OK)
		ABORT_FINALIZE(localRet);
	localRet = (*pNew->modQueryEtryPt)((uchar*)"setModCnf", &pNew->setModCnf);
	if(localRet == RS_RET_MODULE_ENTRY_POINT_NOT_FOUND)
		pNew->setModCnf = NULL;
	else if(localRet != RS_RET_OK)
		ABORT_FINALIZE(localRet);

	/* optional calls for new config system */
	localRet = (*pNew->modQueryEtryPt)((uchar*)"getModCnfName", &getModCnfName);
	if(localRet == RS_RET_OK) {
		if(getModCnfName(&cnfName) == RS_RET_OK)
			pNew->cnfName = (uchar*) strdup((char*)cnfName);
			  /**< we do not care if strdup() fails, we can accept that */
		else
			pNew->cnfName = NULL;
		dbgprintf("module config name is '%s'\n", cnfName);
	}
	localRet = (*pNew->modQueryEtryPt)((uchar*)"beginCnfLoad", &pNew->beginCnfLoad);
	if(localRet == RS_RET_OK) {
		dbgprintf("module %s supports rsyslog v6 config interface\n", name);
		CHKiRet((*pNew->modQueryEtryPt)((uchar*)"endCnfLoad", &pNew->endCnfLoad));
		CHKiRet((*pNew->modQueryEtryPt)((uchar*)"freeCnf", &pNew->freeCnf));
		CHKiRet((*pNew->modQueryEtryPt)((uchar*)"checkCnf", &pNew->checkCnf));
		CHKiRet((*pNew->modQueryEtryPt)((uchar*)"activateCnf", &pNew->activateCnf));
		localRet = (*pNew->modQueryEtryPt)((uchar*)"activateCnfPrePrivDrop", &pNew->activateCnfPrePrivDrop);
		if(localRet == RS_RET_MODULE_ENTRY_POINT_NOT_FOUND) {
			pNew->activateCnfPrePrivDrop = NULL;
		} else {
			CHKiRet(localRet);
		}
	} else if(localRet == RS_RET_MODULE_ENTRY_POINT_NOT_FOUND) {
		pNew->beginCnfLoad = NULL; /* flag as non-present */
	} else {
		ABORT_FINALIZE(localRet);
	}
	/* ... and now the module-specific interfaces */
	switch(pNew->eType) {
		case eMOD_IN:
			CHKiRet((*pNew->modQueryEtryPt)((uchar*)"runInput", &pNew->mod.im.runInput));
			CHKiRet((*pNew->modQueryEtryPt)((uchar*)"willRun", &pNew->mod.im.willRun));
			CHKiRet((*pNew->modQueryEtryPt)((uchar*)"afterRun", &pNew->mod.im.afterRun));
			pNew->mod.im.bCanRun = 0;
			break;
		case eMOD_OUT:
			CHKiRet((*pNew->modQueryEtryPt)((uchar*)"freeInstance", &pNew->freeInstance));
			CHKiRet((*pNew->modQueryEtryPt)((uchar*)"dbgPrintInstInfo", &pNew->dbgPrintInstInfo));
			CHKiRet((*pNew->modQueryEtryPt)((uchar*)"doAction", &pNew->mod.om.doAction));
			CHKiRet((*pNew->modQueryEtryPt)((uchar*)"parseSelectorAct", &pNew->mod.om.parseSelectorAct));
			CHKiRet((*pNew->modQueryEtryPt)((uchar*)"tryResume", &pNew->tryResume));
			/* try load optional interfaces */
			localRet = (*pNew->modQueryEtryPt)((uchar*)"doHUP", &pNew->doHUP);
			if(localRet != RS_RET_OK && localRet != RS_RET_MODULE_ENTRY_POINT_NOT_FOUND)
				ABORT_FINALIZE(localRet);

			localRet = (*pNew->modQueryEtryPt)((uchar*)"beginTransaction", &pNew->mod.om.beginTransaction);
			if(localRet == RS_RET_MODULE_ENTRY_POINT_NOT_FOUND)
				pNew->mod.om.beginTransaction = dummyBeginTransaction;
			else if(localRet != RS_RET_OK)
				ABORT_FINALIZE(localRet);

			localRet = (*pNew->modQueryEtryPt)((uchar*)"endTransaction", &pNew->mod.om.endTransaction);
			if(localRet == RS_RET_MODULE_ENTRY_POINT_NOT_FOUND) {
				pNew->mod.om.endTransaction = dummyEndTransaction;
			} else if(localRet != RS_RET_OK) {
				ABORT_FINALIZE(localRet);
			}

			localRet = (*pNew->modQueryEtryPt)((uchar*)"newActInst", &pNew->mod.om.newActInst);
			if(localRet == RS_RET_MODULE_ENTRY_POINT_NOT_FOUND) {
				pNew->mod.om.newActInst = dummynewActInst;
			} else if(localRet != RS_RET_OK) {
				ABORT_FINALIZE(localRet);
			}
			break;
		case eMOD_LIB:
			break;
		case eMOD_PARSER:
			/* first, we need to obtain the parser object. We could not do that during
			 * init as that would have caused class bootstrap issues which are not
			 * absolutely necessary. Note that we can call objUse() multiple times, it
			 * handles that.
			 */
			CHKiRet(objUse(parser, CORE_COMPONENT));
			/* here, we create a new parser object */
			CHKiRet((*pNew->modQueryEtryPt)((uchar*)"parse", &pNew->mod.pm.parse));
			CHKiRet((*pNew->modQueryEtryPt)((uchar*)"GetParserName", &GetName));
			CHKiRet(GetName(&pName));
			CHKiRet(parser.Construct(&pParser));

			/* check some features */
			localRet = pNew->isCompatibleWithFeature(sFEATUREAutomaticSanitazion);
			if(localRet == RS_RET_OK){
				CHKiRet(parser.SetDoSanitazion(pParser, RSTRUE));
			}
			localRet = pNew->isCompatibleWithFeature(sFEATUREAutomaticPRIParsing);
			if(localRet == RS_RET_OK){
				CHKiRet(parser.SetDoPRIParsing(pParser, RSTRUE));
			}

			CHKiRet(parser.SetName(pParser, pName));
			CHKiRet(parser.SetModPtr(pParser, pNew));
			CHKiRet(parser.ConstructFinalize(pParser));
			break;
		case eMOD_STRGEN:
			/* first, we need to obtain the strgen object. We could not do that during
			 * init as that would have caused class bootstrap issues which are not
			 * absolutely necessary. Note that we can call objUse() multiple times, it
			 * handles that.
			 */
			CHKiRet(objUse(strgen, CORE_COMPONENT));
			/* here, we create a new parser object */
			CHKiRet((*pNew->modQueryEtryPt)((uchar*)"strgen", &pNew->mod.sm.strgen));
			CHKiRet((*pNew->modQueryEtryPt)((uchar*)"GetName", &GetName));
			CHKiRet(GetName(&pName));
			CHKiRet(strgen.Construct(&pStrgen));
			CHKiRet(strgen.SetName(pStrgen, pName));
			CHKiRet(strgen.SetModPtr(pStrgen, pNew));
			CHKiRet(strgen.ConstructFinalize(pStrgen));
			break;
		case eMOD_ANY: /* this is mostly to keep the compiler happy! */
			DBGPRINTF("PROGRAM ERROR: eMOD_ANY set as module type\n");
			assert(0);
			break;
	}

	pNew->pszName = (uchar*) strdup((char*)name); /* we do not care if strdup() fails, we can accept that */
	pNew->pModHdlr = pModHdlr;
	if(pModHdlr == NULL) {
		pNew->eLinkType = eMOD_LINK_STATIC;
	} else {
		pNew->eLinkType = eMOD_LINK_DYNAMIC_LOADED;

		/* if we need to keep the linked module, save it */
		if (pNew->eKeepType == eMOD_KEEP) {
			/* see if we have this one already */
			for (pHandle = pHandles; pHandle; pHandle = pHandle->next) {
				if (!strcmp((char *)name, (char *)pHandle->pszName))
					break;
			}

			/* not found, create it */
			if (!pHandle) {
				if((pHandle = malloc(sizeof (*pHandle))) == NULL) {
					ABORT_FINALIZE(RS_RET_OUT_OF_MEMORY);
				}
				if((pHandle->pszName = (uchar*) strdup((char*)name)) == NULL) {
					free(pHandle);
					ABORT_FINALIZE(RS_RET_OUT_OF_MEMORY);
				}
				pHandle->pModHdlr = pModHdlr;
				pHandle->next = pHandles;

				pHandles = pHandle;
			}
		}
	}

	/* we initialized the structure, now let's add it to the linked list of modules */
	addModToGlblList(pNew);
	*pNewModule = pNew;

finalize_it:
	if(iRet != RS_RET_OK) {
		if(pNew != NULL)
			moduleDestruct(pNew);
		*pNewModule = NULL;
	}

	RETiRet;
}

/* Print loaded modules. This is more or less a 
 * debug or test aid, but anyhow I think it's worth it...
 * This only works if the dbgprintf() subsystem is initialized.
 * TODO: update for new input modules!
 */
static void modPrintList(void)
{
	modInfo_t *pMod;

	pMod = GetNxt(NULL);
	while(pMod != NULL) {
		dbgprintf("Loaded Module: Name='%s', IFVersion=%d, ",
			(char*) modGetName(pMod), pMod->iIFVers);
		dbgprintf("type=");
		switch(pMod->eType) {
		case eMOD_OUT:
			dbgprintf("output");
			break;
		case eMOD_IN:
			dbgprintf("input");
			break;
		case eMOD_LIB:
			dbgprintf("library");
			break;
		case eMOD_PARSER:
			dbgprintf("parser");
			break;
		case eMOD_STRGEN:
			dbgprintf("strgen");
			break;
		case eMOD_ANY: /* this is mostly to keep the compiler happy! */
			DBGPRINTF("PROGRAM ERROR: eMOD_ANY set as module type\n");
			assert(0);
			break;
		}
		dbgprintf(" module.\n");
		dbgprintf("Entry points:\n");
		dbgprintf("\tqueryEtryPt:        0x%lx\n", (unsigned long) pMod->modQueryEtryPt);
		dbgprintf("\tdbgPrintInstInfo:   0x%lx\n", (unsigned long) pMod->dbgPrintInstInfo);
		dbgprintf("\tfreeInstance:       0x%lx\n", (unsigned long) pMod->freeInstance);
		dbgprintf("\tbeginCnfLoad:       0x%lx\n", (unsigned long) pMod->beginCnfLoad);
		dbgprintf("\tSetModCnf:          0x%lx\n", (unsigned long) pMod->setModCnf);
		dbgprintf("\tcheckCnf:           0x%lx\n", (unsigned long) pMod->checkCnf);
		dbgprintf("\tactivateCnfPrePrivDrop: 0x%lx\n", (unsigned long) pMod->activateCnfPrePrivDrop);
		dbgprintf("\tactivateCnf:        0x%lx\n", (unsigned long) pMod->activateCnf);
		dbgprintf("\tfreeCnf:            0x%lx\n", (unsigned long) pMod->freeCnf);
		switch(pMod->eType) {
		case eMOD_OUT:
			dbgprintf("Output Module Entry Points:\n");
			dbgprintf("\tdoAction:           %p\n", pMod->mod.om.doAction);
			dbgprintf("\tparseSelectorAct:   %p\n", pMod->mod.om.parseSelectorAct);
			dbgprintf("\tnewActInst:         %p\n", (pMod->mod.om.newActInst == dummynewActInst) ?
								    NULL :  pMod->mod.om.newActInst);
			dbgprintf("\ttryResume:          %p\n", pMod->tryResume);
			dbgprintf("\tdoHUP:              %p\n", pMod->doHUP);
			dbgprintf("\tBeginTransaction:   %p\n", ((pMod->mod.om.beginTransaction == dummyBeginTransaction) ?
								   NULL :  pMod->mod.om.beginTransaction));
			dbgprintf("\tEndTransaction:     %p\n", ((pMod->mod.om.endTransaction == dummyEndTransaction) ?
								   NULL :  pMod->mod.om.endTransaction));
			break;
		case eMOD_IN:
			dbgprintf("Input Module Entry Points\n");
			dbgprintf("\trunInput:           0x%lx\n", (unsigned long) pMod->mod.im.runInput);
			dbgprintf("\twillRun:            0x%lx\n", (unsigned long) pMod->mod.im.willRun);
			dbgprintf("\tafterRun:           0x%lx\n", (unsigned long) pMod->mod.im.afterRun);
			break;
		case eMOD_LIB:
			break;
		case eMOD_PARSER:
			dbgprintf("Parser Module Entry Points\n");
			dbgprintf("\tparse:              0x%lx\n", (unsigned long) pMod->mod.pm.parse);
			break;
		case eMOD_STRGEN:
			dbgprintf("Strgen Module Entry Points\n");
			dbgprintf("\tstrgen:            0x%lx\n", (unsigned long) pMod->mod.sm.strgen);
			break;
		case eMOD_ANY: /* this is mostly to keep the compiler happy! */
			break;
		}
		dbgprintf("\n");
		pMod = GetNxt(pMod); /* done, go next */
	}
}


/* unlink and destroy a module. The caller must provide a pointer to the module
 * itself as well as one to its immediate predecessor.
 * rgerhards, 2008-02-26
 */
static rsRetVal
modUnlinkAndDestroy(modInfo_t **ppThis)
{
	DEFiRet;
	modInfo_t *pThis;

	assert(ppThis != NULL);
	pThis = *ppThis;
	assert(pThis != NULL);

	pthread_mutex_lock(&mutObjGlobalOp);

	/* first check if we are permitted to unload */
	if(pThis->eType == eMOD_LIB) {
		if(pThis->uRefCnt > 0) {
			dbgprintf("module %s NOT unloaded because it still has a refcount of %u\n",
				  pThis->pszName, pThis->uRefCnt);
#			ifdef DEBUG
			//modUsrPrintAll();
#			endif
			ABORT_FINALIZE(RS_RET_MODULE_STILL_REFERENCED);
		}
	}

	/* we need to unlink the module before we can destruct it -- rgerhards, 2008-02-26 */
	if(pThis->pPrev == NULL) {
		/* module is root, so we need to set a new root */
		pLoadedModules = pThis->pNext;
	} else {
		pThis->pPrev->pNext = pThis->pNext;
	}

	if(pThis->pNext == NULL) {
		pLoadedModulesLast = pThis->pPrev;
	} else {
		pThis->pNext->pPrev = pThis->pPrev;
	}

	/* finally, we are ready for the module to go away... */
	dbgprintf("Unloading module %s\n", modGetName(pThis));
	CHKiRet(modPrepareUnload(pThis));
	*ppThis = pThis->pNext;

	moduleDestruct(pThis);

finalize_it:
	pthread_mutex_unlock(&mutObjGlobalOp);
	RETiRet;
}


/* unload all loaded modules of a specific type (use eMOD_ALL if you want to
 * unload all module types). The unload happens only if the module is no longer
 * referenced. So some modules may survive this call.
 * rgerhards, 2008-03-11
 */
static rsRetVal
modUnloadAndDestructAll(eModLinkType_t modLinkTypesToUnload)
{
	DEFiRet;
	modInfo_t *pModCurr; /* module currently being processed */

	pModCurr = GetNxt(NULL);
	while(pModCurr != NULL) {
		if(modLinkTypesToUnload == eMOD_LINK_ALL || pModCurr->eLinkType == modLinkTypesToUnload) {
			if(modUnlinkAndDestroy(&pModCurr) == RS_RET_MODULE_STILL_REFERENCED) {
				pModCurr = GetNxt(pModCurr);
			} else {
				/* Note: if the module was successfully unloaded, it has updated the
				 * pModCurr pointer to the next module. However, the unload process may
				 * still have indirectly referenced the pointer list in a way that the
				 * unloaded module is not aware of. So we restart the unload process
				 * to make sure we do not fall into a trap (what we did ;)). The
				 * performance toll is minimal. -- rgerhards, 2008-04-28
				 */
				pModCurr = GetNxt(NULL);
			}
		} else {
			pModCurr = GetNxt(pModCurr);
		}
	}

#	ifdef DEBUG
	/* DEV DEBUG only!
		if(pLoadedModules != NULL) {
			dbgprintf("modules still loaded after module.UnloadAndDestructAll:\n");
			modUsrPrintAll();
		}
	*/
#	endif

	RETiRet;
}

/* find module with given name in global list */
static inline rsRetVal
findModule(uchar *pModName, int iModNameLen, modInfo_t **pMod)
{
	modInfo_t *pModInfo;
	uchar *pModNameCmp;
	DEFiRet;

	pModInfo = GetNxt(NULL);
	while(pModInfo != NULL) {
		if(!strncmp((char *) pModName, (char *) (pModNameCmp = modGetName(pModInfo)), iModNameLen) &&
		   (!*(pModNameCmp + iModNameLen) || !strcmp((char *) pModNameCmp + iModNameLen, ".so"))) {
			dbgprintf("Module '%s' found\n", pModName);
			break;
		}
		pModInfo = GetNxt(pModInfo);
	}
	*pMod = pModInfo;
	RETiRet;
}


/* load a module and initialize it, based on doModLoad() from conf.c
 * rgerhards, 2008-03-05
 * varmojfekoj added support for dynamically loadable modules on 2007-08-13
 * rgerhards, 2007-09-25: please note that the non-threadsafe function dlerror() is
 * called below. This is ok because modules are currently only loaded during
 * configuration file processing, which is executed on a single thread. Should we
 * change that design at any stage (what is unlikely), we need to find a
 * replacement.
 * rgerhards, 2011-04-27:
 * Parameter "bConfLoad" tells us if the load was triggered by a config handler, in
 * which case we need to tie the loaded module to the current config. If bConfLoad == 0,
 * the system loads a module for internal reasons, this is not directly tied to a
 * configuration. We could also think if it would be useful to add only certain types
 * of modules, but the current implementation at least looks simpler.
 * Note: pvals = NULL means legacy config system
 */
static rsRetVal
Load(uchar *pModName, sbool bConfLoad, struct nvlst *lst)
{
	size_t iPathLen, iModNameLen;
	int bHasExtension;
        void *pModHdlr, *pModInit;
	modInfo_t *pModInfo;
	uchar *pModDirCurr, *pModDirNext;
	int iLoadCnt;
	struct dlhandle_s *pHandle = NULL;
#	ifdef PATH_MAX
	uchar pathBuf[PATH_MAX+1];
#	else
	uchar pathBuf[4096];
#	endif
	uchar *pPathBuf = pathBuf;
	size_t lenPathBuf = sizeof(pathBuf);
	rsRetVal localRet;
	DEFiRet;

	assert(pModName != NULL);
	DBGPRINTF("Requested to load module '%s'\n", pModName);

	iModNameLen = strlen((char*)pModName);
	/* overhead for a full path is potentially 1 byte for a slash,
	 * three bytes for ".so" and one byte for '\0'.
	 */
#	define PATHBUF_OVERHEAD 1 + iModNameLen + 3 + 1

	pthread_mutex_lock(&mutObjGlobalOp);

	if(iModNameLen > 3 && !strcmp((char *) pModName + iModNameLen - 3, ".so")) {
		iModNameLen -= 3;
		bHasExtension = RSTRUE;
	} else
		bHasExtension = RSFALSE;

	CHKiRet(findModule(pModName, iModNameLen, &pModInfo));
	if(pModInfo != NULL) {
		DBGPRINTF("Module '%s' already loaded\n", pModName);
		if(bConfLoad) {
			localRet = addModToCnfList(pModInfo);
			if(pModInfo->setModCnf != NULL && localRet == RS_RET_OK) {
				if(!strncmp((char*)pModName, "builtin:", sizeof("builtin:")-1)) {
					if(pModInfo->bSetModCnfCalled) {
						errmsg.LogError(0, RS_RET_DUP_PARAM,
						    "parameters for built-in module %s already set - ignored\n",
						    pModName);
						ABORT_FINALIZE(RS_RET_DUP_PARAM);
					} else {
						/* for built-in moules, we need to call setModConf, 
						 * because there is no way to set parameters at load
						 * time for obvious reasons...
						 */
						if(lst != NULL)
							pModInfo->setModCnf(lst);
						pModInfo->bSetModCnfCalled = 1;
					}
				}
			}
		}
		FINALIZE;
	}

	pModDirCurr = (uchar *)((pModDir == NULL) ?
		      _PATH_MODDIR : (char *)pModDir);
	pModDirNext = NULL;
	pModHdlr    = NULL;
	iLoadCnt    = 0;
	do {	/* now build our load module name */
		if(*pModName == '/' || *pModName == '.') {
			if(lenPathBuf < PATHBUF_OVERHEAD) {
				if(pPathBuf != pathBuf) /* already malloc()ed memory? */
					free(pPathBuf);
				/* we always alloc enough memory for everything we potentiall need to add */
				lenPathBuf = PATHBUF_OVERHEAD;
				CHKmalloc(pPathBuf = malloc(sizeof(char)*lenPathBuf));
			}
			*pPathBuf = '\0';	/* we do not need to append the path - its already in the module name */
			iPathLen = 0;
		} else {
			*pPathBuf = '\0';

			iPathLen = strlen((char *)pModDirCurr);
			pModDirNext = (uchar *)strchr((char *)pModDirCurr, ':');
			if(pModDirNext)
				iPathLen = (size_t)(pModDirNext - pModDirCurr);

			if(iPathLen == 0) {
				if(pModDirNext) {
					pModDirCurr = pModDirNext + 1;
					continue;
				}
				break;
			} else if(iPathLen > lenPathBuf - PATHBUF_OVERHEAD) {
				if(pPathBuf != pathBuf) /* already malloc()ed memory? */
					free(pPathBuf);
				/* we always alloc enough memory for everything we potentiall need to add */
				lenPathBuf = iPathLen + PATHBUF_OVERHEAD;
				CHKmalloc(pPathBuf = malloc(sizeof(char)*lenPathBuf));
			}

			memcpy((char *) pPathBuf, (char *)pModDirCurr, iPathLen);
			if((pPathBuf[iPathLen - 1] != '/')) {
				/* we have space, made sure in previous check */
				pPathBuf[iPathLen++] = '/';
			}
			pPathBuf[iPathLen] = '\0';

			if(pModDirNext)
				pModDirCurr = pModDirNext + 1;
		}

		/* ... add actual name ... */
		strncat((char *) pPathBuf, (char *) pModName, lenPathBuf - iPathLen - 1);

		/* now see if we have an extension and, if not, append ".so" */
		if(!bHasExtension) {
			/* we do not have an extension and so need to add ".so"
			 * TODO: I guess this is highly importable, so we should change the
			 * algo over time... -- rgerhards, 2008-03-05
			 */
			strncat((char *) pPathBuf, ".so", lenPathBuf - strlen((char*) pPathBuf) - 1);
			iPathLen += 3;
		}

		/* complete load path constructed, so ... GO! */
		dbgprintf("loading module '%s'\n", pPathBuf);

		/* see if we have this one already */
		for (pHandle = pHandles; pHandle; pHandle = pHandle->next) {
			if (!strcmp((char *)pModName, (char *)pHandle->pszName)) {
				pModHdlr = pHandle->pModHdlr;
				break;
			}
		}

		/* not found, try to dynamically link it */
		if (!pModHdlr) {
			pModHdlr = dlopen((char *) pPathBuf, RTLD_NOW);
		}

		iLoadCnt++;
	
	} while(pModHdlr == NULL && *pModName != '/' && pModDirNext);

	if(!pModHdlr) {
		if(iLoadCnt) {
			errmsg.LogError(0, RS_RET_MODULE_LOAD_ERR_DLOPEN, "could not load module '%s', dlopen: %s\n",
					pPathBuf, dlerror());
		} else {
			errmsg.LogError(0, NO_ERRCODE, "could not load module '%s', ModDir was '%s'\n", pPathBuf,
			                               ((pModDir == NULL) ? _PATH_MODDIR : (char *)pModDir));
		}
		ABORT_FINALIZE(RS_RET_MODULE_LOAD_ERR_DLOPEN);
	}
	if(!(pModInit = dlsym(pModHdlr, "modInit"))) {
		errmsg.LogError(0, RS_RET_MODULE_LOAD_ERR_NO_INIT,
			 	"could not load module '%s', dlsym: %s\n", pPathBuf, dlerror());
		dlclose(pModHdlr);
		ABORT_FINALIZE(RS_RET_MODULE_LOAD_ERR_NO_INIT);
	}
	if((iRet = doModInit(pModInit, (uchar*) pModName, pModHdlr, &pModInfo)) != RS_RET_OK) {
		errmsg.LogError(0, RS_RET_MODULE_LOAD_ERR_INIT_FAILED,
				"could not load module '%s', rsyslog error %d\n", pPathBuf, iRet);
		dlclose(pModHdlr);
		ABORT_FINALIZE(RS_RET_MODULE_LOAD_ERR_INIT_FAILED);
	}

	if(bConfLoad) {
		addModToCnfList(pModInfo);
		if(pModInfo->setModCnf != NULL) {
			if(lst != NULL)
				pModInfo->setModCnf(lst);
			pModInfo->bSetModCnfCalled = 1;
		}
	}

finalize_it:
	if(pPathBuf != pathBuf) /* used malloc()ed memory? */
		free(pPathBuf);
	pthread_mutex_unlock(&mutObjGlobalOp);
	RETiRet;
}


/* the v6+ way of loading modules: process a "module(...)" directive.
 * rgerhards, 2012-06-20
 */
rsRetVal
modulesProcessCnf(struct cnfobj *o)
{
	struct cnfparamvals *pvals;
	uchar *cnfModName = NULL;
	int typeIdx;
	DEFiRet;

	pvals = nvlstGetParams(o->nvlst, &pblk, NULL);
	if(pvals == NULL) {
		ABORT_FINALIZE(RS_RET_ERR);
	}
	DBGPRINTF("modulesProcessCnf params:\n");
	cnfparamsPrint(&pblk, pvals);
	typeIdx = cnfparamGetIdx(&pblk, "load");
	if(pvals[typeIdx].bUsed == 0) {
		errmsg.LogError(0, RS_RET_CONF_RQRD_PARAM_MISSING, "module type missing");
		ABORT_FINALIZE(RS_RET_CONF_RQRD_PARAM_MISSING);
	}

	cnfModName = (uchar*)es_str2cstr(pvals[typeIdx].val.d.estr, NULL);
	iRet = Load(cnfModName, 1, o->nvlst);
	
finalize_it:
	free(cnfModName);
	cnfparamvalsDestruct(pvals, &pblk);
	RETiRet;
}


/* set the default module load directory. A NULL value may be provided, in
 * which case any previous value is deleted but no new one set. The caller-provided
 * string is duplicated. If it needs to be freed, that's the caller's duty.
 * rgerhards, 2008-03-07
 */
static rsRetVal
SetModDir(uchar *pszModDir)
{
	DEFiRet;

	dbgprintf("setting default module load directory '%s'\n", pszModDir);
	if(pModDir != NULL) {
		free(pModDir);
	}

	pModDir = (uchar*) strdup((char*)pszModDir);

	RETiRet;
}


/* Reference-Counting object access: add 1 to the current reference count. Must be
 * called by anyone interested in using a module. -- rgerhards, 20080-03-10
 */
static rsRetVal
Use(char *srcFile, modInfo_t *pThis)
{
	DEFiRet;

	assert(pThis != NULL);
	pThis->uRefCnt++;
	dbgprintf("source file %s requested reference for module '%s', reference count now %u\n",
		  srcFile, pThis->pszName, pThis->uRefCnt);

#	ifdef DEBUG
	modUsrAdd(pThis, srcFile);
#	endif

	RETiRet;

}


/* Reference-Counting object access: subract one from the current refcount. Must
 * by called by anyone who no longer needs a module. If count reaches 0, the 
 * module is unloaded. -- rgerhards, 20080-03-10
 */
static rsRetVal
Release(char *srcFile, modInfo_t **ppThis)
{
	DEFiRet;
	modInfo_t *pThis;

	assert(ppThis != NULL);
	pThis = *ppThis;
	assert(pThis != NULL);
	if(pThis->uRefCnt == 0) {
		/* oops, we are already at 0? */
		dbgprintf("internal error: module '%s' already has a refcount of 0 (released by %s)!\n",
			  pThis->pszName, srcFile);
	} else {
		--pThis->uRefCnt;
		dbgprintf("file %s released module '%s', reference count now %u\n",
			  srcFile, pThis->pszName, pThis->uRefCnt);
#		ifdef DEBUG
		modUsrDel(pThis, srcFile);
		modUsrPrint(pThis);
#		endif
	}

	if(pThis->uRefCnt == 0) {
		/* we have a zero refcount, so we must unload the module */
		dbgprintf("module '%s' has zero reference count, unloading...\n", pThis->pszName);
		modUnlinkAndDestroy(&pThis);
		/* we must NOT do a *ppThis = NULL, because ppThis now points into freed memory!
		 * If in doubt, see obj.c::ReleaseObj() for how we are called.
		 */
	}

	RETiRet;

}


/* exit our class
 * rgerhards, 2008-03-11
 */
BEGINObjClassExit(module, OBJ_IS_LOADABLE_MODULE) /* CHANGE class also in END MACRO! */
CODESTARTObjClassExit(module)
	/* release objects we no longer need */
	objRelease(errmsg, CORE_COMPONENT);
	objRelease(parser, CORE_COMPONENT);
	free(pModDir);
#	ifdef DEBUG
	modUsrPrintAll(); /* debug aid - TODO: integrate with debug.c, at least the settings! */
#	endif
ENDObjClassExit(module)


/* queryInterface function
 * rgerhards, 2008-03-05
 */
BEGINobjQueryInterface(module)
CODESTARTobjQueryInterface(module)
	if(pIf->ifVersion != moduleCURR_IF_VERSION) { /* check for current version, increment on each change */
		ABORT_FINALIZE(RS_RET_INTERFACE_NOT_SUPPORTED);
	}

	/* ok, we have the right interface, so let's fill it
	 * Please note that we may also do some backwards-compatibility
	 * work here (if we can support an older interface version - that,
	 * of course, also affects the "if" above).
	 */
	pIf->GetNxt = GetNxt;
	pIf->GetNxtCnfType = GetNxtCnfType;
	pIf->GetName = modGetName;
	pIf->GetStateName = modGetStateName;
	pIf->PrintList = modPrintList;
	pIf->FindWithCnfName = FindWithCnfName;
	pIf->UnloadAndDestructAll = modUnloadAndDestructAll;
	pIf->doModInit = doModInit;
	pIf->SetModDir = SetModDir;
	pIf->Load = Load;
	pIf->Use = Use;
	pIf->Release = Release;
finalize_it:
ENDobjQueryInterface(module)


/* Initialize our class. Must be called as the very first method
 * before anything else is called inside this class.
 * rgerhards, 2008-03-05
 */
BEGINAbstractObjClassInit(module, 1, OBJ_IS_CORE_MODULE) /* class, version - CHANGE class also in END MACRO! */
	uchar *pModPath;

	/* use any module load path specified in the environment */
	if((pModPath = (uchar*) getenv("RSYSLOG_MODDIR")) != NULL) {
		SetModDir(pModPath);
	}

	/* now check if another module path was set via the command line (-M)
	 * if so, that overrides the environment. Please note that we must use
	 * a global setting here because the command line parser can NOT call
	 * into the module object, because it is not initialized at that point. So
	 * instead a global setting is changed and we pick it up as soon as we
	 * initialize -- rgerhards, 2008-04-04
	 */
	if(glblModPath != NULL) {
		SetModDir(glblModPath);
	}

	/* request objects we use */
	CHKiRet(objUse(errmsg, CORE_COMPONENT));
ENDObjClassInit(module)

/* vi:set ai:
 */<|MERGE_RESOLUTION|>--- conflicted
+++ resolved
@@ -313,13 +313,8 @@
 
 /* get the name of a module
  */
-<<<<<<< HEAD
-uchar
-*modGetName(modInfo_t *pThis)
-=======
 uchar *
 modGetName(modInfo_t *pThis)
->>>>>>> d397bb25
 {
 	return((pThis->pszName == NULL) ? (uchar*) "" : pThis->pszName);
 }
