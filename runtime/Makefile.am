--- conflicted
+++ resolved
@@ -9,12 +9,7 @@
 	rsyslog.h \
 	unicode-helper.h \
 	atomic.h \
-<<<<<<< HEAD
-	atomic-posix-sem.c \
 	batch.h \
-	atomic-posix-sem.c \
-=======
->>>>>>> cbe2e3d4
 	syslogd-types.h \
 	module-template.h \
 	obj-types.h \
