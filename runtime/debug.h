--- conflicted
+++ resolved
@@ -106,11 +106,8 @@
 void dbgSetThrdName(uchar *pszName);
 void dbgPrintAllDebugInfo(void);
 void *dbgmalloc(size_t size);
-<<<<<<< HEAD
 void dbgOutputTID(char* name);
-=======
 int dbgGetDbglogFd(void);
->>>>>>> ff261830
 
 /* macros */
 #ifdef DEBUGLESS
