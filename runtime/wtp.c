/* wtp.c
 *
 * This file implements the worker thread pool (wtp) class.
 *
 * File begun on 2008-01-20 by RGerhards
 *
 * There is some in-depth documentation available in doc/dev_queue.html
 * (and in the web doc set on https://www.rsyslog.com/doc/). Be sure to read it
 * if you are getting aquainted to the object.
 *
 * Copyright 2008-2018 Rainer Gerhards and Adiscon GmbH.
 *
 * This file is part of the rsyslog runtime library.
 *
 * The rsyslog runtime library is free software: you can redistribute it and/or modify
 * it under the terms of the GNU Lesser General Public License as published by
 * the Free Software Foundation, either version 3 of the License, or
 * (at your option) any later version.
 *
 * The rsyslog runtime library is distributed in the hope that it will be useful,
 * but WITHOUT ANY WARRANTY; without even the implied warranty of
 * MERCHANTABILITY or FITNESS FOR A PARTICULAR PURPOSE.  See the
 * GNU Lesser General Public License for more details.
 *
 * You should have received a copy of the GNU Lesser General Public License
 * along with the rsyslog runtime library.  If not, see <http://www.gnu.org/licenses/>.
 *
 * A copy of the GPL can be found in the file "COPYING" in this distribution.
 * A copy of the LGPL can be found in the file "COPYING.LESSER" in this distribution.
 */
#include "config.h"

#include <stdio.h>
#include <stdlib.h>
#include <string.h>
#include <assert.h>
#include <signal.h>
#include <pthread.h>
#include <fcntl.h>
#include <unistd.h>
#include <errno.h>
#include <atomic.h>
#ifdef HAVE_SYS_PRCTL_H
#  include <sys/prctl.h>
#endif

/// TODO: check on solaris if this is any longer needed - I don't think so - rgerhards, 2009-09-20
//#ifdef OS_SOLARIS
//#	include <sched.h>
//#endif

#include "rsyslog.h"
#include "stringbuf.h"
#include "srUtils.h"
#include "wtp.h"
#include "wti.h"
#include "obj.h"
#include "unicode-helper.h"
#include "glbl.h"
#include "errmsg.h"

/* static data */
DEFobjStaticHelpers
DEFobjCurrIf(glbl)

/* forward-definitions */

/* methods */

/* get the header for debug messages
 * The caller must NOT free or otherwise modify the returned string!
 */
static uchar *
wtpGetDbgHdr(wtp_t *pThis)
{
	ISOBJ_TYPE_assert(pThis, wtp);

	if(pThis->pszDbgHdr == NULL)
		return (uchar*) "wtp"; /* should not normally happen */
	else
		return pThis->pszDbgHdr;
}



/* Not implemented dummy function for constructor */
static rsRetVal NotImplementedDummy_voidp_int(__attribute__((unused)) void* p1, __attribute__((unused)) int p2) {
	return RS_RET_NOT_IMPLEMENTED; }
static rsRetVal NotImplementedDummy_voidp_intp(__attribute__((unused)) void* p1, __attribute__((unused)) int* p2) {
	return RS_RET_NOT_IMPLEMENTED; }
static rsRetVal NotImplementedDummy_voidp_voidp(__attribute__((unused)) void* p1, __attribute__((unused)) void* p2) {
	return RS_RET_NOT_IMPLEMENTED; }
static rsRetVal NotImplementedDummy_voidp_wti_tp(__attribute__((unused)) void* p1, __attribute__((unused)) wti_t* p2) {
	return RS_RET_NOT_IMPLEMENTED; }
/* Standard-Constructor for the wtp object
 */
BEGINobjConstruct(wtp) /* be sure to specify the object type also in END macro! */
	pthread_mutex_init(&pThis->mutWtp, NULL);
	pthread_cond_init(&pThis->condThrdInitDone, NULL);
	pthread_cond_init(&pThis->condThrdTrm, NULL);
	pthread_attr_init(&pThis->attrThrd);
	/* Set thread scheduling policy to default */
#ifdef HAVE_PTHREAD_SETSCHEDPARAM
	pthread_attr_setschedpolicy(&pThis->attrThrd, default_thr_sched_policy);
	pthread_attr_setschedparam(&pThis->attrThrd, &default_sched_param);
	pthread_attr_setinheritsched(&pThis->attrThrd, PTHREAD_EXPLICIT_SCHED);
#endif
	/* set all function pointers to "not implemented" dummy so that we can safely call them */
	pThis->pfChkStopWrkr = (rsRetVal (*)(void*,int))NotImplementedDummy_voidp_int;
	pThis->pfGetDeqBatchSize = (rsRetVal (*)(void*,int*))NotImplementedDummy_voidp_intp;
	pThis->pfDoWork = (rsRetVal (*)(void*,void*))NotImplementedDummy_voidp_voidp;
	pThis->pfObjProcessed = (rsRetVal (*)(void*,wti_t*))NotImplementedDummy_voidp_wti_tp;
	INIT_ATOMIC_HELPER_MUT(pThis->mutCurNumWrkThrd);
	INIT_ATOMIC_HELPER_MUT(pThis->mutWtpState);
ENDobjConstruct(wtp)


/* Construction finalizer
 * rgerhards, 2008-01-17
 */
rsRetVal
wtpConstructFinalize(wtp_t *pThis)
{
	DEFiRet;
	int i;
	uchar pszBuf[64];
	size_t lenBuf;
	wti_t *pWti;

	ISOBJ_TYPE_assert(pThis, wtp);

	DBGPRINTF("%s: finalizing construction of worker thread pool (numworkerThreads %d)\n",
		  wtpGetDbgHdr(pThis), pThis->iNumWorkerThreads);
	/* alloc and construct workers - this can only be done in finalizer as we previously do
	 * not know the max number of workers
	 */
	CHKmalloc(pThis->pWrkr = malloc(sizeof(wti_t*) * pThis->iNumWorkerThreads));
	
	for(i = 0 ; i < pThis->iNumWorkerThreads ; ++i) {
		CHKiRet(wtiConstruct(&pThis->pWrkr[i]));
		pWti = pThis->pWrkr[i];
		lenBuf = snprintf((char*)pszBuf, sizeof(pszBuf), "%s/w%d", wtpGetDbgHdr(pThis), i);
		CHKiRet(wtiSetDbgHdr(pWti, pszBuf, lenBuf));
		CHKiRet(wtiSetpWtp(pWti, pThis));
		CHKiRet(wtiConstructFinalize(pWti));
	}


finalize_it:
	RETiRet;
}


/* Destructor */
BEGINobjDestruct(wtp) /* be sure to specify the object type also in END and CODESTART macros! */
	int i;
CODESTARTobjDestruct(wtp)
	d_pthread_mutex_lock(&pThis->mutWtp); /* make sure nobody is still using the mutex */
	assert(pThis->iCurNumWrkThrd == 0);

	/* destruct workers */
	for(i = 0 ; i < pThis->iNumWorkerThreads ; ++i)
		wtiDestruct(&pThis->pWrkr[i]);

	free(pThis->pWrkr);
	pThis->pWrkr = NULL;

	/* actual destruction */
	d_pthread_mutex_unlock(&pThis->mutWtp);
	pthread_cond_destroy(&pThis->condThrdTrm);
	pthread_cond_destroy(&pThis->condThrdInitDone);
	pthread_mutex_destroy(&pThis->mutWtp);
	pthread_attr_destroy(&pThis->attrThrd);
	DESTROY_ATOMIC_HELPER_MUT(pThis->mutCurNumWrkThrd);
	DESTROY_ATOMIC_HELPER_MUT(pThis->mutWtpState);

	free(pThis->pszDbgHdr);
ENDobjDestruct(wtp)


/* Sent a specific state for the worker thread pool. -- rgerhards, 2008-01-21
 * We do not need to do atomic instructions as set operations are only
 * called when terminating the pool, and then in strict sequence. So we
 * can never overwrite each other. On the other hand, it also doesn't
 * matter if the read operation obtains an older value, as we then simply
 * do one more iteration, what is perfectly legal (during shutdown
 * they are awoken in any case). -- rgerhards, 2009-07-20
 */
rsRetVal
wtpSetState(wtp_t *pThis, wtpState_t iNewState)
{
	ISOBJ_TYPE_assert(pThis, wtp);
	pThis->wtpState = iNewState; // TODO: do we need a mutex here? 2010-04-26
	return RS_RET_OK;
}

/* join terminated worker threads */
static void ATTR_NONNULL()
wtpJoinTerminatedWrkr(wtp_t *const pThis)
{
	int i;
	for(i = 0 ; i < pThis->iNumWorkerThreads ; ++i) {
		wtiJoinThrd(pThis->pWrkr[i]);
	}
}


/* check if the worker shall shutdown (1 = yes, 0 = no)
 * Note: there may be two mutexes locked, the bLockUsrMutex is the one in our "user"
 * (e.g. the queue clas)
 * rgerhards, 2008-01-21
 */
rsRetVal
wtpChkStopWrkr(wtp_t *pThis, int bLockUsrMutex)
{
	DEFiRet;
	wtpState_t wtpState;

	ISOBJ_TYPE_assert(pThis, wtp);
	/* we need a consistent value, but it doesn't really matter if it is changed
	 * right after the fetch - then we simply do one more iteration in the worker
	 */
	wtpState = (wtpState_t) ATOMIC_FETCH_32BIT((int*)&pThis->wtpState, &pThis->mutWtpState);

	if(wtpState == wtpState_SHUTDOWN_IMMEDIATE) {
		ABORT_FINALIZE(RS_RET_TERMINATE_NOW);
	} else if(wtpState == wtpState_SHUTDOWN) {
		ABORT_FINALIZE(RS_RET_TERMINATE_WHEN_IDLE);
	}

	/* try customer handler if one was set and we do not yet have a definite result */
	if(pThis->pfChkStopWrkr != NULL) {
		iRet = pThis->pfChkStopWrkr(pThis->pUsr, bLockUsrMutex);
	}

finalize_it:
	RETiRet;
}


<<<<<<< HEAD
PRAGMA_DIAGNOSTIC_PUSH
PRAGMA_IGNORE_Wempty_body
=======
#ifdef __GNUC__
#pragma GCC diagnostic ignored "-Wempty-body"
#endif
>>>>>>> e5de29e4
/* Send a shutdown command to all workers and see if they terminate.
 * A timeout may be specified. This function may also be called with
 * the current number of workers being 0, in which case it does not
 * shut down any worker.
 * rgerhards, 2008-01-14
 */
rsRetVal ATTR_NONNULL()
wtpShutdownAll(wtp_t *pThis, wtpState_t tShutdownCmd, struct timespec *ptTimeout)
{
	DEFiRet;
	int bTimedOut;
	int i;

	ISOBJ_TYPE_assert(pThis, wtp);

	/* lock mutex to prevent races (may otherwise happen during idle processing and such...) */
	d_pthread_mutex_lock(pThis->pmutUsr);
	wtpSetState(pThis, tShutdownCmd);
	/* awake workers in retry loop */
	for(i = 0 ; i < pThis->iNumWorkerThreads ; ++i) {
		wtpJoinTerminatedWrkr(pThis);
		pthread_cond_signal(&pThis->pWrkr[i]->pcondBusy);
		wtiWakeupThrd(pThis->pWrkr[i]);
	}
	d_pthread_mutex_unlock(pThis->pmutUsr);

	/* wait for worker thread termination */
	d_pthread_mutex_lock(&pThis->mutWtp);
	pthread_cleanup_push(mutexCancelCleanup, &pThis->mutWtp);
	bTimedOut = 0;
	while(pThis->iCurNumWrkThrd > 0 && !bTimedOut) {
		wtpJoinTerminatedWrkr(pThis);
		DBGPRINTF("%s: waiting %ldms on worker thread termination, %d still running\n",
			   wtpGetDbgHdr(pThis), timeoutVal(ptTimeout),
			   ATOMIC_FETCH_32BIT(&pThis->iCurNumWrkThrd, &pThis->mutCurNumWrkThrd));

		if(d_pthread_cond_timedwait(&pThis->condThrdTrm, &pThis->mutWtp, ptTimeout) != 0) {
			DBGPRINTF("%s: timeout waiting on worker thread termination\n",
				wtpGetDbgHdr(pThis));
			bTimedOut = 1;	/* we exit the loop on timeout */
		}

		/* awake workers in retry loop */
		for(i = 0 ; i < pThis->iNumWorkerThreads ; ++i) {
			wtiWakeupThrd(pThis->pWrkr[i]);
		}

	}
	pthread_cleanup_pop(1);

	if(bTimedOut)
		iRet = RS_RET_TIMED_OUT;
	
	RETiRet;
}
<<<<<<< HEAD
PRAGMA_DIAGNOSTIC_POP
=======
#ifdef __GNUC__
#pragma GCC diagnostic warning "-Wempty-body"
#endif
>>>>>>> e5de29e4


/* Unconditionally cancel all running worker threads.
 * rgerhards, 2008-01-14
 */
rsRetVal ATTR_NONNULL()
wtpCancelAll(wtp_t *pThis, const uchar *const cancelobj)
{
	DEFiRet;
	int i;

	ISOBJ_TYPE_assert(pThis, wtp);

	/* go through all workers and cancel those that are active */
	for(i = 0 ; i < pThis->iNumWorkerThreads ; ++i) {
		wtiCancelThrd(pThis->pWrkr[i], cancelobj);
	}

	RETiRet;
}


/* this function contains shared code for both regular worker shutdown as
 * well as shutdown via cancellation. We can not simply use pthread_cleanup_pop(1)
 * as this introduces a race in the debug system (RETiRet system).
 * rgerhards, 2009-10-26
 */
static void
wtpWrkrExecCleanup(wti_t *pWti)
{
	wtp_t *pThis;

	ISOBJ_TYPE_assert(pWti, wti);
	pThis = pWti->pWtp;
	ISOBJ_TYPE_assert(pThis, wtp);

// TESTBENCH bughunt - remove when done! 2018-11-05 rgerhards
if(dbgTimeoutToStderr) {
	fprintf(stderr, "rsyslog debug: %s: enter WrkrExecCleanup\n", wtiGetDbgHdr(pWti));
}
	/* the order of the next two statements is important! */
	wtiSetState(pWti, WRKTHRD_WAIT_JOIN);
	ATOMIC_DEC(&pThis->iCurNumWrkThrd, &pThis->mutCurNumWrkThrd);

	/* note: numWorkersNow is only for message generation, so we do not try
	 * hard to get it 100% accurate (as curently done, it is not).
	 */
	const int numWorkersNow = ATOMIC_FETCH_32BIT(&pThis->iCurNumWrkThrd, &pThis->mutCurNumWrkThrd);
	DBGPRINTF("%s: Worker thread %lx, terminated, num workers now %d\n",
		wtpGetDbgHdr(pThis), (unsigned long) pWti, numWorkersNow);
	if(numWorkersNow > 0) {
		LogMsg(0, RS_RET_OPERATION_STATUS, LOG_INFO,
			"%s: worker thread %lx terminated, now %d active worker threads",
			wtpGetDbgHdr(pThis), (unsigned long) pWti, numWorkersNow);
	}
}


/* cancellation cleanup handler for executing worker decrements the worker counter.
 * rgerhards, 2009-07-20
 */
static void
wtpWrkrExecCancelCleanup(void *arg)
{
	wti_t *pWti = (wti_t*) arg;
	wtp_t *pThis;

	ISOBJ_TYPE_assert(pWti, wti);
	pThis = pWti->pWtp;
	ISOBJ_TYPE_assert(pThis, wtp);
	DBGPRINTF("%s: Worker thread %lx requested to be cancelled.\n",
		  wtpGetDbgHdr(pThis), (unsigned long) pWti);

	wtpWrkrExecCleanup(pWti);

	pthread_cond_broadcast(&pThis->condThrdTrm); /* activate anyone waiting on thread shutdown */
}


/* wtp worker shell. This is started and calls into the actual
 * wti worker.
 * rgerhards, 2008-01-21
 */
<<<<<<< HEAD
PRAGMA_DIAGNOSTIC_PUSH
PRAGMA_IGNORE_Wempty_body
=======
#ifdef __GNUC__
#pragma GCC diagnostic ignored "-Wempty-body"
#endif
>>>>>>> e5de29e4
static void *
wtpWorker(void *arg) /* the arg is actually a wti object, even though we are in wtp! */
{
	wti_t *pWti = (wti_t*) arg;
	wtp_t *pThis;
	sigset_t sigSet;
#	if defined(HAVE_PRCTL) && defined(PR_SET_NAME)
	uchar *pszDbgHdr;
	uchar thrdName[32] = "rs:";
#	endif

	ISOBJ_TYPE_assert(pWti, wti);
	pThis = pWti->pWtp;
	ISOBJ_TYPE_assert(pThis, wtp);

	/* block all signals except SIGTTIN and SIGSEGV */
	sigfillset(&sigSet);
	sigdelset(&sigSet, SIGTTIN);
	sigdelset(&sigSet, SIGSEGV);
	pthread_sigmask(SIG_BLOCK, &sigSet, NULL);

#	if defined(HAVE_PRCTL) && defined(PR_SET_NAME)
	/* set thread name - we ignore if the call fails, has no harsh consequences... */
	pszDbgHdr = wtpGetDbgHdr(pThis);
	ustrncpy(thrdName+3, pszDbgHdr, 20);
	if(prctl(PR_SET_NAME, thrdName, 0, 0, 0) != 0) {
		DBGPRINTF("prctl failed, not setting thread name for '%s'\n", wtpGetDbgHdr(pThis));
	}
	dbgOutputTID((char*)thrdName);
#	endif

// TESTBENCH bughunt - remove when done! 2018-11-05 rgerhards
if(dbgTimeoutToStderr) {
	fprintf(stderr, "rsyslog debug: %s: worker %p started\n", wtpGetDbgHdr(pThis), pThis);
}
	/* let the parent know we're done with initialization */
	d_pthread_mutex_lock(&pThis->mutWtp);
	wtiSetState(pWti, WRKTHRD_RUNNING);
	pthread_cond_broadcast(&pThis->condThrdInitDone);
	d_pthread_mutex_unlock(&pThis->mutWtp);

	pthread_cleanup_push(wtpWrkrExecCancelCleanup, pWti);

	wtiWorker(pWti);
	pthread_cleanup_pop(0);
	d_pthread_mutex_lock(&pThis->mutWtp);
	pthread_cleanup_push(mutexCancelCleanup, &pThis->mutWtp);
	wtpWrkrExecCleanup(pWti);

	pthread_cond_broadcast(&pThis->condThrdTrm); /* activate anyone waiting on thread shutdown */
	pthread_cleanup_pop(1); /* unlock mutex */
	if(dbgTimeoutToStderr) {
		fprintf(stderr, "rsyslog debug: %p: worker exiting\n", pWti);
	}
	pthread_exit(0);
	return NULL; /* To suppress warning */
}
<<<<<<< HEAD
PRAGMA_DIAGNOSTIC_POP
=======
#ifdef __GNUC__
#pragma GCC diagnostic warning "-Wempty-body"
#endif
>>>>>>> e5de29e4


/* start a new worker */
static rsRetVal ATTR_NONNULL()
wtpStartWrkr(wtp_t *const pThis, const int permit_during_shutdown)
{
	wti_t *pWti;
	int i;
	int iState;
	DEFiRet;

	ISOBJ_TYPE_assert(pThis, wtp);

// TESTBENCH bughunt - remove when done! 2018-11-05 rgerhards
if(dbgTimeoutToStderr) {
	fprintf(stderr, "%s: worker start requested, num workers currently %d\n",
		wtpGetDbgHdr(pThis),
		ATOMIC_FETCH_32BIT(&pThis->iCurNumWrkThrd, &pThis->mutCurNumWrkThrd));
}
	const wtpState_t wtpState = (wtpState_t) ATOMIC_FETCH_32BIT((int*)&pThis->wtpState, &pThis->mutWtpState);
	if(wtpState != wtpState_RUNNING && !permit_during_shutdown) {
		DBGPRINTF("%s: worker start requested during shutdown - ignored\n", wtpGetDbgHdr(pThis));
		if(dbgTimeoutToStderr) {
			fprintf(stderr, "rsyslog debug: %s: worker start requested during shutdown - ignored\n",
				wtpGetDbgHdr(pThis));
		}
		return RS_RET_ERR; /* exceptional case, but really makes sense here! */
	}

	d_pthread_mutex_lock(&pThis->mutWtp);

	wtpJoinTerminatedWrkr(pThis);
	/* find free spot in thread table. */
	for(i = 0 ; i < pThis->iNumWorkerThreads ; ++i) {
		if(wtiGetState(pThis->pWrkr[i]) == WRKTHRD_STOPPED) {
			break;
		}
	}

	if(i == pThis->iNumWorkerThreads)
		ABORT_FINALIZE(RS_RET_NO_MORE_THREADS);

	if(i == 0 || pThis->toWrkShutdown == -1) {
		wtiSetAlwaysRunning(pThis->pWrkr[i]);
	}

	pWti = pThis->pWrkr[i];
	wtiSetState(pWti, WRKTHRD_INITIALIZING);
	iState = pthread_create(&(pWti->thrdID), &pThis->attrThrd, wtpWorker, (void*) pWti);
	ATOMIC_INC(&pThis->iCurNumWrkThrd, &pThis->mutCurNumWrkThrd); /* we got one more! */

// TESTBENCH bughunt - remove when done! 2018-11-05 rgerhards
if(dbgTimeoutToStderr) {
	fprintf(stderr, "%s: wrkr start initiated with state %d, num workers now %d\n",
		wtpGetDbgHdr(pThis), iState,
		ATOMIC_FETCH_32BIT(&pThis->iCurNumWrkThrd, &pThis->mutCurNumWrkThrd));
}
	DBGPRINTF("%s: started with state %d, num workers now %d\n",
		wtpGetDbgHdr(pThis), iState,
		ATOMIC_FETCH_32BIT(&pThis->iCurNumWrkThrd, &pThis->mutCurNumWrkThrd));

	/* wait for the new thread to initialize its signal mask and
	 * cancelation cleanup handler before proceeding
	 */
	do {
		d_pthread_cond_wait(&pThis->condThrdInitDone, &pThis->mutWtp);
	} while((iState = wtiGetState(pWti)) == WRKTHRD_INITIALIZING);
	DBGPRINTF("%s: new worker finished initialization with state %d, num workers now %d\n",
		wtpGetDbgHdr(pThis), iState,
		ATOMIC_FETCH_32BIT(&pThis->iCurNumWrkThrd, &pThis->mutCurNumWrkThrd));
// TESTBENCH bughunt - remove when done! 2018-11-05 rgerhards
if(dbgTimeoutToStderr) {
	fprintf(stderr, "rsyslog debug: %s: started with state %d, num workers now %d\n",
		wtpGetDbgHdr(pThis), iState,
		ATOMIC_FETCH_32BIT(&pThis->iCurNumWrkThrd, &pThis->mutCurNumWrkThrd));
}

finalize_it:
	d_pthread_mutex_unlock(&pThis->mutWtp);
	RETiRet;
}


/* set the number of worker threads that should be running. If less than currently running,
 * a new worker may be started. Please note that there is no guarantee the number of workers
 * said will be running after we exit this function. It is just a hint. If the number is
 * higher than one, and no worker is started, the "busy" condition is signaled to awake a worker.
 * So the caller can assume that there is at least one worker re-checking if there is "work to do"
 * after this function call.
 * Parameter "permit_during_shutdown" if true, permits worker starts while the system is
 * in shutdown state. The prime use case for this is persisting disk queues in enqueue only
 * mode, which is activated during shutdown.
 */
rsRetVal ATTR_NONNULL()
wtpAdviseMaxWorkers(wtp_t *const pThis, int nMaxWrkr, const int permit_during_shutdown)
{
	DEFiRet;
	int nMissing; /* number workers missing to run */
	int i, nRunning;

	ISOBJ_TYPE_assert(pThis, wtp);

	if(nMaxWrkr == 0)
		FINALIZE;

	if(nMaxWrkr > pThis->iNumWorkerThreads) /* limit to configured maximum */
		nMaxWrkr = pThis->iNumWorkerThreads;

	nMissing = nMaxWrkr - ATOMIC_FETCH_32BIT(&pThis->iCurNumWrkThrd, &pThis->mutCurNumWrkThrd);

	if(nMissing > 0) {
		if(ATOMIC_FETCH_32BIT(&pThis->iCurNumWrkThrd, &pThis->mutCurNumWrkThrd) > 0) {
			LogMsg(0, RS_RET_OPERATION_STATUS, LOG_INFO,
				"%s: high activity - starting %d additional worker thread(s), "
				"currently %d active worker threads.",
				wtpGetDbgHdr(pThis), nMissing,
				ATOMIC_FETCH_32BIT(&pThis->iCurNumWrkThrd,
					&pThis->mutCurNumWrkThrd) );
		}
		/* start the rqtd nbr of workers */
		for(i = 0 ; i < nMissing ; ++i) {
			CHKiRet(wtpStartWrkr(pThis, permit_during_shutdown));
		}
	} else {
		/* we have needed number of workers, but they may be sleeping */
		for(i = 0, nRunning = 0; i < pThis->iNumWorkerThreads && nRunning < nMaxWrkr; ++i) {
			if (wtiGetState(pThis->pWrkr[i]) != WRKTHRD_STOPPED) {
				pthread_cond_signal(&pThis->pWrkr[i]->pcondBusy);
				nRunning++;
			}
		}
	}

	
finalize_it:
	RETiRet;
}


/* some simple object access methods */
DEFpropSetMeth(wtp, toWrkShutdown, long)
DEFpropSetMeth(wtp, wtpState, wtpState_t)
DEFpropSetMeth(wtp, iNumWorkerThreads, int)
DEFpropSetMeth(wtp, pUsr, void*)
DEFpropSetMethPTR(wtp, pmutUsr, pthread_mutex_t)
DEFpropSetMethFP(wtp, pfChkStopWrkr, rsRetVal(*pVal)(void*, int))
DEFpropSetMethFP(wtp, pfRateLimiter, rsRetVal(*pVal)(void*))
DEFpropSetMethFP(wtp, pfGetDeqBatchSize, rsRetVal(*pVal)(void*, int*))
DEFpropSetMethFP(wtp, pfDoWork, rsRetVal(*pVal)(void*, void*))
DEFpropSetMethFP(wtp, pfObjProcessed, rsRetVal(*pVal)(void*, wti_t*))


/* set the debug header message
 * The passed-in string is duplicated. So if the caller does not need
 * it any longer, it must free it. Must be called only before object is finalized.
 * rgerhards, 2008-01-09
 */
rsRetVal
wtpSetDbgHdr(wtp_t *pThis, uchar *pszMsg, size_t lenMsg)
{
	DEFiRet;

	ISOBJ_TYPE_assert(pThis, wtp);
	assert(pszMsg != NULL);
	
	if(lenMsg < 1)
		ABORT_FINALIZE(RS_RET_PARAM_ERROR);

	if(pThis->pszDbgHdr != NULL) {
		free(pThis->pszDbgHdr);
		pThis->pszDbgHdr = NULL;
	}

	if((pThis->pszDbgHdr = malloc(lenMsg + 1)) == NULL)
		ABORT_FINALIZE(RS_RET_OUT_OF_MEMORY);

	memcpy(pThis->pszDbgHdr, pszMsg, lenMsg + 1); /* always think about the \0! */

finalize_it:
	RETiRet;
}

/* dummy */
static rsRetVal wtpQueryInterface(interface_t __attribute__((unused)) *i) { return RS_RET_NOT_IMPLEMENTED; }

/* exit our class
 */
BEGINObjClassExit(wtp, OBJ_IS_CORE_MODULE) /* CHANGE class also in END MACRO! */
CODESTARTObjClassExit(nsdsel_gtls)
	/* release objects we no longer need */
	objRelease(glbl, CORE_COMPONENT);
ENDObjClassExit(wtp)


/* Initialize the stream class. Must be called as the very first method
 * before anything else is called inside this class.
 * rgerhards, 2008-01-09
 */
BEGINObjClassInit(wtp, 1, OBJ_IS_CORE_MODULE)
	/* request objects we use */
	CHKiRet(objUse(glbl, CORE_COMPONENT));
ENDObjClassInit(wtp)<|MERGE_RESOLUTION|>--- conflicted
+++ resolved
@@ -238,14 +238,8 @@
 }
 
 
-<<<<<<< HEAD
 PRAGMA_DIAGNOSTIC_PUSH
 PRAGMA_IGNORE_Wempty_body
-=======
-#ifdef __GNUC__
-#pragma GCC diagnostic ignored "-Wempty-body"
-#endif
->>>>>>> e5de29e4
 /* Send a shutdown command to all workers and see if they terminate.
  * A timeout may be specified. This function may also be called with
  * the current number of workers being 0, in which case it does not
@@ -301,13 +295,7 @@
 	
 	RETiRet;
 }
-<<<<<<< HEAD
 PRAGMA_DIAGNOSTIC_POP
-=======
-#ifdef __GNUC__
-#pragma GCC diagnostic warning "-Wempty-body"
-#endif
->>>>>>> e5de29e4
 
 
 /* Unconditionally cancel all running worker threads.
@@ -391,14 +379,8 @@
  * wti worker.
  * rgerhards, 2008-01-21
  */
-<<<<<<< HEAD
 PRAGMA_DIAGNOSTIC_PUSH
 PRAGMA_IGNORE_Wempty_body
-=======
-#ifdef __GNUC__
-#pragma GCC diagnostic ignored "-Wempty-body"
-#endif
->>>>>>> e5de29e4
 static void *
 wtpWorker(void *arg) /* the arg is actually a wti object, even though we are in wtp! */
 {
@@ -456,14 +438,7 @@
 	pthread_exit(0);
 	return NULL; /* To suppress warning */
 }
-<<<<<<< HEAD
 PRAGMA_DIAGNOSTIC_POP
-=======
-#ifdef __GNUC__
-#pragma GCC diagnostic warning "-Wempty-body"
-#endif
->>>>>>> e5de29e4
-
 
 /* start a new worker */
 static rsRetVal ATTR_NONNULL()
