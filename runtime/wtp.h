--- conflicted
+++ resolved
@@ -66,12 +66,8 @@
 	rsRetVal (*pfDoWork)(void *pUsr, void *pWti);
 	/* end user objects */
 	uchar *pszDbgHdr;	/* header string for debug messages */
-<<<<<<< HEAD
+	DEF_ATOMIC_HELPER_MUT(mutThrdStateChanged);
 };
-=======
-	DEF_ATOMIC_HELPER_MUT(mutThrdStateChanged);
-} wtp_t;
->>>>>>> cbe2e3d4
 
 /* some symbolic constants for easier reference */
 
@@ -88,11 +84,7 @@
 rsRetVal wtpCancelAll(wtp_t *pThis);
 rsRetVal wtpSetDbgHdr(wtp_t *pThis, uchar *pszMsg, size_t lenMsg);
 rsRetVal wtpShutdownAll(wtp_t *pThis, wtpState_t tShutdownCmd, struct timespec *ptTimeout);
-<<<<<<< HEAD
-=======
-int wtpGetCurNumWrkr(wtp_t *pThis, int bLockMutex);
-void wtpSetThrdStateChanged(wtp_t *pThis, int val);
->>>>>>> cbe2e3d4
+//void wtpSetThrdStateChanged(wtp_t *pThis, int val);
 PROTOTYPEObjClassInit(wtp);
 PROTOTYPEpropSetMethFP(wtp, pfChkStopWrkr, rsRetVal(*pVal)(void*, int));
 PROTOTYPEpropSetMethFP(wtp, pfRateLimiter, rsRetVal(*pVal)(void*));
