/* The serial stream class.
 *
 * A serial stream provides serial data access. In theory, serial streams
 * can be implemented via a number of methods (e.g. files or in-memory
 * streams). In practice, there currently only exist the file type (aka
 * "driver").
 *
 * File begun on 2008-01-09 by RGerhards
 * Large modifications in 2009-06 to support using it with omfile, including zip writer.
 * Note that this file obtains the zlib wrapper object is needed, but it never frees it
 * again. While this sounds like a leak (and one may argue it actually is), there is no
 * harm associated with that. The reason is that strm is a core object, so it is terminated
 * only when rsyslogd exists. As we could only release on termination (or else bear more 
 * overhead for keeping track of how many users we have), not releasing zlibw is OK, because
 * it will be released when rsyslogd terminates. We may want to revisit this decision if
 * it turns out to be problematic. Then, we need to quasi-refcount the number of accesses
 * to the object.
 *
 * Copyright 2008, 2009 Rainer Gerhards and Adiscon GmbH.
 *
 * This file is part of the rsyslog runtime library.
 *
 * The rsyslog runtime library is free software: you can redistribute it and/or modify
 * it under the terms of the GNU Lesser General Public License as published by
 * the Free Software Foundation, either version 3 of the License, or
 * (at your option) any later version.
 *
 * The rsyslog runtime library is distributed in the hope that it will be useful,
 * but WITHOUT ANY WARRANTY; without even the implied warranty of
 * MERCHANTABILITY or FITNESS FOR A PARTICULAR PURPOSE.  See the
 * GNU Lesser General Public License for more details.
 *
 * You should have received a copy of the GNU Lesser General Public License
 * along with the rsyslog runtime library.  If not, see <http://www.gnu.org/licenses/>.
 *
 * A copy of the GPL can be found in the file "COPYING" in this distribution.
 * A copy of the LGPL can be found in the file "COPYING.LESSER" in this distribution.
 */
#include "config.h"

#include <stdlib.h>
#include <string.h>
#include <assert.h>
#include <signal.h>
#include <pthread.h>
#include <fcntl.h>
#include <unistd.h>
#include <sys/stat.h>	 /* required for HP UX */
#include <errno.h>
#include <pthread.h>

#include "rsyslog.h"
#include "stringbuf.h"
#include "srUtils.h"
#include "obj.h"
#include "stream.h"
#include "unicode-helper.h"
#include "module-template.h"
#if HAVE_SYS_PRCTL_H
#  include <sys/prctl.h>
#endif

#define inline

/* static data */
DEFobjStaticHelpers
DEFobjCurrIf(zlibw)

/* forward definitions */
static rsRetVal strmFlushInternal(strm_t *pThis);
static rsRetVal strmWrite(strm_t *pThis, uchar *pBuf, size_t lenBuf);
static rsRetVal strmCloseFile(strm_t *pThis);
static void *asyncWriterThread(void *pPtr);
static rsRetVal doZipWrite(strm_t *pThis, uchar *pBuf, size_t lenBuf);
static rsRetVal strmPhysWrite(strm_t *pThis, uchar *pBuf, size_t lenBuf);


/* methods */

/* Try to resolve a size limit situation. This is used to support custom-file size handlers
 * for omfile. It first runs the command, and then checks if we are still above the size
 * treshold. Note that this works only with single file names, NOT with circular names.
 * Note that pszCurrFName can NOT be taken from pThis, because the stream is closed when
 * we are called (and that destroys pszCurrFName, as there is NO CURRENT file name!). So
 * we need to receive the name as a parameter.
 * initially wirtten 2005-06-21, moved to this class & updates 2009-06-01, both rgerhards
 */
static rsRetVal
resolveFileSizeLimit(strm_t *pThis, uchar *pszCurrFName)
{
	uchar *pParams;
	uchar *pCmd;
	uchar *p;
	off_t actualFileSize;
	rsRetVal localRet;
	DEFiRet;
	ISOBJ_TYPE_assert(pThis, strm);
	assert(pszCurrFName != NULL);

	if(pThis->pszSizeLimitCmd == NULL) {
		ABORT_FINALIZE(RS_RET_NON_SIZELIMITCMD); /* nothing we can do in this case... */
	}
	
	/* we first check if we have command line parameters. We assume this, 
	 * when we have a space in the program name. If we find it, everything after
	 * the space is treated as a single argument.
	 */
	CHKmalloc(pCmd = ustrdup(pThis->pszSizeLimitCmd));

	for(p = pCmd ; *p && *p != ' ' ; ++p) {
		/* JUST SKIP */
	}

	if(*p == ' ') {
		*p = '\0'; /* pretend string-end */
		pParams = p+1;
	} else
		pParams = NULL;

	/* the execProg() below is probably not great, but at least is is
	 * fairly secure now. Once we change the way file size limits are
	 * handled, we should also revisit how this command is run (and
	 * with which parameters).   rgerhards, 2007-07-20
	 */
	execProg(pCmd, 1, pParams);

	free(pCmd);

	localRet = getFileSize(pszCurrFName, &actualFileSize);

	if(localRet == RS_RET_OK && actualFileSize >= pThis->iSizeLimit) {
		ABORT_FINALIZE(RS_RET_SIZELIMITCMD_DIDNT_RESOLVE); /* OK, it didn't work out... */
	} else if(localRet != RS_RET_FILE_NOT_FOUND) {
		/* file not found is OK, the command may have moved away the file */
		ABORT_FINALIZE(localRet);
	}

finalize_it:
	if(iRet != RS_RET_OK) {
		if(iRet == RS_RET_SIZELIMITCMD_DIDNT_RESOLVE) {
			DBGPRINTF("file size limit cmd for file '%s' did no resolve situation\n", pszCurrFName);
		} else {
			DBGPRINTF("file size limit cmd for file '%s' failed with code %d.\n", pszCurrFName, iRet);
		}
		pThis->bDisabled = 1;
	}

	RETiRet;
}


/* Check if the file has grown beyond the configured omfile iSizeLimit
 * and, if so, initiate processing.
 */
static rsRetVal
doSizeLimitProcessing(strm_t *pThis)
{
	uchar *pszCurrFName = NULL;
	DEFiRet;

	ISOBJ_TYPE_assert(pThis, strm);
	ASSERT(pThis->iSizeLimit != 0);
	ASSERT(pThis->fd != -1);

	if(pThis->iCurrOffs >= pThis->iSizeLimit) {
		/* strmCloseFile() destroys the current file name, so we
		 * need to preserve it.
		 */
		CHKmalloc(pszCurrFName = ustrdup(pThis->pszCurrFName));
		CHKiRet(strmCloseFile(pThis));
		CHKiRet(resolveFileSizeLimit(pThis, pszCurrFName));
	}

finalize_it:
	free(pszCurrFName);
	RETiRet;
}


/* now, we define type-specific handlers. The provide a generic functionality,
 * but for this specific type of strm. The mapping to these handlers happens during
 * strm construction. Later on, handlers are called by pointers present in the
 * strm instance object.
 */

/* do the physical open() call on a file.
 */
static rsRetVal
doPhysOpen(strm_t *pThis)
{
	int iFlags = 0;
	DEFiRet;
	ISOBJ_TYPE_assert(pThis, strm);

	/* compute which flags we need to provide to open */
	switch(pThis->tOperationsMode) {
		case STREAMMODE_READ:
			iFlags = O_CLOEXEC | O_NOCTTY | O_RDONLY;
			break;
		case STREAMMODE_WRITE:	/* legacy mode used inside queue engine */
			iFlags = O_CLOEXEC | O_NOCTTY | O_WRONLY | O_CREAT;
			break;
		case STREAMMODE_WRITE_TRUNC:
			iFlags = O_CLOEXEC | O_NOCTTY | O_WRONLY | O_CREAT | O_TRUNC;
			break;
		case STREAMMODE_WRITE_APPEND:
			iFlags = O_CLOEXEC | O_NOCTTY | O_WRONLY | O_CREAT | O_APPEND;
			break;
		default:assert(0);
			break;
	}
	if(pThis->sType == STREAMTYPE_NAMED_PIPE) {
		DBGPRINTF("Note: stream '%s' is a named pipe, open with O_NONBLOCK\n", pThis->pszCurrFName);
		iFlags |= O_NONBLOCK;
	}

	pThis->fd = open((char*)pThis->pszCurrFName, iFlags, pThis->tOpenMode);
	DBGPRINTF("file '%s' opened as #%d with mode %d\n", pThis->pszCurrFName, pThis->fd, pThis->tOpenMode);
	if(pThis->fd == -1) {
		char errStr[1024];
		int err = errno;
		rs_strerror_r(err, errStr, sizeof(errStr));
		DBGOPRINT((obj_t*) pThis, "open error %d, file '%s': %s\n", errno, pThis->pszCurrFName, errStr);
		if(err == ENOENT)
			ABORT_FINALIZE(RS_RET_FILE_NOT_FOUND);
		else
			ABORT_FINALIZE(RS_RET_IO_ERROR);
	} else {
		if(!ustrcmp(pThis->pszCurrFName, UCHAR_CONSTANT(_PATH_CONSOLE)) || isatty(pThis->fd)) {
			DBGPRINTF("file %d is a tty-type file\n", pThis->fd);
			pThis->bIsTTY = 1;
		} else {
			pThis->bIsTTY = 0;
		}
	}

finalize_it:
	RETiRet;
}


/* open a strm file
 * It is OK to call this function when the stream is already open. In that
 * case, it returns immediately with RS_RET_OK
 */
static rsRetVal strmOpenFile(strm_t *pThis)
{
	DEFiRet;

	ASSERT(pThis != NULL);

	if(pThis->fd != -1)
		ABORT_FINALIZE(RS_RET_OK);

	if(pThis->pszFName == NULL)
		ABORT_FINALIZE(RS_RET_FILE_PREFIX_MISSING);

	if(pThis->sType == STREAMTYPE_FILE_CIRCULAR) {
		CHKiRet(genFileName(&pThis->pszCurrFName, pThis->pszDir, pThis->lenDir,
				    pThis->pszFName, pThis->lenFName, pThis->iCurrFNum, pThis->iFileNumDigits));
	} else {
		if(pThis->pszDir == NULL) {
			if((pThis->pszCurrFName = ustrdup(pThis->pszFName)) == NULL)
				ABORT_FINALIZE(RS_RET_OUT_OF_MEMORY);
		} else {
			CHKiRet(genFileName(&pThis->pszCurrFName, pThis->pszDir, pThis->lenDir,
					    pThis->pszFName, pThis->lenFName, -1, 0));
		}
	}

	CHKiRet(doPhysOpen(pThis));

	pThis->iCurrOffs = 0;
	if(pThis->tOperationsMode == STREAMMODE_WRITE_APPEND) {
		/* we need to obtain the current offset */
		off_t offset;
		CHKiRet(getFileSize(pThis->pszCurrFName, &offset));
		pThis->iCurrOffs = offset;
	}

	DBGOPRINT((obj_t*) pThis, "opened file '%s' for %s as %d\n", pThis->pszCurrFName,
		  (pThis->tOperationsMode == STREAMMODE_READ) ? "READ" : "WRITE", pThis->fd);

finalize_it:
	RETiRet;
}


/* wait for the output writer thread to be done. This must be called before actions
 * that require data to be persisted. May be called in non-async mode and is a null
 * operation than. Must be called with the mutex locked.
 */
static inline void
strmWaitAsyncWriterDone(strm_t *pThis)
{
	BEGINfunc
	if(pThis->bAsyncWrite) {
		/* awake writer thread and make it write out everything */
		while(pThis->iCnt > 0) {
			pthread_cond_signal(&pThis->notEmpty);
			d_pthread_cond_wait(&pThis->isEmpty, &pThis->mut);
		}
	}
	ENDfunc
}


/* close a strm file
 * Note that the bDeleteOnClose flag is honored. If it is set, the file will be
 * deleted after close. This is in support for the qRead thread.
 * Note: it is valid to call this function when the physical file is closed. If so,
 * strmCloseFile() will still check if there is any unwritten data inside buffers
 * (this may be the case) and, if so, will open the file, write the data, and then
 * close it again (this is done via strmFlushInternal and friends).
 */
static rsRetVal strmCloseFile(strm_t *pThis)
{
	DEFiRet;

	ASSERT(pThis != NULL);
	DBGOPRINT((obj_t*) pThis, "file %d(%s) closing\n", pThis->fd,
		  (pThis->pszFName == NULL) ? "N/A" : (char*)pThis->pszFName);

	if(pThis->tOperationsMode != STREAMMODE_READ) {
		strmFlushInternal(pThis);
		if(pThis->bAsyncWrite) {
			strmWaitAsyncWriterDone(pThis);
		}
	}

	/* the file may already be closed (or never have opened), so guard
	 * against this. -- rgerhards, 2010-03-19
	 */
	if(pThis->fd != -1) {
		close(pThis->fd);
		pThis->fd = -1;
	}

	if(pThis->fdDir != -1) {
		/* close associated directory handle, if it is open */
		close(pThis->fdDir);
		pThis->fdDir = -1;
	}

	if(pThis->bDeleteOnClose) {
		if(unlink((char*) pThis->pszCurrFName) == -1) {
			char errStr[1024];
			int err = errno;
			rs_strerror_r(err, errStr, sizeof(errStr));
			DBGPRINTF("error %d unlinking '%s' - ignored: %s\n",
				   errno, pThis->pszCurrFName, errStr);
		}
	}

	pThis->iCurrOffs = 0;	/* we are back at begin of file */
	if(pThis->pszCurrFName != NULL) {
		free(pThis->pszCurrFName);	/* no longer needed in any case (just for open) */
		pThis->pszCurrFName = NULL;
	}

	RETiRet;
}


/* switch to next strm file
 * This method must only be called if we are in a multi-file mode!
 */
static rsRetVal
strmNextFile(strm_t *pThis)
{
	DEFiRet;

	ASSERT(pThis != NULL);
	ASSERT(pThis->iMaxFiles != 0);
	ASSERT(pThis->fd != -1);

	CHKiRet(strmCloseFile(pThis));

	/* we do modulo operation to ensure we obey the iMaxFile property. This will always
	 * result in a file number lower than iMaxFile, so it if wraps, the name is back to
	 * 0, which results in the first file being overwritten. Not desired for queues, so
	 * make sure their iMaxFiles is large enough. But it is well-desired for other
	 * use cases, e.g. a circular output log file. -- rgerhards, 2008-01-10
	 */
	pThis->iCurrFNum = (pThis->iCurrFNum + 1) % pThis->iMaxFiles;

finalize_it:
	RETiRet;
}


/* handle the eof case for monitored files.
 * If we are monitoring a file, someone may have rotated it. In this case, we
 * also need to close it and reopen it under the same name.
 * rgerhards, 2008-02-13
 */
static rsRetVal
strmHandleEOFMonitor(strm_t *pThis)
{
	DEFiRet;
	struct stat statOpen;
	struct stat statName;

	ISOBJ_TYPE_assert(pThis, strm);
	/* find inodes of both current descriptor as well as file now in file
	 * system. If they are different, the file has been rotated (or
	 * otherwise rewritten). We also check the size, because the inode
	 * does not change if the file is truncated (this, BTW, is also a case
	 * where we actually loose log lines, because we can not do anything
	 * against truncation...). We do NOT rely on the time of last
	 * modificaton because that may not be available under all
	 * circumstances. -- rgerhards, 2008-02-13
	 */
	if(fstat(pThis->fd, &statOpen) == -1)
		ABORT_FINALIZE(RS_RET_IO_ERROR);
	if(stat((char*) pThis->pszCurrFName, &statName) == -1)
		ABORT_FINALIZE(RS_RET_IO_ERROR);
	if(statOpen.st_ino == statName.st_ino && pThis->iCurrOffs == statName.st_size) {
		ABORT_FINALIZE(RS_RET_EOF);
	} else {
		/* we had a file change! */
		CHKiRet(strmCloseFile(pThis));
		CHKiRet(strmOpenFile(pThis));
	}

finalize_it:
	RETiRet;
}


/* handle the EOF case of a stream
 * The EOF case is somewhat complicated, as the proper action depends on the
 * mode the stream is in. If there are multiple files (circular logs, most
 * important use case is queue files!), we need to close the current file and
 * try to open the next one.
 * rgerhards, 2008-02-13
 */
static rsRetVal
strmHandleEOF(strm_t *pThis)
{
	DEFiRet;

	ISOBJ_TYPE_assert(pThis, strm);
	switch(pThis->sType) {
		case STREAMTYPE_FILE_SINGLE:
		case STREAMTYPE_NAMED_PIPE:
			ABORT_FINALIZE(RS_RET_EOF);
			break;
		case STREAMTYPE_FILE_CIRCULAR:
			/* we have multiple files and need to switch to the next one */
			/* TODO: think about emulating EOF in this case (not yet needed) */
			DBGOPRINT((obj_t*) pThis, "file %d EOF\n", pThis->fd);
			CHKiRet(strmNextFile(pThis));
			break;
		case STREAMTYPE_FILE_MONITOR:
			CHKiRet(strmHandleEOFMonitor(pThis));
			break;
	}

finalize_it:
	RETiRet;
}

/* read the next buffer from disk
 * rgerhards, 2008-02-13
 */
static rsRetVal
strmReadBuf(strm_t *pThis)
{
	DEFiRet;
	int bRun;
	long iLenRead;

	ISOBJ_TYPE_assert(pThis, strm);
	/* We need to try read at least twice because we may run into EOF and need to switch files. */
	bRun = 1;
	while(bRun) {
		/* first check if we need to (re)open the file. We may have switched to a new one in
		 * circular mode or it may have been rewritten (rotated) if we monitor a file
		 * rgerhards, 2008-02-13
		 */
		CHKiRet(strmOpenFile(pThis));
		iLenRead = read(pThis->fd, pThis->pIOBuf, pThis->sIOBufSize);
		DBGOPRINT((obj_t*) pThis, "file %d read %ld bytes\n", pThis->fd, iLenRead);
		if(iLenRead == 0) {
			CHKiRet(strmHandleEOF(pThis));
		} else if(iLenRead < 0)
			ABORT_FINALIZE(RS_RET_IO_ERROR);
		else { /* good read */
			pThis->iBufPtrMax = iLenRead;
			bRun = 0;	/* exit loop */
		}
	}
	/* if we reach this point, we had a good read */
	pThis->iBufPtr = 0;

finalize_it:
	RETiRet;
}


/* logically "read" a character from a file. What actually happens is that
 * data is taken from the buffer. Only if the buffer is full, data is read 
 * directly from file. In that case, a read is performed blockwise.
 * rgerhards, 2008-01-07
 * NOTE: needs to be enhanced to support sticking with a strm entry (if not
 * deleted).
 */
static rsRetVal strmReadChar(strm_t *pThis, uchar *pC)
{
	DEFiRet;
	
	ASSERT(pThis != NULL);
	ASSERT(pC != NULL);

	/* DEV debug only: DBGOPRINT((obj_t*) pThis, "strmRead index %d, max %d\n", pThis->iBufPtr, pThis->iBufPtrMax); */
	if(pThis->iUngetC != -1) {	/* do we have an "unread" char that we need to provide? */
		*pC = pThis->iUngetC;
		++pThis->iCurrOffs; /* one more octet read */
		pThis->iUngetC = -1;
		ABORT_FINALIZE(RS_RET_OK);
	}
	
	/* do we need to obtain a new buffer? */
	if(pThis->iBufPtr >= pThis->iBufPtrMax) {
		CHKiRet(strmReadBuf(pThis));
	}

	/* if we reach this point, we have data available in the buffer */

	*pC = pThis->pIOBuf[pThis->iBufPtr++];
	++pThis->iCurrOffs; /* one more octet read */

finalize_it:
	RETiRet;
}


/* unget a single character just like ungetc(). As with that call, there is only a single
 * character buffering capability.
 * rgerhards, 2008-01-07
 */
static rsRetVal strmUnreadChar(strm_t *pThis, uchar c)
{
	ASSERT(pThis != NULL);
	ASSERT(pThis->iUngetC == -1);
	pThis->iUngetC = c;
	--pThis->iCurrOffs; /* one less octet read - NOTE: this can cause problems if we got a file change
	and immediately do an unread and the file is on a buffer boundary and the stream is then persisted.
	With the queue, this can not happen as an Unread is only done on record begin, which is never split
	accross files. For other cases we accept the very remote risk. -- rgerhards, 2008-01-12 */

	return RS_RET_OK;
}


/* read a line from a strm file. A line is terminated by LF. The LF is read, but it
 * is not returned in the buffer (it is discared). The caller is responsible for
 * destruction of the returned CStr object! -- rgerhards, 2008-01-07
 * rgerhards, 2008-03-27: I now use the ppCStr directly, without any interim
 * string pointer. The reason is that this function my be called by inputs, which
 * are pthread_killed() upon termination. So if we use their native pointer, they
 * can cleanup (but only then).
 */
static rsRetVal
strmReadLine(strm_t *pThis, cstr_t **ppCStr)
{
	DEFiRet;
	uchar c;

	ASSERT(pThis != NULL);
	ASSERT(ppCStr != NULL);

	CHKiRet(cstrConstruct(ppCStr));

	/* now read the line */
	CHKiRet(strmReadChar(pThis, &c));
	while(c != '\n') {
		CHKiRet(cstrAppendChar(*ppCStr, c));
		CHKiRet(strmReadChar(pThis, &c));
	}
	CHKiRet(cstrFinalize(*ppCStr));

finalize_it:
	if(iRet != RS_RET_OK && *ppCStr != NULL)
		cstrDestruct(ppCStr);

	RETiRet;
}


/* Standard-Constructor for the strm object
 */
BEGINobjConstruct(strm) /* be sure to specify the object type also in END macro! */
	pThis->iCurrFNum = 1;
	pThis->fd = -1;
	pThis->fdDir = -1;
	pThis->iUngetC = -1;
	pThis->sType = STREAMTYPE_FILE_SINGLE;
	pThis->sIOBufSize = glblGetIOBufSize();
	pThis->tOpenMode = 0600;
ENDobjConstruct(strm)


/* ConstructionFinalizer
 * rgerhards, 2008-01-09
 */
static rsRetVal strmConstructFinalize(strm_t *pThis)
{
	rsRetVal localRet;
	int i;
	DEFiRet;

	ASSERT(pThis != NULL);

	pThis->iBufPtrMax = 0; /* results in immediate read request */
	if(pThis->iZipLevel) { /* do we need a zip buf? */
		localRet = objUse(zlibw, LM_ZLIBW_FILENAME);
		if(localRet != RS_RET_OK) {
			pThis->iZipLevel = 0;
			DBGPRINTF("stream was requested with zip mode, but zlibw module unavailable (%d) - using "
				  "without zip\n", localRet);
		} else {
			/* we use the same size as the original buf, as we would like
			 * to make sure we can write out everything with a SINGLE api call!
			 * We add another 128 bytes to take care of the gzip header and "all eventualities".
			 */
<<<<<<< HEAD
			CHKmalloc(pThis->pZipBuf = (Bytef*) MALLOC(sizeof(uchar) * pThis->sIOBufSize + 128));
=======
			CHKmalloc(pThis->pZipBuf = (Bytef*) malloc(sizeof(uchar) * (pThis->sIOBufSize + 128)));
>>>>>>> b6ce75cb
		}
	}

	/* if we are set to sync, we must obtain a file handle to the directory for fsync() purposes */
	if(pThis->bSync && !pThis->bIsTTY) {
		pThis->fdDir = open((char*)pThis->pszDir, O_RDONLY | O_CLOEXEC | O_NOCTTY);
		if(pThis->fdDir == -1) {
			char errStr[1024];
			int err = errno;
			rs_strerror_r(err, errStr, sizeof(errStr));
			DBGPRINTF("error %d opening directory file for fsync() use - fsync for directory disabled: %s\n",
				   errno, errStr);
		}
	}

	DBGPRINTF("file stream %s params: flush interval %d, async write %d\n",
		  (pThis->pszFName == NULL) ? "N/A" : (char*)pThis->pszFName,
		  pThis->iFlushInterval, pThis->bAsyncWrite);
	/* if we have a flush interval, we need to do async writes in any case */
	if(pThis->iFlushInterval != 0) {
		pThis->bAsyncWrite = 1;
	}

	/* if we work asynchronously, we need a couple of synchronization objects */
	if(pThis->bAsyncWrite) {
		pthread_mutex_init(&pThis->mut, 0);
		pthread_cond_init(&pThis->notFull, 0);
		pthread_cond_init(&pThis->notEmpty, 0);
		pthread_cond_init(&pThis->isEmpty, 0);
		pThis->iCnt = pThis->iEnq = pThis->iDeq = 0;
		for(i = 0 ; i < STREAM_ASYNC_NUMBUFS ; ++i) {
			CHKmalloc(pThis->asyncBuf[i].pBuf = (uchar*) MALLOC(sizeof(uchar) * pThis->sIOBufSize));
		}
		pThis->pIOBuf = pThis->asyncBuf[0].pBuf;
		pThis->bStopWriter = 0;
		if(pthread_create(&pThis->writerThreadID, NULL, asyncWriterThread, pThis) != 0)
			DBGPRINTF("ERROR: stream %p cold not create writer thread\n", pThis);
	} else {
		/* we work synchronously, so we need to alloc a fixed pIOBuf */
		CHKmalloc(pThis->pIOBuf = (uchar*) MALLOC(sizeof(uchar) * pThis->sIOBufSize));
	}

finalize_it:
	RETiRet;
}


/* stop the writer thread (we MUST be runnnig asynchronously when this method
 * is called!). Note that the mutex must be locked! -- rgerhards, 2009-07-06
 */
static inline void
stopWriter(strm_t *pThis)
{
	BEGINfunc
	pThis->bStopWriter = 1;
	pthread_cond_signal(&pThis->notEmpty);
	d_pthread_mutex_unlock(&pThis->mut);
	pthread_join(pThis->writerThreadID, NULL);
	ENDfunc
}


/* destructor for the strm object */
BEGINobjDestruct(strm) /* be sure to specify the object type also in END and CODESTART macros! */
	int i;
CODESTARTobjDestruct(strm)
	if(pThis->bAsyncWrite)
		/* Note: mutex will be unlocked in stopWriter! */
		d_pthread_mutex_lock(&pThis->mut);

	/* strmClose() will handle read-only files as well as need to open
	 * files that have unwritten buffers. -- rgerhards, 2010-03-09
	 */
	strmCloseFile(pThis);

	if(pThis->bAsyncWrite) {
		stopWriter(pThis);
		pthread_mutex_destroy(&pThis->mut);
		pthread_cond_destroy(&pThis->notFull);
		pthread_cond_destroy(&pThis->notEmpty);
		pthread_cond_destroy(&pThis->isEmpty);
		for(i = 0 ; i < STREAM_ASYNC_NUMBUFS ; ++i) {
			free(pThis->asyncBuf[i].pBuf);
		}
	} else {
		free(pThis->pIOBuf);
	}

	/* Finally, we can free the resources.
	 * IMPORTANT: we MUST free this only AFTER the ansyncWriter has been stopped, else
	 * we get random errors...
	 */
	free(pThis->pszDir);
	free(pThis->pZipBuf);
	free(pThis->pszCurrFName);
	free(pThis->pszFName);
	pThis->bStopWriter = 2; /* RG: use as flag for destruction */
ENDobjDestruct(strm)


/* check if we need to open a new file (in output mode only).
 * The decision is based on file size AND record delimition state.
 * This method may also be called on a closed file, in which case
 * it immediately returns.
 */
static rsRetVal strmCheckNextOutputFile(strm_t *pThis)
{
	DEFiRet;

	if(pThis->fd == -1)
		FINALIZE;

	/* wait for output to be empty, so that our counts are correct */
	strmWaitAsyncWriterDone(pThis);

	if(pThis->iCurrOffs >= pThis->iMaxFileSize) {
		DBGOPRINT((obj_t*) pThis, "max file size %ld reached for %d, now %ld - starting new file\n",
			  (long) pThis->iMaxFileSize, pThis->fd, (long) pThis->iCurrOffs);
		CHKiRet(strmNextFile(pThis));
	}

finalize_it:
	RETiRet;
}


/* try to recover a tty after a write error. This may have happend
 * due to vhangup(), and, if so, we can simply re-open it.
 */
#ifdef linux
#	define ERR_TTYHUP EIO
#else
#	define ERR_TTYHUP EBADF
#endif
static rsRetVal
tryTTYRecover(strm_t *pThis, int err)
{
	DEFiRet;
	ISOBJ_TYPE_assert(pThis, strm);
	if(err == ERR_TTYHUP) {
		close(pThis->fd);
		CHKiRet(doPhysOpen(pThis));
	}

finalize_it:
	RETiRet;
}
#undef ER_TTYHUP


/* issue write() api calls until either the buffer is completely
 * written or an error occured (it may happen that multiple writes
 * are required, what is perfectly legal. On exit, *pLenBuf contains
 * the number of bytes actually written.
 * rgerhards, 2009-06-08
 */
static rsRetVal
doWriteCall(strm_t *pThis, uchar *pBuf, size_t *pLenBuf)
{
	ssize_t lenBuf;
	ssize_t iTotalWritten;
	ssize_t iWritten;
	char *pWriteBuf;
	DEFiRet;
	ISOBJ_TYPE_assert(pThis, strm);

	lenBuf = *pLenBuf;
	pWriteBuf = (char*) pBuf;
	iTotalWritten = 0;
	do {
		iWritten = write(pThis->fd, pWriteBuf, lenBuf);
		if(iWritten < 0) {
			char errStr[1024];
			int err = errno;
			iWritten = 0; /* we have written NO bytes! */
			rs_strerror_r(err, errStr, sizeof(errStr));
			DBGPRINTF("log file (%d) write error %d: %s\n", pThis->fd, err, errStr);
			if(err == EINTR) {
				/*NO ERROR, just continue */;
			} else {
				if(pThis->bIsTTY) {
					CHKiRet(tryTTYRecover(pThis, err));
				} else {
					ABORT_FINALIZE(RS_RET_IO_ERROR);
					/* Would it make sense to cover more error cases? So far, I 
					 * do not see good reason to do so.
					 */
				}
			}
	 	} 
		/* advance buffer to next write position */
		iTotalWritten += iWritten;
		lenBuf -= iWritten;
		pWriteBuf += iWritten;
	} while(lenBuf > 0);	/* Warning: do..while()! */

	DBGOPRINT((obj_t*) pThis, "file %d write wrote %d bytes\n", pThis->fd, (int) iWritten);

finalize_it:
	*pLenBuf = iTotalWritten;
	RETiRet;
}



/* write memory buffer to a stream object.
 */
static inline rsRetVal
doWriteInternal(strm_t *pThis, uchar *pBuf, size_t lenBuf)
{
	DEFiRet;

	ASSERT(pThis != NULL);

	if(pThis->iZipLevel) {
		CHKiRet(doZipWrite(pThis, pBuf, lenBuf));
	} else {
		/* write without zipping */
		CHKiRet(strmPhysWrite(pThis, pBuf, lenBuf));
	}

finalize_it:
	RETiRet;
}


/* This function is called to "do" an async write call, what primarily means that 
 * the data is handed over to the writer thread (which will then do the actual write
 * in parallel). Note that the stream mutex has already been locked by the
 * strmWrite...() calls. Also note that we always have only a single producer,
 * so we can simply serially assign the next free buffer to it and be sure that
 * the very some producer comes back in sequence to submit the then-filled buffers.
 * This also enables us to timout on partially written buffers. -- rgerhards, 2009-07-06
 */
static inline rsRetVal
doAsyncWriteInternal(strm_t *pThis, size_t lenBuf)
{
	DEFiRet;
	ISOBJ_TYPE_assert(pThis, strm);

	/* the -1 below is important, because we need one buffer for the main thread! */
	while(pThis->iCnt >= STREAM_ASYNC_NUMBUFS - 1)
		d_pthread_cond_wait(&pThis->notFull, &pThis->mut);

	pThis->asyncBuf[pThis->iEnq % STREAM_ASYNC_NUMBUFS].lenBuf = lenBuf;
	pThis->pIOBuf = pThis->asyncBuf[++pThis->iEnq % STREAM_ASYNC_NUMBUFS].pBuf;

	pThis->bDoTimedWait = 0; /* everything written, no need to timeout partial buffer writes */
	if(++pThis->iCnt == 1)
		pthread_cond_signal(&pThis->notEmpty);

	RETiRet;
}


/* schedule writing to the stream. Depending on our concurrency settings,
 * this either directly writes to the stream or schedules writing via
 * the background thread. -- rgerhards, 2009-07-07
 */
static rsRetVal
strmSchedWrite(strm_t *pThis, uchar *pBuf, size_t lenBuf)
{
	DEFiRet;

	ASSERT(pThis != NULL);

	/* we need to reset the buffer pointer BEFORE calling the actual write
	 * function. Otherwise, in circular mode, the write function will 
	 * potentially close the file, then close will flush and as the 
	 * buffer pointer is nonzero, will re-call into this code here. In
	 * the end result, we than have a problem (and things are screwed
	 * up). So we reset the buffer pointer first, and all this can
	 * not happen. It is safe to do so, because that pointer is NOT
	 * used inside the write functions. -- rgerhads, 2010-03-10
	 */
	pThis->iBufPtr = 0; /* we are at the begin of a new buffer */
	if(pThis->bAsyncWrite) {
		CHKiRet(doAsyncWriteInternal(pThis, lenBuf));
	} else {
		CHKiRet(doWriteInternal(pThis, pBuf, lenBuf));
	}


finalize_it:
	RETiRet;
}



/* This is the writer thread for asynchronous mode.
 * -- rgerhards, 2009-07-06
 */
static void*
asyncWriterThread(void *pPtr)
{
	int iDeq;
	struct timespec t;
	bool bTimedOut = 0;
	strm_t *pThis = (strm_t*) pPtr;
	ISOBJ_TYPE_assert(pThis, strm);

	BEGINfunc
#	if HAVE_PRCTL && defined PR_SET_NAME
	if(prctl(PR_SET_NAME, "rs:asyn strmwr", 0, 0, 0) != 0) {
		DBGPRINTF("prctl failed, not setting thread name for '%s'\n", "stream writer");
	}
#	endif

	while(1) { /* loop broken inside */
		d_pthread_mutex_lock(&pThis->mut);
dbgprintf("XXX: asyncWriterThread iterating %s\n", pThis->pszFName);
		while(pThis->iCnt == 0) {
			if(pThis->bStopWriter) {
				pthread_cond_broadcast(&pThis->isEmpty);
				d_pthread_mutex_unlock(&pThis->mut);
				goto finalize_it; /* break main loop */
			}
			if(bTimedOut && pThis->iBufPtr > 0) {
				/* if we timed out, we need to flush pending data */
				strmFlushInternal(pThis);
				bTimedOut = 0;
				continue; /* now we should have data */
			}
			bTimedOut = 0;
			timeoutComp(&t, pThis->iFlushInterval * 2000); /* *1000 millisconds */ // TODO: check the 2000?!?
			if(pThis->bDoTimedWait) {
dbgprintf("asyncWriter thread going to timeout sleep\n");
				if(pthread_cond_timedwait(&pThis->notEmpty, &pThis->mut, &t) != 0) {
					int err = errno;
					if(err == ETIMEDOUT) {
						bTimedOut = 1;
					} else {
						bTimedOut = 1;
						char errStr[1024];
						rs_strerror_r(err, errStr, sizeof(errStr));
						DBGPRINTF("stream async writer timeout with error (%d): %s - ignoring\n",
							   err, errStr);
					}
				}
			} else {
dbgprintf("asyncWriter thread going to eternal sleep\n");
				d_pthread_cond_wait(&pThis->notEmpty, &pThis->mut);
			}
dbgprintf("asyncWriter woke up\n");
		}

		bTimedOut = 0; /* we may have timed out, but there *is* work to do... */

		iDeq = pThis->iDeq++ % STREAM_ASYNC_NUMBUFS;
dbgprintf("asyncWriter writes data\n");
		doWriteInternal(pThis, pThis->asyncBuf[iDeq].pBuf, pThis->asyncBuf[iDeq].lenBuf);
		// TODO: error check????? 2009-07-06

		--pThis->iCnt;
		if(pThis->iCnt < STREAM_ASYNC_NUMBUFS) {
			pthread_cond_signal(&pThis->notFull);
			if(pThis->iCnt == 0)
				pthread_cond_broadcast(&pThis->isEmpty);
		}
		d_pthread_mutex_unlock(&pThis->mut);
	}

finalize_it:
	ENDfunc
	return NULL; /* to keep pthreads happy */
}


/* sync the file to disk, so that any unwritten data is persisted. This
 * also syncs the directory and thus makes sure that the file survives
 * fatal failure. Note that we do NOT return an error status if the
 * sync fails. Doing so would probably cause more trouble than it
 * is worth (read: data loss may occur where we otherwise might not
 * have it). -- rgerhards, 2009-06-08
 */
#undef SYNCCALL
#if HAVE_FDATASYNC
#	define SYNCCALL(x) fdatasync(x)
#else
#	define SYNCCALL(x) fsync(x)
#endif
static rsRetVal
syncFile(strm_t *pThis)
{
	int ret;
	DEFiRet;

	if(pThis->bIsTTY)
		FINALIZE; /* TTYs can not be synced */

	DBGPRINTF("syncing file %d\n", pThis->fd);
	ret = SYNCCALL(pThis->fd);
	if(ret != 0) {
		char errStr[1024];
		int err = errno;
		rs_strerror_r(err, errStr, sizeof(errStr));
		DBGPRINTF("sync failed for file %d with error (%d): %s - ignoring\n",
			   pThis->fd, err, errStr);
	}
	
	if(pThis->fdDir != -1) {
		ret = fsync(pThis->fdDir);
	}

finalize_it:
	RETiRet;
}
#undef SYNCCALL

/* physically write to the output file. the provided data is ready for
 * writing (e.g. zipped if we are requested to do that).
 * Note that if the write() API fails, we do not reset any pointers, but return
 * an error code. That means we may redo work in the next iteration.
 * rgerhards, 2009-06-04
 */
static rsRetVal
strmPhysWrite(strm_t *pThis, uchar *pBuf, size_t lenBuf)
{
	size_t iWritten;
	DEFiRet;
	ISOBJ_TYPE_assert(pThis, strm);

	if(pThis->fd == -1)
		CHKiRet(strmOpenFile(pThis));

	iWritten = lenBuf;
	CHKiRet(doWriteCall(pThis, pBuf, &iWritten));

	pThis->iCurrOffs += iWritten;
	/* update user counter, if provided */
	if(pThis->pUsrWCntr != NULL)
		*pThis->pUsrWCntr += iWritten;

	if(pThis->bSync) {
		CHKiRet(syncFile(pThis));
	}

	if(pThis->sType == STREAMTYPE_FILE_CIRCULAR) {
		CHKiRet(strmCheckNextOutputFile(pThis));
	} else if(pThis->iSizeLimit != 0) {
		CHKiRet(doSizeLimitProcessing(pThis));
	}

finalize_it:
	RETiRet;
}


/* write the output buffer in zip mode
 * This means we compress it first and then do a physical write.
 * Note that we always do a full deflateInit ... deflate ... deflateEnd
 * sequence. While this is not optimal, we need to do it because we need
 * to ensure that the file is readable even when we are aborted. Doing the
 * full sequence brings us as far towards this goal as possible (and not
 * doing it would be a total failure). It may be worth considering to
 * add a config switch so that the user can decide the risk he is ready
 * to take, but so far this is not yet implemented (not even requested ;)).
 * rgerhards, 2009-06-04
 */
static rsRetVal
doZipWrite(strm_t *pThis, uchar *pBuf, size_t lenBuf)
{
	z_stream zstrm;
	int zRet;	/* zlib return state */
	bool bzInitDone = FALSE;
	DEFiRet;
	assert(pThis != NULL);
	assert(pBuf != NULL);

	/* allocate deflate state */
	zstrm.zalloc = Z_NULL;
	zstrm.zfree = Z_NULL;
	zstrm.opaque = Z_NULL;
	zstrm.next_in = (Bytef*) pBuf;	/* as of zlib doc, this must be set BEFORE DeflateInit2 */
	/* see note in file header for the params we use with deflateInit2() */
	zRet = zlibw.DeflateInit2(&zstrm, pThis->iZipLevel, Z_DEFLATED, 31, 9, Z_DEFAULT_STRATEGY);
	if(zRet != Z_OK) {
		DBGPRINTF("error %d returned from zlib/deflateInit2()\n", zRet);
		ABORT_FINALIZE(RS_RET_ZLIB_ERR);
	}
	bzInitDone = TRUE;

	/* now doing the compression */
	zstrm.next_in = (Bytef*) pBuf;	/* as of zlib doc, this must be set BEFORE DeflateInit2 */
	zstrm.avail_in = lenBuf;
	/* run deflate() on buffer until everything has been compressed */
	do {
		DBGPRINTF("in deflate() loop, avail_in %d, total_in %ld\n", zstrm.avail_in, zstrm.total_in);
		zstrm.avail_out = pThis->sIOBufSize;
		zstrm.next_out = pThis->pZipBuf;
		zRet = zlibw.Deflate(&zstrm, Z_FINISH);    /* no bad return value */
		DBGPRINTF("after deflate, ret %d, avail_out %d\n", zRet, zstrm.avail_out);
		assert(zRet != Z_STREAM_ERROR);  /* state not clobbered */
		if(zstrm.avail_out == pThis->sIOBufSize)
			break; /* this is valid, indicates end of compression --> see zlib howto */
		CHKiRet(strmPhysWrite(pThis, (uchar*)pThis->pZipBuf, pThis->sIOBufSize - zstrm.avail_out));
	} while (zstrm.avail_out == 0);
	assert(zstrm.avail_in == 0);     /* all input will be used */

finalize_it:
	if(bzInitDone) {
		zRet = zlibw.DeflateEnd(&zstrm);
		if(zRet != Z_OK) {
			DBGPRINTF("error %d returned from zlib/deflateEnd()\n", zRet);
		}
	}

	RETiRet;
}


/* flush stream output buffer to persistent storage. This can be called at any time
 * and is automatically called when the output buffer is full.
 * rgerhards, 2008-01-10
 */
static rsRetVal
strmFlushInternal(strm_t *pThis)
{
	DEFiRet;

	ASSERT(pThis != NULL);
	DBGOPRINT((obj_t*) pThis, "file %d(%s) flush, buflen %ld%s\n", pThis->fd,
		  (pThis->pszFName == NULL) ? "N/A" : (char*)pThis->pszFName,
		  (long) pThis->iBufPtr, (pThis->iBufPtr == 0) ? " (no need to flush)" : "");

	if(pThis->tOperationsMode != STREAMMODE_READ && pThis->iBufPtr > 0) {
		iRet = strmSchedWrite(pThis, pThis->pIOBuf, pThis->iBufPtr);
	}

	RETiRet;
}


/* flush stream output buffer to persistent storage. This can be called at any time
 * and is automatically called when the output buffer is full. This function is for 
 * use by EXTERNAL callers. Do NOT use it internally. It locks the async writer
 * mutex if ther is need to do so.
 * rgerhards, 2010-03-18
 */
static rsRetVal
strmFlush(strm_t *pThis)
{
	DEFiRet;

	ASSERT(pThis != NULL);

	if(pThis->bAsyncWrite)
		d_pthread_mutex_lock(&pThis->mut);
	CHKiRet(strmFlushInternal(pThis));

finalize_it:
	if(pThis->bAsyncWrite)
		d_pthread_mutex_unlock(&pThis->mut);

	RETiRet;
}


/* seek a stream to a specific location. Pending writes are flushed, read data
 * is invalidated.
 * rgerhards, 2008-01-12
 */
static rsRetVal strmSeek(strm_t *pThis, off_t offs)
{
	DEFiRet;

	ISOBJ_TYPE_assert(pThis, strm);

	if(pThis->fd == -1)
		strmOpenFile(pThis);
	else
		strmFlushInternal(pThis);
	int i;
	DBGOPRINT((obj_t*) pThis, "file %d seek, pos %ld\n", pThis->fd, (long) offs);
	i = lseek(pThis->fd, offs, SEEK_SET); // TODO: check error!
	pThis->iCurrOffs = offs; /* we are now at *this* offset */
	pThis->iBufPtr = 0; /* buffer invalidated */

	RETiRet;
}


/* seek to current offset. This is primarily a helper to readjust the OS file
 * pointer after a strm object has been deserialized.
 */
static rsRetVal strmSeekCurrOffs(strm_t *pThis)
{
	DEFiRet;

	ISOBJ_TYPE_assert(pThis, strm);

	iRet = strmSeek(pThis, pThis->iCurrOffs);
	RETiRet;
}


/* write a *single* character to a stream object -- rgerhards, 2008-01-10
 */
static rsRetVal strmWriteChar(strm_t *pThis, uchar c)
{
	DEFiRet;

	ASSERT(pThis != NULL);

	if(pThis->bAsyncWrite)
		d_pthread_mutex_lock(&pThis->mut);

	if(pThis->bDisabled)
		ABORT_FINALIZE(RS_RET_STREAM_DISABLED);

	/* if the buffer is full, we need to flush before we can write */
	if(pThis->iBufPtr == pThis->sIOBufSize) {
		CHKiRet(strmFlushInternal(pThis));
	}
	/* we now always have space for one character, so we simply copy it */
	*(pThis->pIOBuf + pThis->iBufPtr) = c;
	pThis->iBufPtr++;

finalize_it:
	if(pThis->bAsyncWrite)
		d_pthread_mutex_unlock(&pThis->mut);

	RETiRet;
}


/* write an integer value (actually a long) to a stream object
 * Note that we do not need to lock the mutex here, because we call
 * strmWrite(), which does the lock (aka: we must not lock it, else we
 * would run into a recursive lock, resulting in a deadlock!)
 */
static rsRetVal strmWriteLong(strm_t *pThis, long i)
{
	DEFiRet;
	uchar szBuf[32];

	ASSERT(pThis != NULL);

	CHKiRet(srUtilItoA((char*)szBuf, sizeof(szBuf), i));
	CHKiRet(strmWrite(pThis, szBuf, strlen((char*)szBuf)));

finalize_it:
	RETiRet;
}


/* write memory buffer to a stream object.
 * process the data in chunks and copy it over to our buffer. The caller-provided data
 * may theoritically be larger than our buffer. In that case, we do multiple copies. One
 * may argue if it were more efficient to write out the caller-provided buffer in that case
 * and earlier versions of rsyslog did this. However, this introduces a lot of complexity
 * inside the buffered writer and potential performance bottlenecks when trying to solve
 * it. Now keep in mind that we actually do (almost?) never have a case where the
 * caller-provided buffer is larger than our one. So instead of optimizing a case
 * which normally does not exist, we expect some degradation in its case but make us
 * perform better in the regular cases. -- rgerhards, 2009-07-07
 * Note: the pThis->iBufPtr == pThis->sIOBufSize logic below looks a bit like an
 * on-off error. In fact, it is not, because iBufPtr always points to the next
 * *free* byte in the buffer. So if it is sIOBufSize - 1, there actually is one
 * free byte left. This came up during a code walkthrough and was considered
 * worth nothing. -- rgerhards, 2010-03-10
 */
static rsRetVal
strmWrite(strm_t *pThis, uchar *pBuf, size_t lenBuf)
{
	DEFiRet;
	size_t iWrite;
	size_t iOffset;

	ASSERT(pThis != NULL);
	ASSERT(pBuf != NULL);

//DBGPRINTF("strmWrite(%p, '%65.65s', %ld);, disabled %d, sizelim %ld, size %lld\n", pThis, pBuf,lenBuf, pThis->bDisabled, pThis->iSizeLimit, pThis->iCurrOffs);
	if(pThis->bAsyncWrite)
		d_pthread_mutex_lock(&pThis->mut);

	if(pThis->bDisabled)
		ABORT_FINALIZE(RS_RET_STREAM_DISABLED);

	iOffset = 0;
	do {
		if(pThis->iBufPtr == pThis->sIOBufSize) {
			CHKiRet(strmFlushInternal(pThis)); /* get a new buffer for rest of data */
		}
		iWrite = pThis->sIOBufSize - pThis->iBufPtr; /* this fits in current buf */
		if(iWrite > lenBuf)
			iWrite = lenBuf;
		memcpy(pThis->pIOBuf + pThis->iBufPtr, pBuf + iOffset, iWrite);
		pThis->iBufPtr += iWrite;
		iOffset += iWrite;
		lenBuf -= iWrite;
	} while(lenBuf > 0);

	/* now check if the buffer right at the end of the write is full and, if so,
	 * write it. This seems more natural than waiting (hours?) for the next message...
	 */
	if(pThis->iBufPtr == pThis->sIOBufSize) {
		CHKiRet(strmFlushInternal(pThis)); /* get a new buffer for rest of data */
	}

finalize_it:
	if(pThis->bAsyncWrite) {
		if(pThis->bDoTimedWait == 0) {
			/* we potentially have a partial buffer, so re-activate the
			 * writer thread that it can set and pick up timeouts.
			 */
			pThis->bDoTimedWait = 1;
			pthread_cond_signal(&pThis->notEmpty);
		}
		d_pthread_mutex_unlock(&pThis->mut);
	}

	RETiRet;
}


/* property set methods */
/* simple ones first */
DEFpropSetMeth(strm, bDeleteOnClose, int)
DEFpropSetMeth(strm, iMaxFileSize, int)
DEFpropSetMeth(strm, iFileNumDigits, int)
DEFpropSetMeth(strm, tOperationsMode, int)
DEFpropSetMeth(strm, tOpenMode, mode_t)
DEFpropSetMeth(strm, sType, strmType_t)
DEFpropSetMeth(strm, iZipLevel, int)
DEFpropSetMeth(strm, bSync, int)
DEFpropSetMeth(strm, sIOBufSize, size_t)
DEFpropSetMeth(strm, iSizeLimit, off_t)
DEFpropSetMeth(strm, iFlushInterval, int)
DEFpropSetMeth(strm, pszSizeLimitCmd, uchar*)

static rsRetVal strmSetiMaxFiles(strm_t *pThis, int iNewVal)
{
	pThis->iMaxFiles = iNewVal;
	pThis->iFileNumDigits = getNumberDigits(iNewVal);
	return RS_RET_OK;
}


/* set the stream's file prefix
 * The passed-in string is duplicated. So if the caller does not need
 * it any longer, it must free it.
 * rgerhards, 2008-01-09
 */
static rsRetVal
strmSetFName(strm_t *pThis, uchar *pszName, size_t iLenName)
{
	DEFiRet;

	ASSERT(pThis != NULL);
	ASSERT(pszName != NULL);
	
	if(iLenName < 1)
		ABORT_FINALIZE(RS_RET_FILE_PREFIX_MISSING);

	if(pThis->pszFName != NULL)
		free(pThis->pszFName);

	if((pThis->pszFName = MALLOC(sizeof(uchar) * (iLenName + 1))) == NULL)
		ABORT_FINALIZE(RS_RET_OUT_OF_MEMORY);

	memcpy(pThis->pszFName, pszName, iLenName + 1); /* always think about the \0! */
	pThis->lenFName = iLenName;

finalize_it:
	RETiRet;
}


/* set the stream's directory
 * The passed-in string is duplicated. So if the caller does not need
 * it any longer, it must free it.
 * rgerhards, 2008-01-09
 */
static rsRetVal
strmSetDir(strm_t *pThis, uchar *pszDir, size_t iLenDir)
{
	DEFiRet;

	ASSERT(pThis != NULL);
	ASSERT(pszDir != NULL);
	
	if(iLenDir < 1)
		ABORT_FINALIZE(RS_RET_FILE_PREFIX_MISSING);

<<<<<<< HEAD
	if((pThis->pszDir = MALLOC(sizeof(uchar) * iLenDir + 1)) == NULL)
		ABORT_FINALIZE(RS_RET_OUT_OF_MEMORY);
=======
	CHKmalloc(pThis->pszDir = malloc(sizeof(uchar) * iLenDir + 1));
>>>>>>> b6ce75cb

	memcpy(pThis->pszDir, pszDir, iLenDir + 1); /* always think about the \0! */
	pThis->lenDir = iLenDir;

finalize_it:
	RETiRet;
}


/* support for data records
 * The stream class is able to write to multiple files. However, there are
 * situation (actually quite common), where a single data record should not
 * be split across files. This may be problematic if multiple stream write
 * calls are used to create the record. To support that, we provide the
 * bInRecord status variable. If it is set, no file spliting occurs. Once
 * it is set to 0, a check is done if a split is necessary and it then
 * happens. For a record-oriented caller, the proper sequence is:
 *
 * strmRecordBegin()
 * strmWrite...()
 * strmRecordEnd()
 *
 * Please note that records do not affect the writing of output buffers. They
 * are always written when full. The only thing affected is circular files
 * creation. So it is safe to write large records.
 *
 * IMPORTANT: RecordBegin() can not be nested! It is a programming error
 * if RecordBegin() is called while already in a record!
 *
 * rgerhards, 2008-01-10
 */
static rsRetVal strmRecordBegin(strm_t *pThis)
{
	ASSERT(pThis != NULL);
	ASSERT(pThis->bInRecord == 0);
	pThis->bInRecord = 1;
	return RS_RET_OK;
}

static rsRetVal strmRecordEnd(strm_t *pThis)
{
	DEFiRet;
	ASSERT(pThis != NULL);
	ASSERT(pThis->bInRecord == 1);

	pThis->bInRecord = 0;
	iRet = strmCheckNextOutputFile(pThis); /* check if we need to switch files */

	RETiRet;
}
/* end stream record support functions */


/* This method serializes a stream object. That means the whole
 * object is modified into text form. That text form is suitable for
 * later reconstruction of the object.
 * The most common use case for this method is the creation of an
 * on-disk representation of the message object.
 * We do not serialize the dynamic properties. 
 * rgerhards, 2008-01-10
 */
static rsRetVal strmSerialize(strm_t *pThis, strm_t *pStrm)
{
	DEFiRet;
	int i;
	long l;

	ISOBJ_TYPE_assert(pThis, strm);
	ISOBJ_TYPE_assert(pStrm, strm);

	strmFlushInternal(pThis);
	CHKiRet(obj.BeginSerialize(pStrm, (obj_t*) pThis));

	objSerializeSCALAR(pStrm, iCurrFNum, INT);
	objSerializePTR(pStrm, pszFName, PSZ);
	objSerializeSCALAR(pStrm, iMaxFiles, INT);
	objSerializeSCALAR(pStrm, bDeleteOnClose, INT);

	i = pThis->sType;
	objSerializeSCALAR_VAR(pStrm, sType, INT, i);

	i = pThis->tOperationsMode;
	objSerializeSCALAR_VAR(pStrm, tOperationsMode, INT, i);

	i = pThis->tOpenMode;
	objSerializeSCALAR_VAR(pStrm, tOpenMode, INT, i);

	l = (long) pThis->iCurrOffs;
	objSerializeSCALAR_VAR(pStrm, iCurrOffs, LONG, l);

	CHKiRet(obj.EndSerialize(pStrm));

finalize_it:
	RETiRet;
}


/* duplicate a stream object excluding dynamic properties. This function is
 * primarily meant to provide a duplicate that later on can be used to access
 * the data. This is needed, for example, for a restart of the disk queue.
 * Note that ConstructFinalize() is NOT called. So our caller may change some
 * properties before finalizing things.
 * rgerhards, 2009-05-26
 */
rsRetVal
strmDup(strm_t *pThis, strm_t **ppNew)
{
	strm_t *pNew = NULL;
	DEFiRet;

	ISOBJ_TYPE_assert(pThis, strm);
	assert(ppNew != NULL);

	CHKiRet(strmConstruct(&pNew));
	pNew->sType = pThis->sType;
	pNew->iCurrFNum = pThis->iCurrFNum;
	CHKmalloc(pNew->pszFName = ustrdup(pThis->pszFName));
	pNew->lenFName = pThis->lenFName;
	CHKmalloc(pNew->pszDir = ustrdup(pThis->pszDir));
	pNew->lenDir = pThis->lenDir;
	pNew->tOperationsMode = pThis->tOperationsMode;
	pNew->tOpenMode = pThis->tOpenMode;
	pNew->iMaxFileSize = pThis->iMaxFileSize;
	pNew->iMaxFiles = pThis->iMaxFiles;
	pNew->iFileNumDigits = pThis->iFileNumDigits;
	pNew->bDeleteOnClose = pThis->bDeleteOnClose;
	pNew->iCurrOffs = pThis->iCurrOffs;
	
	*ppNew = pNew;
	pNew = NULL;

finalize_it:
	if(pNew != NULL)
		strmDestruct(&pNew);

	RETiRet;
}

/* set a user write-counter. This counter is initialized to zero and
 * receives the number of bytes written. It is accurate only after a
 * flush(). This hook is provided as a means to control disk size usage.
 * The pointer must be valid at all times (so if it is on the stack, be sure
 * to remove it when you exit the function). Pointers are removed by
 * calling strmSetWCntr() with a NULL param. Only one pointer is settable,
 * any new set overwrites the previous one.
 * rgerhards, 2008-02-27
 */
static rsRetVal
strmSetWCntr(strm_t *pThis, number_t *pWCnt)
{
	DEFiRet;

	ISOBJ_TYPE_assert(pThis, strm);

	if(pWCnt != NULL)
		*pWCnt = 0;
	pThis->pUsrWCntr = pWCnt;

	RETiRet;
}


#include "stringbuf.h"

/* This function can be used as a generic way to set properties.
 * rgerhards, 2008-01-11
 */
#define isProp(name) !rsCStrSzStrCmp(pProp->pcsName, UCHAR_CONSTANT(name), sizeof(name) - 1)
static rsRetVal strmSetProperty(strm_t *pThis, var_t *pProp)
{
	DEFiRet;

	ISOBJ_TYPE_assert(pThis, strm);
	ASSERT(pProp != NULL);

 	if(isProp("sType")) {
		CHKiRet(strmSetsType(pThis, (strmType_t) pProp->val.num));
 	} else if(isProp("iCurrFNum")) {
		pThis->iCurrFNum = pProp->val.num;
 	} else if(isProp("pszFName")) {
		CHKiRet(strmSetFName(pThis, rsCStrGetSzStrNoNULL(pProp->val.pStr), rsCStrLen(pProp->val.pStr)));
 	} else if(isProp("tOperationsMode")) {
		CHKiRet(strmSettOperationsMode(pThis, pProp->val.num));
 	} else if(isProp("tOpenMode")) {
		CHKiRet(strmSettOpenMode(pThis, pProp->val.num));
 	} else if(isProp("iCurrOffs")) {
		pThis->iCurrOffs = pProp->val.num;
 	} else if(isProp("iMaxFileSize")) {
		CHKiRet(strmSetiMaxFileSize(pThis, pProp->val.num));
 	} else if(isProp("iMaxFiles")) {
		CHKiRet(strmSetiMaxFiles(pThis, pProp->val.num));
 	} else if(isProp("iFileNumDigits")) {
		CHKiRet(strmSetiFileNumDigits(pThis, pProp->val.num));
 	} else if(isProp("bDeleteOnClose")) {
		CHKiRet(strmSetbDeleteOnClose(pThis, pProp->val.num));
	}

finalize_it:
	RETiRet;
}
#undef	isProp


/* return the current offset inside the stream. Note that on two consequtive calls, the offset
 * reported on the second call may actually be lower than on the first call. This is due to
 * file circulation. A caller must deal with that. -- rgerhards, 2008-01-30
 */
static rsRetVal
strmGetCurrOffset(strm_t *pThis, int64 *pOffs)
{
	DEFiRet;

	ISOBJ_TYPE_assert(pThis, strm);
	ASSERT(pOffs != NULL);

	*pOffs = pThis->iCurrOffs;

	RETiRet;
}


/* queryInterface function
 * rgerhards, 2008-02-29
 */
BEGINobjQueryInterface(strm)
CODESTARTobjQueryInterface(strm)
	if(pIf->ifVersion != strmCURR_IF_VERSION) { /* check for current version, increment on each change */
		ABORT_FINALIZE(RS_RET_INTERFACE_NOT_SUPPORTED);
	}

	/* ok, we have the right interface, so let's fill it
	 * Please note that we may also do some backwards-compatibility
	 * work here (if we can support an older interface version - that,
	 * of course, also affects the "if" above).
	 */
	pIf->Construct = strmConstruct;
	pIf->ConstructFinalize = strmConstructFinalize;
	pIf->Destruct = strmDestruct;
	pIf->ReadChar = strmReadChar;
	pIf->UnreadChar = strmUnreadChar;
	pIf->ReadLine = strmReadLine;
	pIf->SeekCurrOffs = strmSeekCurrOffs;
	pIf->Write = strmWrite;
	pIf->WriteChar = strmWriteChar;
	pIf->WriteLong = strmWriteLong;
	pIf->SetFName = strmSetFName;
	pIf->SetDir = strmSetDir;
	pIf->Flush = strmFlush;
	pIf->RecordBegin = strmRecordBegin;
	pIf->RecordEnd = strmRecordEnd;
	pIf->Serialize = strmSerialize;
	pIf->GetCurrOffset = strmGetCurrOffset;
	pIf->Dup = strmDup;
	pIf->SetWCntr = strmSetWCntr;
	/* set methods */
	pIf->SetbDeleteOnClose = strmSetbDeleteOnClose;
	pIf->SetiMaxFileSize = strmSetiMaxFileSize;
	pIf->SetiMaxFiles = strmSetiMaxFiles;
	pIf->SetiFileNumDigits = strmSetiFileNumDigits;
	pIf->SettOperationsMode = strmSettOperationsMode;
	pIf->SettOpenMode = strmSettOpenMode;
	pIf->SetsType = strmSetsType;
	pIf->SetiZipLevel = strmSetiZipLevel;
	pIf->SetbSync = strmSetbSync;
	pIf->SetsIOBufSize = strmSetsIOBufSize;
	pIf->SetiSizeLimit = strmSetiSizeLimit;
	pIf->SetiFlushInterval = strmSetiFlushInterval;
	pIf->SetpszSizeLimitCmd = strmSetpszSizeLimitCmd;
finalize_it:
ENDobjQueryInterface(strm)


/* Initialize the stream class. Must be called as the very first method
 * before anything else is called inside this class.
 * rgerhards, 2008-01-09
 */
BEGINObjClassInit(strm, 1, OBJ_IS_CORE_MODULE)
	/* request objects we use */

	OBJSetMethodHandler(objMethod_SERIALIZE, strmSerialize);
	OBJSetMethodHandler(objMethod_SETPROPERTY, strmSetProperty);
	OBJSetMethodHandler(objMethod_CONSTRUCTION_FINALIZER, strmConstructFinalize);
ENDObjClassInit(strm)

/* vi:set ai:
 */<|MERGE_RESOLUTION|>--- conflicted
+++ resolved
@@ -625,11 +625,7 @@
 			 * to make sure we can write out everything with a SINGLE api call!
 			 * We add another 128 bytes to take care of the gzip header and "all eventualities".
 			 */
-<<<<<<< HEAD
-			CHKmalloc(pThis->pZipBuf = (Bytef*) MALLOC(sizeof(uchar) * pThis->sIOBufSize + 128));
-=======
-			CHKmalloc(pThis->pZipBuf = (Bytef*) malloc(sizeof(uchar) * (pThis->sIOBufSize + 128)));
->>>>>>> b6ce75cb
+			CHKmalloc(pThis->pZipBuf = (Bytef*) MALLOC(sizeof(uchar) * (pThis->sIOBufSize + 128)));
 		}
 	}
 
@@ -1415,12 +1411,7 @@
 	if(iLenDir < 1)
 		ABORT_FINALIZE(RS_RET_FILE_PREFIX_MISSING);
 
-<<<<<<< HEAD
-	if((pThis->pszDir = MALLOC(sizeof(uchar) * iLenDir + 1)) == NULL)
-		ABORT_FINALIZE(RS_RET_OUT_OF_MEMORY);
-=======
-	CHKmalloc(pThis->pszDir = malloc(sizeof(uchar) * iLenDir + 1));
->>>>>>> b6ce75cb
+	CHKmalloc(pThis->pszDir = MALLOC(sizeof(uchar) * (iLenDir + 1)));
 
 	memcpy(pThis->pszDir, pszDir, iLenDir + 1); /* always think about the \0! */
 	pThis->lenDir = iLenDir;
