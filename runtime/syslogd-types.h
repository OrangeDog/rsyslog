--- conflicted
+++ resolved
@@ -106,7 +106,6 @@
 };
 typedef struct syslogTime syslogTime_t;
 
-<<<<<<< HEAD
 struct tzinfo {
 	char *id;
 	char offsMode;
@@ -114,10 +113,9 @@
 	int8_t offsMin;
 };
 typedef struct tzinfo tzinfo_t;
-=======
+
 typedef enum 	{ ACT_STRING_PASSING = 0, ACT_ARRAY_PASSING = 1, ACT_MSG_PASSING = 2,
 	  ACT_JSON_PASSING = 3} paramPassing_t;
->>>>>>> 15c051df
 
 #endif /* #ifndef SYSLOGD_TYPES_INCLUDED */
 /* vi:set ai:
