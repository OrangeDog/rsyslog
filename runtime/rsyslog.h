--- conflicted
+++ resolved
@@ -353,15 +353,11 @@
 	RS_RET_OUTDATED_STMT = -2184, /**<  some outdated statement/functionality is being used in conf file */
 	RS_RET_MISSING_WHITESPACE = -2185, /**<  whitespace is missing in some config construct */
 
-<<<<<<< HEAD
 	RS_RET_INVLD_CONF_OBJ= -2200,	/**< invalid config object (e.g. $Begin conf statement) */
 	RS_RET_ERR_LIBEE_INIT = -2201,	/**< cannot obtain libee ctx */
 	RS_RET_ERR_LIBLOGNORM_INIT = -2202,/**< cannot obtain liblognorm ctx */
 	RS_RET_ERR_LIBLOGNORM_SAMPDB_LOAD = -2203,/**< liblognorm sampledb load failed */
-
-=======
 	RS_RET_CONF_RQRD_PARAM_MISSING = -2208,/**< required parameter in config object is missing */
->>>>>>> 8716e36b
 	/* RainerScript error messages (range 1000.. 1999) */
 	RS_RET_SYSVAR_NOT_FOUND = 1001, /**< system variable could not be found (maybe misspelled) */
 
