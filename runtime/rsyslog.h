--- conflicted
+++ resolved
@@ -345,11 +345,8 @@
 	RS_RET_WRN_WRKDIR = -2182, /**< correctable problems with the rsyslog working directory */
 	RS_RET_ERR_QUEUE_EMERGENCY = -2183, /**<  some fatal error caused queue to switch to emergency mode */
 	RS_RET_OUTDATED_STMT = -2184, /**<  some outdated statement/functionality is being used in conf file */
-<<<<<<< HEAD
-	RS_RET_OK_WARN = -2185, /**<  config part: everything was OK, but a warning message was emitted */
-=======
 	RS_RET_MISSING_WHITESPACE = -2185, /**<  whitespace is missing in some config construct */
->>>>>>> 5d67d98c
+	RS_RET_OK_WARN = -2186, /**<  config part: everything was OK, but a warning message was emitted */
 
 	/* RainerScript error messages (range 1000.. 1999) */
 	RS_RET_SYSVAR_NOT_FOUND = 1001, /**< system variable could not be found (maybe misspelled) */
