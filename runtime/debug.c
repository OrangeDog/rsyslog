--- conflicted
+++ resolved
@@ -849,28 +849,9 @@
 	char pszWriteBuf[32*1024];
 	size_t lenWriteBuf;
 	struct timespec t;
-<<<<<<< HEAD
 #	if  _POSIX_TIMERS <= 0
 	struct timeval tv;
 #	endif
-=======
-	uchar *pszObjName = NULL;
-	int ret;
-
-	/* we must get the object name before we lock the mutex, because the object
-	 * potentially calls back into us. If we locked the mutex, we would deadlock
-	 * ourselfs. On the other hand, the GetName call needs not to be protected, as
-	 * this thread has a valid reference. If such an object is deleted by another
-	 * thread, we are in much more trouble than just for dbgprint(). -- rgerhards, 2008-09-26
-	 */
-	if(pObj != NULL) {
-		pszObjName = obj.GetName(pObj);
-	}
-
-	ret = pthread_mutex_lock(&mutdbgprint);
-	assert(ret == 0); /* make sure mutex operation does not fail */
-	pthread_cleanup_push(dbgMutexCancelCleanupHdlr, &mutdbgprint);
->>>>>>> 9039fad4
 
 	/* The bWasNL handler does not really work. It works if no thread
 	 * switching occurs during non-NL messages. Else, things are messed
