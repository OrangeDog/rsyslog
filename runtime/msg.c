--- conflicted
+++ resolved
@@ -37,10 +37,7 @@
 #include <ctype.h>
 #include <sys/socket.h>
 #include <netdb.h>
-<<<<<<< HEAD
 #include <libee/libee.h>
-=======
->>>>>>> d788daaf
 #if HAVE_MALLOC_H
 #  include <malloc.h>
 #endif
@@ -565,13 +562,10 @@
 		*pPropID = PROP_SYS_MINUTE;
 	} else if(!strcmp((char*) pName, "$myhostname")) {
 		*pPropID = PROP_SYS_MYHOSTNAME;
-<<<<<<< HEAD
 	} else if(!strcmp((char*) pName, "$!all-json")) {
 		*pPropID = PROP_CEE_ALL_JSON;
 	} else if(!strncmp((char*) pName, "$!", 2)) {
 		*pPropID = PROP_CEE;
-=======
->>>>>>> d788daaf
 	} else if(!strcmp((char*) pName, "$bom")) {
 		*pPropID = PROP_SYS_BOM;
 	} else {
@@ -655,13 +649,10 @@
 			return UCHAR_CONSTANT("$MINUTE");
 		case PROP_SYS_MYHOSTNAME:
 			return UCHAR_CONSTANT("$MYHOSTNAME");
-<<<<<<< HEAD
 		case PROP_CEE:
 			return UCHAR_CONSTANT("*CEE-based property*");
 		case PROP_CEE_ALL_JSON:
 			return UCHAR_CONSTANT("$!all-json");
-=======
->>>>>>> d788daaf
 		case PROP_SYS_BOM:
 			return UCHAR_CONSTANT("$BOM");
 		default:
@@ -1236,11 +1227,7 @@
 }
 
 
-<<<<<<< HEAD
 void
-=======
-static inline void
->>>>>>> d788daaf
 getRawMsg(msg_t *pM, uchar **pBuf, int *piLen)
 {
 	if(pM == NULL) {
@@ -2494,7 +2481,6 @@
 		case PROP_SYS_MYHOSTNAME:
 			pRes = glbl.GetLocalHostName();
 			break;
-<<<<<<< HEAD
 		case PROP_CEE_ALL_JSON:
 			ee_fmtEventToJSON(pMsg->event, &str);
 			pRes = (uchar*) es_str2cstr(str, "#000");
@@ -2504,8 +2490,6 @@
 		case PROP_CEE:
 			getCEEPropVal(pMsg, propName, &pRes, &bufLen, pbMustBeFreed);
 			break;
-=======
->>>>>>> d788daaf
 		case PROP_SYS_BOM:
 			if(*pbMustBeFreed == 1)
 				free(pRes);
