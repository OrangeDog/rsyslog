--- conflicted
+++ resolved
@@ -446,15 +446,9 @@
 		} else if(stmt->d.s_propfilt.prop.id == PROP_LOCAL_VAR) {
 			DBGPRINTF("Filter: check for local var '%s' (value '%s') ",
 				stmt->d.s_propfilt.prop.name, pszPropVal);
-<<<<<<< HEAD
-		//} else if(stmt->d.s_propfilt.propID == PROP_GLOBAL_VAR) {
-			//DBGPRINTF("Filter: check for global var '%s' (value '%s') ",
-				//stmt->d.s_propfilt.propName, pszPropVal);
-=======
 		} else if(stmt->d.s_propfilt.prop.id == PROP_GLOBAL_VAR) {
 			DBGPRINTF("Filter: check for global var '%s' (value '%s') ",
 				stmt->d.s_propfilt.prop.name, pszPropVal);
->>>>>>> ffc64138
 		} else {
 			DBGPRINTF("Filter: check for property '%s' (value '%s') ",
 				propIDToName(stmt->d.s_propfilt.prop.id), pszPropVal);
