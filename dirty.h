/* This file is an aid to support non-modular object accesses
 * while we do not have fully modularized everything. Once this is
 * done, this file can (and should) be deleted. Presence of it
 * also somewhat indicates that the runtime library is not really
 * yet a runtime library, because it depends on some functionality
 * residing somewhere else.
 *
 * Copyright 2007, 2008 Rainer Gerhards and Adiscon GmbH.
 *
 * This file is part of rsyslog.
 *
 * Rsyslog is free software: you can redistribute it and/or modify
 * it under the terms of the GNU General Public License as published by
 * the Free Software Foundation, either version 3 of the License, or
 * (at your option) any later version.
 *
 * Rsyslog is distributed in the hope that it will be useful,
 * but WITHOUT ANY WARRANTY; without even the implied warranty of
 * MERCHANTABILITY or FITNESS FOR A PARTICULAR PURPOSE.  See the
 * GNU General Public License for more details.
 *
 * You should have received a copy of the GNU General Public License
 * along with Rsyslog.  If not, see <http://www.gnu.org/licenses/>.
 *
 * A copy of the GPL can be found in the file "COPYING" in this distribution.
 */
#ifndef	DIRTY_H_INCLUDED
#define	DIRTY_H_INCLUDED 1

rsRetVal multiSubmitMsg(multi_submit_t *pMultiSub);
rsRetVal submitMsg(msg_t *pMsg);
rsRetVal logmsgInternal(int iErr, int pri, uchar *msg, int flags);
rsRetVal parseAndSubmitMessage(uchar *hname, uchar *hnameIP, uchar *msg, int len, int flags, flowControl_t flowCtlTypeu, prop_t *pInputName, struct syslogTime *stTime, time_t ttGenTime);
int parseRFCSyslogMsg(msg_t *pMsg, int flags);
int parseLegacySyslogMsg(msg_t *pMsg, int flags);
rsRetVal diagGetMainMsgQSize(int *piSize); /* for imdiag */
char* getFIOPName(unsigned iFIOP);

/* Intervals at which we flush out "message repeated" messages,
 * in seconds after previous message is logged.  After each flush,
 * we move to the next interval until we reach the largest.
 * TODO: move this to action object! Only action.c and syslogd.c use it.
 */
extern int bActExecWhenPrevSusp;
extern int iActExecOnceInterval;
extern int MarkInterval;
extern int repeatinterval[2];
extern int  bReduceRepeatMsgs;
#define	MAXREPEAT ((int)((sizeof(repeatinterval) / sizeof(repeatinterval[0])) - 1))
#define	REPEATTIME(f)	((f)->f_time + repeatinterval[(f)->f_repeatcount])
#define	BACKOFF(f)	{ if (++(f)->f_repeatcount > MAXREPEAT) \
				 (f)->f_repeatcount = MAXREPEAT; \
			}
extern int bDropTrailingLF;
extern uchar cCCEscapeChar;
extern int  bEscapeCCOnRcv;
<<<<<<< HEAD
extern int  bEscapeTab;
=======
extern int bSpaceLFOnRcv;
>>>>>>> a2e69cff
#ifdef USE_NETZIP
/* config param: minimum message size to try compression. The smaller
 * the message, the less likely is any compression gain. We check for
 * gain before we submit the message. But to do so we still need to
 * do the (costly) compress() call. The following setting sets a size
 * for which no call to compress() is done at all. This may result in
 * a few more bytes being transmited but better overall performance.
 * Note: I have not yet checked the minimum UDP packet size. It might be
 * that we do not save anything by compressing very small messages, because
 * UDP might need to pad ;)
 * rgerhards, 2006-11-30
 */
#define	MIN_SIZE_FOR_COMPRESS	60
#endif

#endif /* #ifndef DIRTY_H_INCLUDED */<|MERGE_RESOLUTION|>--- conflicted
+++ resolved
@@ -54,11 +54,8 @@
 extern int bDropTrailingLF;
 extern uchar cCCEscapeChar;
 extern int  bEscapeCCOnRcv;
-<<<<<<< HEAD
 extern int  bEscapeTab;
-=======
 extern int bSpaceLFOnRcv;
->>>>>>> a2e69cff
 #ifdef USE_NETZIP
 /* config param: minimum message size to try compression. The smaller
  * the message, the less likely is any compression gain. We check for
