--- conflicted
+++ resolved
@@ -4,11 +4,7 @@
  * File begun on 2007-08-06 by RGerhards (extracted from syslogd.c, which
  * was under BSD license at the time of rsyslog fork)
  *
-<<<<<<< HEAD
- * Copyright 2007-2011 Rainer Gerhards and Adiscon GmbH.
-=======
  * Copyright 2007-2012 Adiscon GmbH.
->>>>>>> 92f7e549
  *
  * This file is part of rsyslog.
  *
