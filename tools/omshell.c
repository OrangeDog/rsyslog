--- conflicted
+++ resolved
@@ -63,20 +63,6 @@
 	uchar	progName[MAXFNAME]; /* program  to execute */
 } instanceData;
 
-<<<<<<< HEAD
-
-typedef struct configSettings_s {
-	EMPTY_STRUCT	/* remove this when data members are added */
-} configSettings_t;
-
-SCOPING_SUPPORT; /* must be set AFTER configSettings_t is defined */
-
-BEGINinitConfVars		/* (re)set config variables to default values */
-CODESTARTinitConfVars 
-ENDinitConfVars
-
-=======
->>>>>>> 4a24d8e1
 BEGINcreateInstance
 CODESTARTcreateInstance
 ENDcreateInstance
@@ -158,7 +144,6 @@
 
 BEGINmodInit(Shell)
 CODESTARTmodInit
-SCOPINGmodInit
 	*ipIFVersProvided = CURR_MOD_IF_VERSION; /* we only support the current interface specification */
 CODEmodInit_QueryRegCFSLineHdlr
 	CHKiRet(objUse(errmsg, CORE_COMPONENT));
