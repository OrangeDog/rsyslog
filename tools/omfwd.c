--- conflicted
+++ resolved
@@ -4,12 +4,6 @@
  * NOTE: read comments in module-template.h to understand how this file
  *       works!
  *
-<<<<<<< HEAD
-=======
- * File begun on 2007-07-20 by RGerhards (extracted from syslogd.c, which
- * at the time of rsyslog fork from sysklogd was under BSD license)
- *
->>>>>>> 0c65e629
  * Copyright 2007-2012 Adiscon GmbH.
  *
  * This file is part of rsyslog.
@@ -27,12 +21,9 @@
  * WITHOUT WARRANTIES OR CONDITIONS OF ANY KIND, either express or implied.
  * See the License for the specific language governing permissions and
  * limitations under the License.
-<<<<<<< HEAD
  *
  * TODO v6 config:
  * - permitted peer *list*
-=======
->>>>>>> 0c65e629
  */
 #include "config.h"
 #include "rsyslog.h"
@@ -411,11 +402,7 @@
 		}
 		/* params set, now connect */
 		CHKiRet(netstrm.Connect(pData->pNetstrm, glbl.GetDefPFFamily(),
-<<<<<<< HEAD
 			(uchar*)pData->port, (uchar*)pData->target));
-=======
-			(uchar*)pData->port, (uchar*)pData->f_hname));
->>>>>>> 0c65e629
 	}
 
 finalize_it:
@@ -448,15 +435,9 @@
 		hints.ai_flags = AI_NUMERICSERV;
 		hints.ai_family = glbl.GetDefPFFamily();
 		hints.ai_socktype = SOCK_DGRAM;
-<<<<<<< HEAD
 		if((iErr = (getaddrinfo(pData->target, pData->port, &hints, &res))) != 0) {
 			dbgprintf("could not get addrinfo for hostname '%s':'%s': %d%s\n",
 				  pData->target, pData->port, iErr, gai_strerror(iErr));
-=======
-		if((iErr = (getaddrinfo(pData->f_hname, pData->port, &hints, &res))) != 0) {
-			dbgprintf("could not get addrinfo for hostname '%s':'%s': %d%s\n",
-				  pData->f_hname, pData->port, iErr, gai_strerror(iErr));
->>>>>>> 0c65e629
 			ABORT_FINALIZE(RS_RET_SUSPENDED);
 		}
 		dbgprintf("%s found, resuming.\n", pData->target);
@@ -506,11 +487,7 @@
 
 	iMaxLine = glbl.GetMaxLine();
 
-<<<<<<< HEAD
 	dbgprintf(" %s:%s/%s\n", pData->target, pData->port,
-=======
-	dbgprintf(" %s:%s/%s\n", pData->f_hname, pData->port,
->>>>>>> 0c65e629
 		 pData->protocol == FORW_UDP ? "udp" : "tcp");
 
 	psz = (char*) ppString[0];
