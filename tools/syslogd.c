--- conflicted
+++ resolved
@@ -434,11 +434,7 @@
  * to log a message orginating from the syslogd itself.
  */
 rsRetVal
-<<<<<<< HEAD
-logmsgInternal(const int iErr, const int pri, const uchar *msg, int flags)
-=======
-logmsgInternal(int iErr, int pri, const uchar *const msg, int flags)
->>>>>>> 7b42e11d
+logmsgInternal(const int iErr, const int pri, const uchar *const msg, int flags)
 {
 	uchar pszTag[33];
 	size_t lenMsg;
