/* This is the template processing code of rsyslog.
 * begun 2004-11-17 rgerhards
 *
 * Copyright 2004-2012 Rainer Gerhards and Adiscon
 *
 * This file is part of rsyslog.
 *
 * Licensed under the Apache License, Version 2.0 (the "License");
 * you may not use this file except in compliance with the License.
 * You may obtain a copy of the License at
 * 
 *       http://www.apache.org/licenses/LICENSE-2.0
 *       -or-
 *       see COPYING.ASL20 in the source distribution
 * 
 * Unless required by applicable law or agreed to in writing, software
 * distributed under the License is distributed on an "AS IS" BASIS,
 * WITHOUT WARRANTIES OR CONDITIONS OF ANY KIND, either express or implied.
 * See the License for the specific language governing permissions and
 * limitations under the License.
 *
 * Note: there is a tiny bit of code left where I could not get any response
 * from the author if this code can be placed under ASL2.0. I have guarded this
 * with #ifdef STRICT_GPLV3. Only if that macro is defined, the code will be
 * compiled. Otherwise this feature is not present. The plan is to do a 
 * different implementation in the future to get rid of this problem.
 * rgerhards, 2012-08-25
 */
#include "config.h"

#include "rsyslog.h"
#include <stdio.h>
#include <stdlib.h>
#include <string.h>
#include <ctype.h>
#include <assert.h>
#include <json/json.h>
#include "stringbuf.h"
#include "syslogd-types.h"
#include "template.h"
#include "msg.h"
#include "dirty.h"
#include "obj.h"
#include "errmsg.h"
#include "strgen.h"
#include "rsconf.h"
#include "msg.h"
#include "unicode-helper.h"

/* static data */
DEFobjCurrIf(obj)
DEFobjCurrIf(errmsg)
DEFobjCurrIf(strgen)

/* tables for interfacing with the v6 config system */
static struct cnfparamdescr cnfparamdescr[] = {
	{ "name", eCmdHdlrString, 1 },
	{ "type", eCmdHdlrString, 0 },
	{ "string", eCmdHdlrString, 0 },
	{ "plugin", eCmdHdlrString, 0 },
	{ "subtree", eCmdHdlrString, 0 },
	{ "option.stdsql", eCmdHdlrBinary, 0 },
	{ "option.sql", eCmdHdlrBinary, 0 },
	{ "option.json", eCmdHdlrBinary, 0 }
};
static struct cnfparamblk pblk =
	{ CNFPARAMBLK_VERSION,
	  sizeof(cnfparamdescr)/sizeof(struct cnfparamdescr),
	  cnfparamdescr
	};

static struct cnfparamdescr cnfparamdescrProperty[] = {
	{ "name", eCmdHdlrString, 1 },
	{ "outname", eCmdHdlrString, 0 },
	{ "dateformat", eCmdHdlrString, 0 },
	{ "caseconversion", eCmdHdlrString, 0 },
	{ "controlcharacters", eCmdHdlrString, 0 },
	{ "securepath", eCmdHdlrString, 0 },
	{ "format", eCmdHdlrString, 0 },
	{ "position.from", eCmdHdlrInt, 0 },
	{ "position.to", eCmdHdlrInt, 0 },
	{ "field.number", eCmdHdlrInt, 0 },
	{ "field.delimiter", eCmdHdlrInt, 0 },
	{ "regex.expression", eCmdHdlrString, 0 },
	{ "regex.type", eCmdHdlrString, 0 },
	{ "regex.nomatchmode", eCmdHdlrString, 0 },
	{ "regex.match", eCmdHdlrInt, 0 },
	{ "regex.submatch", eCmdHdlrInt, 0 },
	{ "droplastlf", eCmdHdlrBinary, 0 },
	{ "mandatory", eCmdHdlrBinary, 0 },
	{ "spifno1stsp", eCmdHdlrBinary, 0 }
};
static struct cnfparamblk pblkProperty =
	{ CNFPARAMBLK_VERSION,
	  sizeof(cnfparamdescrProperty)/sizeof(struct cnfparamdescr),
	  cnfparamdescrProperty
	};

static struct cnfparamdescr cnfparamdescrConstant[] = {
	{ "value", eCmdHdlrString, 1 },
	{ "outname", eCmdHdlrString, 0 },
};
static struct cnfparamblk pblkConstant =
	{ CNFPARAMBLK_VERSION,
	  sizeof(cnfparamdescrConstant)/sizeof(struct cnfparamdescr),
	  cnfparamdescrConstant
	};


#ifdef FEATURE_REGEXP
DEFobjCurrIf(regexp)
static int bFirstRegexpErrmsg = 1; /**< did we already do a "can't load regexp" error message? */
#endif

/* helper to tplToString and strgen's, extends buffer */
#define ALLOC_INC 128
rsRetVal
ExtendBuf(uchar **pBuf, size_t *pLenBuf, size_t iMinSize)
{
	uchar *pNewBuf;
	size_t iNewSize;
	DEFiRet;

	iNewSize = (iMinSize / ALLOC_INC + 1) * ALLOC_INC;
	CHKmalloc(pNewBuf = (uchar*) realloc(*pBuf, iNewSize));
	*pBuf = pNewBuf;
	*pLenBuf = iNewSize;

finalize_it:
	RETiRet;
}


/* This functions converts a template into a string.
 *
 * The function takes a pointer to a template and a pointer to a msg object
 * as well as a pointer to an output buffer and its size. Note that the output
 * buffer pointer may be NULL, size 0, in which case a new one is allocated.
 * The outpub buffer is grown as required. It is the caller's duty to free the
 * buffer when it is done. Note that it is advisable to reuse memory, as this
 * offers big performance improvements.
 * rewritten 2009-06-19 rgerhards
 */
rsRetVal
tplToString(struct template *pTpl, msg_t *pMsg, uchar **ppBuf, size_t *pLenBuf,
	    struct syslogTime *ttNow)
{
	DEFiRet;
	struct templateEntry *pTpe;
	size_t iBuf;
	unsigned short bMustBeFreed = 0;
	uchar *pVal;
	rs_size_t iLenVal = 0;

	assert(pTpl != NULL);
	assert(pMsg != NULL);
	assert(ppBuf != NULL);
	assert(pLenBuf != NULL);

	if(pTpl->pStrgen != NULL) {
		CHKiRet(pTpl->pStrgen(pMsg, ppBuf, pLenBuf));
		FINALIZE;
	}

	if(pTpl->subtree != NULL) {
		/* only a single CEE subtree must be provided */
		/* note: we could optimize the code below, however, this is
		 * not worth the effort, as this passing mode is not expected
		 * in subtree mode and so most probably only used for debug & test.
		 */
		getCEEPropVal(pMsg, pTpl->subtree, &pVal, &iLenVal, &bMustBeFreed);
		if(iLenVal >= (rs_size_t)*pLenBuf) /* we reserve one char for the final \0! */
			CHKiRet(ExtendBuf(ppBuf, pLenBuf, iLenVal + 1));
		memcpy(*ppBuf, pVal, iLenVal+1);
		if(bMustBeFreed)
			free(pVal);
		FINALIZE;
	}
	
	/* we have a "regular" template with template entries */

	/* loop through the template. We obtain one value
	 * and copy it over to our dynamic string buffer. Then, we
	 * free the obtained value (if requested). We continue this
	 * loop until we got hold of all values.
	 */
	pTpe = pTpl->pEntryRoot;
	iBuf = 0;
	while(pTpe != NULL) {
		if(pTpe->eEntryType == CONSTANT) {
			pVal = (uchar*) pTpe->data.constant.pConstant;
			iLenVal = pTpe->data.constant.iLenConstant;
			bMustBeFreed = 0;
		} else 	if(pTpe->eEntryType == FIELD) {
			pVal = (uchar*) MsgGetProp(pMsg, pTpe, pTpe->data.field.propid,
						   pTpe->data.field.propName,  &iLenVal,
						   &bMustBeFreed, ttNow);
			/* we now need to check if we should use SQL option. In this case,
			 * we must go over the generated string and escape '\'' characters.
			 * rgerhards, 2005-09-22: the option values below look somewhat misplaced,
			 * but they are handled in this way because of legacy (don't break any
			 * existing thing).
			 */
			if(pTpl->optFormatEscape == SQL_ESCAPE)
				doEscape(&pVal, &iLenVal, &bMustBeFreed, SQL_ESCAPE);
			else if(pTpl->optFormatEscape == JSON_ESCAPE)
				doEscape(&pVal, &iLenVal, &bMustBeFreed, JSON_ESCAPE);
			else if(pTpl->optFormatEscape == STDSQL_ESCAPE)
				doEscape(&pVal, &iLenVal, &bMustBeFreed, STDSQL_ESCAPE);
		}
		/* got source, now copy over */
		if(iLenVal > 0) { /* may be zero depending on property */
			/* first, make sure buffer fits */
			if(iBuf + iLenVal >= *pLenBuf) /* we reserve one char for the final \0! */
				CHKiRet(ExtendBuf(ppBuf, pLenBuf, iBuf + iLenVal + 1));

			memcpy(*ppBuf + iBuf, pVal, iLenVal);
			iBuf += iLenVal;
		}

		if(bMustBeFreed)
			free(pVal);

		pTpe = pTpe->pNext;
	}

	if(iBuf == *pLenBuf) {
		/* in the weired case of an *empty* template, this can happen.
		 * it is debatable if we should really fix it here or simply
		 * forbid that case. However, performance toll is minimal, so 
		 * I tend to permit it. -- 201011-05 rgerhards
		 */
		CHKiRet(ExtendBuf(ppBuf, pLenBuf, iBuf + 1));
	}
	(*ppBuf)[iBuf] = '\0';
	
finalize_it:
	RETiRet;
}


/* This functions converts a template into an array of strings.
 * For further general details, see the very similar funtion
 * tpltoString().
 * Instead of a string, an array of string pointers is returned by
 * thus function. The caller is repsonsible for destroying that array as
 * well as all of its elements. The array is of fixed size. It's end
 * is indicated by a NULL pointer.
 * rgerhards, 2009-04-03
 */
rsRetVal
tplToArray(struct template *pTpl, msg_t *pMsg, uchar*** ppArr, struct syslogTime *ttNow)
{
	DEFiRet;
	struct templateEntry *pTpe;
	uchar **pArr;
	int iArr;
	rs_size_t propLen;
	unsigned short bMustBeFreed;
	uchar *pVal;

	assert(pTpl != NULL);
	assert(pMsg != NULL);
	assert(ppArr != NULL);

	if(pTpl->subtree) {
		/* Note: this mode is untested, as there is no official plugin
		 *       using array passing, so I simply could not test it.
		 */
		CHKmalloc(pArr = calloc(2, sizeof(uchar*)));
		getCEEPropVal(pMsg, pTpl->subtree, &pVal, &propLen, &bMustBeFreed);
		if(bMustBeFreed) { /* if it must be freed, it is our own private copy... */
			pArr[0] = pVal; /* ... so we can use it! */
		} else {
			CHKmalloc(pArr[0] = (uchar*)strdup((char*) pVal));
		}
		FINALIZE;
	}

	/* loop through the template. We obtain one value, create a
	 * private copy (if necessary), add it to the string array
	 * and then on to the next until we have processed everything.
	 */
	CHKmalloc(pArr = calloc(pTpl->tpenElements + 1, sizeof(uchar*)));
	iArr = 0;

	pTpe = pTpl->pEntryRoot;
	while(pTpe != NULL) {
		if(pTpe->eEntryType == CONSTANT) {
			CHKmalloc(pArr[iArr] = (uchar*)strdup((char*) pTpe->data.constant.pConstant));
		} else 	if(pTpe->eEntryType == FIELD) {
			pVal = (uchar*) MsgGetProp(pMsg, pTpe, pTpe->data.field.propid,
						   pTpe->data.field.propName,  &propLen,
						   &bMustBeFreed, ttNow);
			if(bMustBeFreed) { /* if it must be freed, it is our own private copy... */
				pArr[iArr] = pVal; /* ... so we can use it! */
			} else {
				CHKmalloc(pArr[iArr] = (uchar*)strdup((char*) pVal));
			}
		}
		iArr++;
		pTpe = pTpe->pNext;
	}

finalize_it:
	*ppArr = (iRet == RS_RET_OK) ? pArr : NULL;

	RETiRet;
}


/* This functions converts a template into a json object.
 * For further general details, see the very similar funtion
 * tpltoString().
 * rgerhards, 2012-08-29
 */
rsRetVal
tplToJSON(struct template *pTpl, msg_t *pMsg, struct json_object **pjson, struct syslogTime *ttNow)
{
	struct templateEntry *pTpe;
	rs_size_t propLen;
	unsigned short bMustBeFreed;
	uchar *pVal;
	struct json_object *json, *jsonf;
	rsRetVal localRet;
	DEFiRet;

<<<<<<< HEAD
	assert(pTpl != NULL);
	assert(pMsg != NULL);
	assert(pjson != NULL);

=======
>>>>>>> 15638274
	if(pTpl->subtree != NULL){
		localRet = jsonFind(pMsg, pTpl->subtree, pjson);
		if(*pjson == NULL) {
			/* we need to have a root object! */
			*pjson = json_object_new_object();
		} else {
			json_object_get(*pjson); /* inc refcount */
		}
		FINALIZE;
	}

	json = json_object_new_object();
	for(pTpe = pTpl->pEntryRoot ; pTpe != NULL ; pTpe = pTpe->pNext) {
		if(pTpe->eEntryType == CONSTANT) {
			if(pTpe->fieldName == NULL)
				continue;
			jsonf = json_object_new_string((char*) pTpe->data.constant.pConstant);
			json_object_object_add(json, (char*)pTpe->fieldName, jsonf);
		} else 	if(pTpe->eEntryType == FIELD) {
			if(pTpe->data.field.propid == PROP_CEE) {
				localRet = msgGetCEEPropJSON(pMsg, pTpe->data.field.propName, &jsonf);
				if(localRet == RS_RET_OK) {
					json_object_object_add(json, (char*)pTpe->fieldName, json_object_get(jsonf));
				} else {
					DBGPRINTF("tplToJSON: error %d looking up property\n",
						  localRet);
					if(pTpe->data.field.options.bMandatory) {
						json_object_object_add(json, (char*)pTpe->fieldName, NULL);
					}
				}
			} else  {
				pVal = (uchar*) MsgGetProp(pMsg, pTpe, pTpe->data.field.propid,
							   pTpe->data.field.propName,  &propLen,
							   &bMustBeFreed, ttNow);
				if(pTpe->data.field.options.bMandatory || propLen > 0) {
					jsonf = json_object_new_string_len((char*)pVal, propLen);
					json_object_object_add(json, (char*)pTpe->fieldName, jsonf);
				}
				if(bMustBeFreed) { /* json-c makes its own private copy! */
					free(pVal);
				}
			}
		}
	}
	*pjson = (iRet == RS_RET_OK) ? json : NULL;

finalize_it:
	RETiRet;
}


/* Check if the template requires a date call (actually a cached
 * date structure). This currently is the case for the $NOW family
 * of properties.
 */
int
tplRequiresDateCall(struct template *pTpl)
{
	struct templateEntry *pTpe;
	int r = 0;

	if(pTpl->subtree != NULL)
		goto done;

	for(pTpe = pTpl->pEntryRoot ; pTpe != NULL ; pTpe = pTpe->pNext) {
		switch(pTpe->data.field.propid) {
		case PROP_SYS_NOW:
		case PROP_SYS_YEAR:
		case PROP_SYS_MONTH:
		case PROP_SYS_DAY:
		case PROP_SYS_HOUR:
		case PROP_SYS_HHOUR:
		case PROP_SYS_QHOUR:
		case PROP_SYS_MINUTE:
			r = 1;
			goto done;
		default:break;
		}
	}
done:	return r;
}


/* Helper to doEscape. This is called if doEscape
 * runs out of memory allocating the escaped string.
 * Then we are in trouble. We can
 * NOT simply return the unmodified string because this
 * may cause SQL injection. But we also can not simply
 * abort the run, this would be a DoS. I think an appropriate
 * measure is to remove the dangerous \' characters (SQL). We
 * replace them by \", which will break the message and
 * signatures eventually present - but this is the
 * best thing we can do now (or does anybody 
 * have a better idea?). rgerhards 2004-11-23
 * added support for escape mode (see doEscape for details).
 * if mode = SQL_ESCAPE, then backslashes are changed to slashes.
 * rgerhards 2005-09-22
 */
static void doEmergencyEscape(register uchar *p, int mode)
{
	while(*p) {
		if((mode == SQL_ESCAPE||mode == STDSQL_ESCAPE) && *p == '\'')
			*p = '"';
		else if((mode == JSON_ESCAPE) && *p == '"')
			*p = '\'';
		else if((mode == SQL_ESCAPE) && *p == '\\')
			*p = '/';
		++p;
	}
}


/* SQL-Escape a string. Single quotes are found and
 * replaced by two of them. A new buffer is allocated
 * for the provided string and the provided buffer is
 * freed. The length is updated. Parameter pbMustBeFreed
 * is set to 1 if a new buffer is allocated. Otherwise,
 * it is left untouched.
 * --
 * We just discovered a security issue. MySQL is so
 * "smart" to not only support the standard SQL mechanism
 * for escaping quotes, but to also provide its own (using
 * c-type syntax with backslashes). As such, it is actually
 * possible to do sql injection via rsyslogd. The cure is now
 * to escape backslashes, too. As we have found on the web, some
 * other databases seem to be similar "smart" (why do we have standards
 * at all if they are violated without any need???). Even better, MySQL's
 * smartness depends on config settings. So we add a new option to this
 * function that allows the caller to select if they want to standard or
 * "smart" encoding ;)
 * --
 * Parameter "mode" is STDSQL_ESCAPE, SQL_ESCAPE "smart" SQL engines, or
 * JSON_ESCAPE for everyone requiring escaped JSON (e.g. ElasticSearch).
 * 2005-09-22 rgerhards
 */
rsRetVal
doEscape(uchar **pp, rs_size_t *pLen, unsigned short *pbMustBeFreed, int mode)
{
	DEFiRet;
	uchar *p = NULL;
	int iLen;
	cstr_t *pStrB = NULL;
	uchar *pszGenerated;

	assert(pp != NULL);
	assert(*pp != NULL);
	assert(pLen != NULL);
	assert(pbMustBeFreed != NULL);

	/* first check if we need to do anything at all... */
	if(mode == STDSQL_ESCAPE)
		for(p = *pp ; *p && *p != '\'' ; ++p)
			;
	else if(mode == SQL_ESCAPE)
		for(p = *pp ; *p && *p != '\'' && *p != '\\' ; ++p)
			;
	else if(mode == JSON_ESCAPE)
		for(p = *pp ; *p && *p != '"' ; ++p)
			;
	/* when we get out of the loop, we are either at the
	 * string terminator or the first character to escape */
	if(p && *p == '\0')
		FINALIZE; /* nothing to do in this case! */

	p = *pp;
	iLen = *pLen;
	CHKiRet(cstrConstruct(&pStrB));

	while(*p) {
		if((mode == SQL_ESCAPE || mode == STDSQL_ESCAPE) && *p == '\'') {
			CHKiRet(cstrAppendChar(pStrB, (mode == STDSQL_ESCAPE) ? '\'' : '\\'));
			iLen++;	/* reflect the extra character */
		} else if((mode == SQL_ESCAPE) && *p == '\\') {
			CHKiRet(cstrAppendChar(pStrB, '\\'));
			iLen++;	/* reflect the extra character */
		} else if((mode == JSON_ESCAPE) && *p == '"') {
			CHKiRet(cstrAppendChar(pStrB, '\\'));
			iLen++;	/* reflect the extra character */
		}
		CHKiRet(cstrAppendChar(pStrB, *p));
		++p;
	}
	CHKiRet(cstrFinalize(pStrB));
	CHKiRet(cstrConvSzStrAndDestruct(pStrB, &pszGenerated, 0));

	if(*pbMustBeFreed)
		free(*pp); /* discard previous value */

	*pp = pszGenerated;
	*pLen = iLen;
	*pbMustBeFreed = 1;

finalize_it:
	if(iRet != RS_RET_OK) {
		doEmergencyEscape(*pp, mode);
		if(pStrB != NULL)
			cstrDestruct(&pStrB);
	}

	RETiRet;
}


/* Constructs a template entry object. Returns pointer to it
 * or NULL (if it fails). Pointer to associated template list entry 
 * must be provided.
 */
struct templateEntry* tpeConstruct(struct template *pTpl)
{
	struct templateEntry *pTpe;

	assert(pTpl != NULL);

	if((pTpe = calloc(1, sizeof(struct templateEntry))) == NULL)
		return NULL;
	
	/* basic initialization is done via calloc() - need to
	 * initialize only values != 0. */

	if(pTpl->pEntryLast == NULL){
		/* we are the first element! */
		pTpl->pEntryRoot = pTpl->pEntryLast  = pTpe;
	} else {
		pTpl->pEntryLast->pNext = pTpe;
		pTpl->pEntryLast  = pTpe;
	}
	pTpl->tpenElements++;

	return(pTpe);
}


/* Constructs a template list object. Returns pointer to it
 * or NULL (if it fails).
 */
static struct template*
tplConstruct(rsconf_t *conf)
{
	struct template *pTpl;
	if((pTpl = calloc(1, sizeof(struct template))) == NULL)
		return NULL;
	
	/* basic initialisation is done via calloc() - need to
	 * initialize only values != 0. */

	if(conf->templates.last == NULL)	{
		/* we are the first element! */
		conf->templates.root = conf->templates.last = pTpl;
	} else {
		conf->templates.last->pNext = pTpl;
		conf->templates.last = pTpl;
	}

	return(pTpl);
}


/* helper to tplAddLine. Parses a constant and generates
 * the necessary structure.
 * returns: 0 - ok, 1 - failure
 */
static int do_Constant(unsigned char **pp, struct template *pTpl)
{
	register unsigned char *p;
	cstr_t *pStrB;
	struct templateEntry *pTpe;
	int i;

	assert(pp != NULL);
	assert(*pp != NULL);
	assert(pTpl != NULL);

	p = *pp;

	if(cstrConstruct(&pStrB) != RS_RET_OK)
		 return 1;
	/* process the message and expand escapes
	 * (additional escapes can be added here if needed)
	 */
	while(*p && *p != '%' && *p != '\"') {
		if(*p == '\\') {
			switch(*++p) {
				case '\0':	
					/* the best we can do - it's invalid anyhow... */
					cstrAppendChar(pStrB, *p);
					break;
				case 'n':
					cstrAppendChar(pStrB, '\n');
					++p;
					break;
				case 'r':
					cstrAppendChar(pStrB, '\r');
					++p;
					break;
				case '\\':
					cstrAppendChar(pStrB, '\\');
					++p;
					break;
				case '%':
					cstrAppendChar(pStrB, '%');
					++p;
					break;
				case '0': /* numerical escape sequence */
				case '1':
				case '2':
				case '3':
				case '4':
				case '5':
				case '6':
				case '7':
				case '8':
				case '9':
					i = 0;
					while(*p && isdigit((int)*p)) {
						i = i * 10 + *p++ - '0';
					}
					cstrAppendChar(pStrB, i);
					break;
				default:
					cstrAppendChar(pStrB, *p++);
					break;
			}
		}
		else
			cstrAppendChar(pStrB, *p++);
	}

	if((pTpe = tpeConstruct(pTpl)) == NULL) {
		rsCStrDestruct(&pStrB);
		return 1;
	}
	pTpe->eEntryType = CONSTANT;
	cstrFinalize(pStrB);
	/* We obtain the length from the counted string object
	 * (before we delete it). Later we might take additional
	 * benefit from the counted string object.
	 * 2005-09-09 rgerhards
	 */
	pTpe->data.constant.iLenConstant = rsCStrLen(pStrB);
	if(cstrConvSzStrAndDestruct(pStrB, &pTpe->data.constant.pConstant, 0) != RS_RET_OK)
		return 1;

	*pp = p;

	return 0;
}


/* Helper to do_Parameter(). This parses the formatting options
 * specified in a template variable. It returns the passed-in pointer
 * updated to the next processed character.
 */
static void doOptions(unsigned char **pp, struct templateEntry *pTpe)
{
	register unsigned char *p;
	unsigned char Buf[64];
	size_t i;

	assert(pp != NULL);
	assert(*pp != NULL);
	assert(pTpe != NULL);

	p = *pp;

	while(*p && *p != '%' && *p != ':') {
		/* outer loop - until end of options */
		i = 0;
		while((i < sizeof(Buf) / sizeof(char)) &&
		      *p && *p != '%' && *p != ':' && *p != ',') {
			/* inner loop - until end of ONE option */
			Buf[i++] = tolower((int)*p);
			++p;
		}
		Buf[i] = '\0'; /* terminate */
		/* check if we need to skip oversize option */
		while(*p && *p != '%' && *p != ':' && *p != ',')
			++p;	/* just skip */
		if(*p == ',')
			++p; /* eat ',' */
		/* OK, we got the option, so now lets look what
		 * it tells us...
		 */
		 if(!strcmp((char*)Buf, "date-mysql")) {
			pTpe->data.field.eDateFormat = tplFmtMySQLDate;
                 } else if(!strcmp((char*)Buf, "date-pgsql")) {
                        pTpe->data.field.eDateFormat = tplFmtPgSQLDate;
		 } else if(!strcmp((char*)Buf, "date-rfc3164")) {
			pTpe->data.field.eDateFormat = tplFmtRFC3164Date;
		 } else if(!strcmp((char*)Buf, "date-rfc3164-buggyday")) {
			pTpe->data.field.eDateFormat = tplFmtRFC3164BuggyDate;
		 } else if(!strcmp((char*)Buf, "date-rfc3339")) {
			pTpe->data.field.eDateFormat = tplFmtRFC3339Date;
		 } else if(!strcmp((char*)Buf, "date-unixtimestamp")) {
			pTpe->data.field.eDateFormat = tplFmtUnixDate;
		 } else if(!strcmp((char*)Buf, "date-subseconds")) {
			pTpe->data.field.eDateFormat = tplFmtSecFrac;
		 } else if(!strcmp((char*)Buf, "lowercase")) {
			pTpe->data.field.eCaseConv = tplCaseConvLower;
		 } else if(!strcmp((char*)Buf, "uppercase")) {
			pTpe->data.field.eCaseConv = tplCaseConvUpper;
		 } else if(!strcmp((char*)Buf, "sp-if-no-1st-sp")) {
			pTpe->data.field.options.bSPIffNo1stSP = 1;
		 } else if(!strcmp((char*)Buf, "escape-cc")) {
			pTpe->data.field.options.bEscapeCC = 1;
		 } else if(!strcmp((char*)Buf, "drop-cc")) {
			pTpe->data.field.options.bDropCC = 1;
		 } else if(!strcmp((char*)Buf, "space-cc")) {
			pTpe->data.field.options.bSpaceCC = 1;
		 } else if(!strcmp((char*)Buf, "drop-last-lf")) {
			pTpe->data.field.options.bDropLastLF = 1;
		 } else if(!strcmp((char*)Buf, "secpath-drop")) {
			pTpe->data.field.options.bSecPathDrop = 1;
		 } else if(!strcmp((char*)Buf, "secpath-replace")) {
			pTpe->data.field.options.bSecPathReplace = 1;
		 } else if(!strcmp((char*)Buf, "csv")) {
		 	if(pTpe->data.field.options.bJSON || pTpe->data.field.options.bJSONf) {
				errmsg.LogError(0, NO_ERRCODE, "error: can only specify "
					"one option out of (json, jsonf, csv) - csv ignored");
			} else {
				pTpe->data.field.options.bCSV = 1;
			}
		 } else if(!strcmp((char*)Buf, "json")) {
		 	if(pTpe->data.field.options.bCSV || pTpe->data.field.options.bJSON) {
				errmsg.LogError(0, NO_ERRCODE, "error: can only specify "
					"one option out of (json, jsonf, csv) - json ignored");
			} else {
				pTpe->data.field.options.bJSON = 1;
			}
		 } else if(!strcmp((char*)Buf, "jsonf")) {
		 	if(pTpe->data.field.options.bCSV || pTpe->data.field.options.bJSON) {
				errmsg.LogError(0, NO_ERRCODE, "error: can only specify "
					"one option out of (json, jsonf, csv) - jsonf ignored");
			} else {
				pTpe->data.field.options.bJSONf = 1;
			}
		 } else if(!strcmp((char*)Buf, "mandatory-field")) {
			 pTpe->data.field.options.bMandatory = 1;
		 } else {
			dbgprintf("Invalid field option '%s' specified - ignored.\n", Buf);
		 }
	}

	*pp = p;
}


/* helper to tplAddLine. Parses a parameter and generates
 * the necessary structure.
 * returns: 0 - ok, 1 - failure
 */
static int do_Parameter(unsigned char **pp, struct template *pTpl)
{
	unsigned char *p;
	cstr_t *pStrProp;
	cstr_t *pStrField = NULL;
	struct templateEntry *pTpe;
	int iNum;	/* to compute numbers */
#ifdef FEATURE_REGEXP
	/* APR: variables for regex */
	rsRetVal iRetLocal;
	int longitud;
	unsigned char *regex_char;
	unsigned char *regex_end;
#endif

	assert(pp != NULL);
	assert(*pp != NULL);
	assert(pTpl != NULL);

	p = (unsigned char*) *pp;

	if(cstrConstruct(&pStrProp) != RS_RET_OK)
		 return 1;

	if((pTpe = tpeConstruct(pTpl)) == NULL) {
		/* TODO: add handler */
		dbgprintf("Could not allocate memory for template parameter!\n");
		return 1;
	}
	pTpe->eEntryType = FIELD;

	while(*p && *p != '%' && *p != ':') {
		cstrAppendChar(pStrProp, tolower(*p));
		++p; /* do NOT do this in tolower()! */
	}

	/* got the name */
	cstrFinalize(pStrProp);

	if(propNameToID(pStrProp, &pTpe->data.field.propid) != RS_RET_OK) {
		cstrDestruct(&pStrProp);
		return 1;
	}
	if(pTpe->data.field.propid == PROP_CEE) {
		/* in CEE case, we need to preserve the actual property name */
		if((pTpe->data.field.propName = es_newStrFromCStr((char*)cstrGetSzStrNoNULL(pStrProp)+1, cstrLen(pStrProp)-1)) == NULL) {
			cstrDestruct(&pStrProp);
			return 1;
		}
	}

	/* Check frompos, if it has an R, then topos should be a regex */
	if(*p == ':') {
		++p; /* eat ':' */
#ifdef FEATURE_REGEXP
		if(*p == 'R') {
			/* APR: R found! regex alarm ! :) */
			++p;	/* eat ':' */

			/* first come the regex type */
			if(*p == ',') {
				++p; /* eat ',' */
				if(p[0] == 'B' && p[1] == 'R' && p[2] == 'E' && (p[3] == ',' || p[3] == ':')) {
					pTpe->data.field.typeRegex = TPL_REGEX_BRE;
					p += 3; /* eat indicator sequence */
				} else if(p[0] == 'E' && p[1] == 'R' && p[2] == 'E' && (p[3] == ',' || p[3] == ':')) {
					pTpe->data.field.typeRegex = TPL_REGEX_ERE;
					p += 3; /* eat indicator sequence */
				} else {
					errmsg.LogError(0, NO_ERRCODE, "error: invalid regular expression type, rest of line %s",
				               (char*) p);
				}
			}

			/* now check for submatch ID */
			pTpe->data.field.iSubMatchToUse = 0;
			if(*p == ',') {
				/* in this case a number follows, which indicates which match
				 * shall be used. This must be a single digit.
				 */
				++p; /* eat ',' */
				if(isdigit((int) *p)) {
					pTpe->data.field.iSubMatchToUse = *p - '0';
					++p; /* eat digit */
				}
			}

			/* now pull what to do if we do not find a match */
			if(*p == ',') {
				++p; /* eat ',' */
				if(p[0] == 'D' && p[1] == 'F' && p[2] == 'L' && p[3] == 'T'
				   && (p[4] == ',' || p[4] == ':')) {
					pTpe->data.field.nomatchAction = TPL_REGEX_NOMATCH_USE_DFLTSTR;
					p += 4; /* eat indicator sequence */
				} else if(p[0] == 'B' && p[1] == 'L' && p[2] == 'A' && p[3] == 'N' && p[4] == 'K'
				          && (p[5] == ',' || p[5] == ':')) {
					pTpe->data.field.nomatchAction = TPL_REGEX_NOMATCH_USE_BLANK;
					p += 5; /* eat indicator sequence */
				} else if(p[0] == 'F' && p[1] == 'I' && p[2] == 'E' && p[3] == 'L' && p[4] == 'D'
				          && (p[5] == ',' || p[5] == ':')) {
					pTpe->data.field.nomatchAction = TPL_REGEX_NOMATCH_USE_WHOLE_FIELD;
					p += 5; /* eat indicator sequence */
				} else if(p[0] == 'Z' && p[1] == 'E' && p[2] == 'R' && p[3] == 'O'
				          && (p[4] == ',' || p[4] == ':')) {
					pTpe->data.field.nomatchAction = TPL_REGEX_NOMATCH_USE_ZERO;
					p += 4; /* eat indicator sequence */
				} else if(p[0] == ',') { /* empty, use default */
					pTpe->data.field.nomatchAction = TPL_REGEX_NOMATCH_USE_DFLTSTR;
					 /* do NOT eat indicator sequence, as this was already eaten - the 
					  * comma itself is already part of the next field.
					  */
				} else {
					errmsg.LogError(0, NO_ERRCODE, "error: invalid regular expression type, rest of line %s",
				               (char*) p);
				}
			}

			/* now check for match ID */
			pTpe->data.field.iMatchToUse = 0;
			if(*p == ',') {
				/* in this case a number follows, which indicates which match
				 * shall be used. This must be a single digit.
				 */
				++p; /* eat ',' */
				if(isdigit((int) *p)) {
					pTpe->data.field.iMatchToUse = *p - '0';
					++p; /* eat digit */
				}
			}

			if(*p != ':') {
				/* There is something more than an R , this is invalid ! */
				/* Complain on extra characters */
				errmsg.LogError(0, NO_ERRCODE, "error: invalid character in frompos after \"R\", property: '%%%s'",
				    (char*) *pp);
			} else {
				pTpe->data.field.has_regex = 1;
				dbgprintf("we have a regexp and use match #%d, submatch #%d\n",
					  pTpe->data.field.iMatchToUse, pTpe->data.field.iSubMatchToUse);
			}
		} else {
			/* now we fall through the "regular" FromPos code */
#endif /* #ifdef FEATURE_REGEXP */
			if(*p == 'F') {
#ifdef STRICT_GPLV3
				pTpe->data.field.field_expand = 0;
#endif
				/* we have a field counter, so indicate it in the template */
				++p; /* eat 'F' */
				if (*p == ':') {
					/* no delimiter specified, so use the default (HT) */
					pTpe->data.field.has_fields = 1;
					pTpe->data.field.field_delim = 9;
				} else if (*p == ',') {
					++p; /* eat ',' */
					/* configured delimiter follows, so we need to obtain
					 * it. Important: the following number must be the
					 * **DECIMAL** ASCII value of the delimiter character.
					 */
					pTpe->data.field.has_fields = 1;
					if(!isdigit((int)*p)) {
						/* complain and use default */
						errmsg.LogError(0, NO_ERRCODE, "error: invalid character in frompos after \"F,\", property: '%%%s' - using 9 (HT) as field delimiter",
						    (char*) *pp);
						pTpe->data.field.field_delim = 9;
					} else {
						iNum = 0;
						while(isdigit((int)*p))
							iNum = iNum * 10 + *p++ - '0';
						if(iNum < 0 || iNum > 255) {
							errmsg.LogError(0, NO_ERRCODE, "error: non-USASCII delimiter character value %d in template - using 9 (HT) as substitute", iNum);
							pTpe->data.field.field_delim = 9;
						  } else {
							pTpe->data.field.field_delim = iNum;
#							ifdef STRICT_GPLV3
							if (*p == '+') {
								pTpe->data.field.field_expand = 1;
								p ++;
							}
#							endif
							if(*p == ',') { /* real fromPos? */
								++p;
								iNum = 0;
								while(isdigit((int)*p))
									iNum = iNum * 10 + *p++ - '0';
								pTpe->data.field.iFromPos = iNum;
							}
						  }
					}
				} else {
					/* invalid character after F, so we need to reject
					 * this.
					 */
					errmsg.LogError(0, NO_ERRCODE, "error: invalid character in frompos after \"F\", property: '%%%s'",
					    (char*) *pp);
				}
			} else {
				/* we now have a simple offset in frompos (the previously "normal" case) */
				iNum = 0;
				while(isdigit((int)*p))
					iNum = iNum * 10 + *p++ - '0';
				pTpe->data.field.iFromPos = iNum;
				/* skip to next known good */
				while(*p && *p != '%' && *p != ':') {
					/* TODO: complain on extra characters */
					dbgprintf("error: extra character in frompos: '%s'\n", p);
					++p;
				}
			}
#ifdef FEATURE_REGEXP
		}
#endif /* #ifdef FEATURE_REGEXP */
	}
	/* check topos  (holds an regex if FromPos is "R"*/
	if(*p == ':') {
		++p; /* eat ':' */

#ifdef FEATURE_REGEXP
		if (pTpe->data.field.has_regex) {

			dbgprintf("debug: has regex \n");

			/* APR 2005-09 I need the string that represent the regex */
			/* The regex end is: "--end" */
			/* TODO : this is hardcoded and cant be escaped, please change */
			regex_end = (unsigned char*) strstr((char*)p, "--end");
			if (regex_end == NULL) {
				dbgprintf("error: can not find regex end in: '%s'\n", p);
				pTpe->data.field.has_regex = 0;
			} else {
				/* We get here ONLY if the regex end was found */
				longitud = regex_end - p;
				/* Malloc for the regex string */
				regex_char = (unsigned char *) MALLOC(longitud + 1);
				if(regex_char == NULL) {
					dbgprintf("Could not allocate memory for template parameter!\n");
					pTpe->data.field.has_regex = 0;
					return 1;
					/* TODO: RGer: check if we can recover better... (probably not) */
				}

				/* Get the regex string for compiling later */
				memcpy(regex_char, p, longitud);
				regex_char[longitud] = '\0';

				dbgprintf("debug: regex detected: '%s'\n", regex_char);

				/* Now i compile the regex */
				/* Remember that the re is an attribute of the Template entry */
				if((iRetLocal = objUse(regexp, LM_REGEXP_FILENAME)) == RS_RET_OK) {
					int iOptions;
					iOptions = (pTpe->data.field.typeRegex == TPL_REGEX_ERE) ? REG_EXTENDED : 0;
					if(regexp.regcomp(&(pTpe->data.field.re), (char*) regex_char, iOptions) != 0) {
						dbgprintf("error: can not compile regex: '%s'\n", regex_char);
						pTpe->data.field.has_regex = 2;
					}
				} else {
					/* regexp object could not be loaded */
					dbgprintf("error %d trying to load regexp library - this may be desired and thus OK",
						  iRetLocal);
					if(bFirstRegexpErrmsg) { /* prevent flood of messages, maybe even an endless loop! */
						bFirstRegexpErrmsg = 0;
						errmsg.LogError(0, NO_ERRCODE, "regexp library could not be loaded (error %d), "
								"regexp ignored", iRetLocal);
					}
					pTpe->data.field.has_regex = 2;
				}

				/* Finally we move the pointer to the end of the regex
				 * so it aint parsed twice or something weird */
				p = regex_end + 5/*strlen("--end")*/;
				free(regex_char);
			}
		} else if(*p == '$') {
			/* shortcut for "end of message */
			p++; /* eat '$' */
			/* in this case, we do a quick, somewhat dirty but totally
			 * legitimate trick: we simply use a topos that is higher than
			 * potentially ever can happen. The code below checks that no copy
			 * will occur after the end of string, so this is perfectly legal.
			 * rgerhards, 2006-10-17
			 */
			pTpe->data.field.iToPos = 9999999;
		} else {
			/* fallthrough to "regular" ToPos code */
#endif /* #ifdef FEATURE_REGEXP */

			if(pTpe->data.field.has_fields == 1) {
				iNum = 0;
				while(isdigit((int)*p))
					iNum = iNum * 10 + *p++ - '0';
				pTpe->data.field.iFieldNr = iNum;
				if(*p == ',') { /* get real toPos? */
					++p;
					iNum = 0;
					while(isdigit((int)*p))
						iNum = iNum * 10 + *p++ - '0';
					pTpe->data.field.iToPos = iNum;
				}
			} else {
				iNum = 0;
				while(isdigit((int)*p))
					iNum = iNum * 10 + *p++ - '0';
				pTpe->data.field.iToPos = iNum;
			}
			/* skip to next known good */
			while(*p && *p != '%' && *p != ':') {
				/* TODO: complain on extra characters */
				dbgprintf("error: extra character in frompos: '%s'\n", p);
				++p;
			}
#ifdef FEATURE_REGEXP
		}
#endif /* #ifdef FEATURE_REGEXP */
	}

	if(pTpe->data.field.iToPos < pTpe->data.field.iFromPos) {
		iNum = pTpe->data.field.iToPos;
		pTpe->data.field.iToPos = pTpe->data.field.iFromPos;
		pTpe->data.field.iFromPos = iNum;
	}

	/* check options */
	if(*p == ':') {
		++p; /* eat ':' */
		doOptions(&p, pTpe);
	}

	/* check field name */
	if(*p == ':') {
		++p; /* eat ':' */
		if(cstrConstruct(&pStrField) != RS_RET_OK)
			 return 1;
		while(*p != ':' && *p != '%' && *p != '\0') {
			cstrAppendChar(pStrField, *p);
			++p;
		}
		cstrFinalize(pStrField);
	}

	/* save field name - if none was given, use the property name instead */
	if(pStrField == NULL) {
		if(pTpe->data.field.propid == PROP_CEE) {
			/* in CEE case, we remove "$!" from the fieldname - it's just our indicator */
			pTpe->fieldName = ustrdup(cstrGetSzStrNoNULL(pStrProp)+2);
			pTpe->lenFieldName = cstrLen(pStrProp)-2;
		} else {
			pTpe->fieldName = ustrdup(cstrGetSzStrNoNULL(pStrProp));
			pTpe->lenFieldName = cstrLen(pStrProp);
		}
	} else {
		pTpe->fieldName = ustrdup(cstrGetSzStrNoNULL(pStrField));
		pTpe->lenFieldName = cstrLen(pStrProp);
		cstrDestruct(&pStrField);
	}
	if(pTpe->fieldName == NULL)
		return 1;

	cstrDestruct(&pStrProp);

	if(*p) ++p; /* eat '%' */

	*pp = p;
	return 0;
}


/* Add a new entry for a template module.
 * returns pointer to new object if it succeeds, NULL otherwise.
 * rgerhards, 2010-05-31
 */
static rsRetVal
tplAddTplMod(struct template *pTpl, uchar** ppRestOfConfLine)
{
	uchar *pSrc;
	uchar szMod[2048];
	unsigned lenMod;
	strgen_t *pStrgen;
	DEFiRet;

	pSrc = *ppRestOfConfLine;
	lenMod = 0;
	while(*pSrc && !isspace(*pSrc) && lenMod < sizeof(szMod) - 1) {
		szMod[lenMod] = *pSrc++;
		lenMod++;
		
	}
	szMod[lenMod] = '\0';
	*ppRestOfConfLine = pSrc;
	CHKiRet(strgen.FindStrgen(&pStrgen, szMod));
	pTpl->pStrgen = pStrgen->pModule->mod.sm.strgen;
	DBGPRINTF("template bound to strgen '%s'\n", szMod);
	/* check if the name potentially contains some well-known options
	 * Note: we have opted to let the name contain all options. This sounds 
	 * useful, because the strgen MUST actually implement a specific set
	 * of options. Doing this via the name looks to the enduser as if the
	 * regular syntax were used, and it make sure the strgen postively
	 * acknowledged implementing the option. -- rgerhards, 2011-03-21
	 */
	if(lenMod > 6 && !strcasecmp((char*) szMod + lenMod - 7, ",stdsql")) {
		pTpl->optFormatEscape = STDSQL_ESCAPE;
		DBGPRINTF("strgen supports the stdsql option\n");
	} else if(lenMod > 3 && !strcasecmp((char*) szMod+ lenMod - 4, ",sql")) {
		pTpl->optFormatEscape = SQL_ESCAPE;
		DBGPRINTF("strgen supports the sql option\n");
	} else if(lenMod > 4 && !strcasecmp((char*) szMod+ lenMod - 4, ",json")) {
		pTpl->optFormatEscape = JSON_ESCAPE;
		DBGPRINTF("strgen supports the json option\n");
	}

finalize_it:
	RETiRet;
}


/* Add a new template line
 * returns pointer to new object if it succeeds, NULL otherwise.
 */
struct template *tplAddLine(rsconf_t *conf, char* pName, uchar** ppRestOfConfLine)
{
	struct template *pTpl;
 	unsigned char *p;
	int bDone;
	char optBuf[128]; /* buffer for options - should be more than enough... */
	size_t i;
	rsRetVal localRet;

	assert(pName != NULL);
	assert(ppRestOfConfLine != NULL);

	if((pTpl = tplConstruct(conf)) == NULL)
		return NULL;
	
	pTpl->iLenName = strlen(pName);
	pTpl->pszName = (char*) MALLOC(sizeof(char) * (pTpl->iLenName + 1));
	if(pTpl->pszName == NULL) {
		dbgprintf("tplAddLine could not alloc memory for template name!");
		pTpl->iLenName = 0;
		return NULL;
		/* I know - we create a memory leak here - but I deem
		 * it acceptable as it is a) a very small leak b) very
		 * unlikely to happen. rgerhards 2004-11-17
		 */
	}
	memcpy(pTpl->pszName, pName, pTpl->iLenName + 1);

	/* now actually parse the line */
	p = *ppRestOfConfLine;
	assert(p != NULL);

	while(isspace((int)*p))/* skip whitespace */
		++p;
	
	switch(*p) {
	case '"': /* just continue */
		break;
	case '=':
		*ppRestOfConfLine = p + 1;
		localRet = tplAddTplMod(pTpl, ppRestOfConfLine);
		if(localRet != RS_RET_OK) {
			errmsg.LogError(0, localRet, "Template '%s': error %d defining template via strgen module",
					pTpl->pszName, localRet);
			/* we simply make the template defunct in this case by setting
			 * its name to a zero-string. We do not free it, as this would
			 * require additional code and causes only a very small memory
			 * consumption. Memory is freed, however, in normal operation
			 * and most importantly by HUPing syslogd.
			 */
			*pTpl->pszName = '\0';
		}
		return NULL;
	default:
		dbgprintf("Template '%s' invalid, does not start with '\"'!\n", pTpl->pszName);
		/* we simply make the template defunct in this case by setting
		 * its name to a zero-string. We do not free it, as this would
		 * require additional code and causes only a very small memory
		 * consumption.
		 */
		*pTpl->pszName = '\0';
		return NULL;
	}
	++p;

	/* we finally go to the actual template string - so let's have some fun... */
	bDone = *p ? 0 : 1;
	while(!bDone) {
		switch(*p) {
			case '\0':
				bDone = 1;
				break;
			case '%': /* parameter */
				++p; /* eat '%' */
				do_Parameter(&p, pTpl);
				break;
			default: /* constant */
				do_Constant(&p, pTpl);
				break;
		}
		if(*p == '"') {/* end of template string? */
			++p;	/* eat it! */
			bDone = 1;
		}
	}
	
	/* we now have the template - let's look at the options (if any)
	 * we process options until we reach the end of the string or 
	 * an error occurs - whichever is first.
	 */
	while(*p) {
		while(isspace((int)*p))/* skip whitespace */
			++p;
		
		if(*p != ',')
			break;
		++p; /* eat ',' */

		while(isspace((int)*p))/* skip whitespace */
			++p;
		
		/* read option word */
		i = 0;
		while(i < sizeof(optBuf) / sizeof(char) - 1
		      && *p && *p != '=' && *p !=',' && *p != '\n') {
			optBuf[i++] = tolower((int)*p);
			++p;
		}
		optBuf[i] = '\0';

		if(*p == '\n')
			++p;

		/* as of now, the no form is nonsense... but I do include
		 * it anyhow... ;) rgerhards 2004-11-22
		 */
		if(!strcmp(optBuf, "stdsql")) {
			pTpl->optFormatEscape = STDSQL_ESCAPE;
		} else if(!strcmp(optBuf, "json")) {
			pTpl->optFormatEscape = JSON_ESCAPE;
		} else if(!strcmp(optBuf, "sql")) {
			pTpl->optFormatEscape = SQL_ESCAPE;
		} else if(!strcmp(optBuf, "nosql")) {
			pTpl->optFormatEscape = NO_ESCAPE;
		} else {
			dbgprintf("Invalid option '%s' ignored.\n", optBuf);
		}
	}

	*ppRestOfConfLine = p;

	return(pTpl);
}

static rsRetVal
createConstantTpe(struct template *pTpl, struct cnfobj *o)
{
	struct templateEntry *pTpe;
	es_str_t *value;
	int i;
	struct cnfparamvals *pvals = NULL;
	uchar *outname = NULL;
	DEFiRet;

	/* pull params */
	pvals = nvlstGetParams(o->nvlst, &pblkConstant, NULL);
	cnfparamsPrint(&pblkConstant, pvals);
	
	for(i = 0 ; i < pblkConstant.nParams ; ++i) {
		if(!pvals[i].bUsed)
			continue;
		if(!strcmp(pblkConstant.descr[i].name, "value")) {
			value = pvals[i].val.d.estr;
		} else if(!strcmp(pblkConstant.descr[i].name, "outname")) {
			outname = (uchar*)es_str2cstr(pvals[i].val.d.estr, NULL);
		} else {
			dbgprintf("template:constantTpe: program error, non-handled "
			  "param '%s'\n", pblkConstant.descr[i].name);
		}
	}

	/* sanity check */

	/* apply */
	CHKmalloc(pTpe = tpeConstruct(pTpl));
	es_unescapeStr(value);
	pTpe->eEntryType = CONSTANT;
	pTpe->fieldName = outname;
	if(outname != NULL)
		pTpe->lenFieldName = ustrlen(outname);
	pTpe->data.constant.iLenConstant = es_strlen(value);
	pTpe->data.constant.pConstant = (uchar*)es_str2cstr(value, NULL);

finalize_it:
	if(pvals != NULL)
		cnfparamvalsDestruct(pvals, &pblkConstant);
	RETiRet;
}

static rsRetVal
createPropertyTpe(struct template *pTpl, struct cnfobj *o)
{
	struct templateEntry *pTpe;
	cstr_t *name = NULL;
	uchar *outname = NULL;
	int i;
	int droplastlf = 0;
	int spifno1stsp = 0;
	int mandatory = 0;
	int frompos = -1;
	int topos = -1;
	int fieldnum = -1;
	int fielddelim = 9; /* default is HT (USACSII 9) */
	int re_matchToUse = 0;
	int re_submatchToUse = 0;
	char *re_expr = NULL;
	struct cnfparamvals *pvals = NULL;
	enum {F_NONE, F_CSV, F_JSON, F_JSONF} formatType = F_NONE;
	enum {CC_NONE, CC_ESCAPE, CC_SPACE, CC_DROP} controlchr = CC_NONE;
	enum {SP_NONE, SP_DROP, SP_REPLACE} secpath = SP_NONE;
	enum tplFormatCaseConvTypes caseconv = tplCaseConvNo;
	enum tplFormatTypes datefmt = tplFmtDefault;
	enum tplRegexType re_type = TPL_REGEX_BRE;
	enum tlpRegexNoMatchType re_nomatchType = TPL_REGEX_NOMATCH_USE_DFLTSTR;
	DEFiRet;

	/* pull params */
	pvals = nvlstGetParams(o->nvlst, &pblkProperty, NULL);
	cnfparamsPrint(&pblkProperty, pvals);
	
	for(i = 0 ; i < pblkProperty.nParams ; ++i) {
		if(!pvals[i].bUsed)
			continue;
		if(!strcmp(pblkProperty.descr[i].name, "name")) {
			uchar *tmpstr = (uchar*)es_str2cstr(pvals[i].val.d.estr, NULL);
			rsCStrConstructFromszStr(&name, tmpstr);
			cstrFinalize(name);
			free(tmpstr);
		} else if(!strcmp(pblkProperty.descr[i].name, "droplastlf")) {
			droplastlf = pvals[i].val.d.n;
		} else if(!strcmp(pblkProperty.descr[i].name, "mandatory")) {
			mandatory = pvals[i].val.d.n;
		} else if(!strcmp(pblkProperty.descr[i].name, "spifno1stsp")) {
			spifno1stsp = pvals[i].val.d.n;
		} else if(!strcmp(pblkProperty.descr[i].name, "outname")) {
			outname = (uchar*)es_str2cstr(pvals[i].val.d.estr, NULL);
		} else if(!strcmp(pblkProperty.descr[i].name, "position.from")) {
			frompos = pvals[i].val.d.n;
		} else if(!strcmp(pblkProperty.descr[i].name, "position.to")) {
			topos = pvals[i].val.d.n;
		} else if(!strcmp(pblkProperty.descr[i].name, "field.number")) {
			fieldnum = pvals[i].val.d.n;
		} else if(!strcmp(pblkProperty.descr[i].name, "field.delimiter")) {
			fielddelim = pvals[i].val.d.n;
		} else if(!strcmp(pblkProperty.descr[i].name, "regex.expression")) {
			re_expr = es_str2cstr(pvals[i].val.d.estr, NULL);
		} else if(!strcmp(pblkProperty.descr[i].name, "regex.type")) {
			if(!es_strbufcmp(pvals[i].val.d.estr, (uchar*)"BRE", sizeof("BRE")-1)) {
				re_type = TPL_REGEX_BRE;
			} else if(!es_strbufcmp(pvals[i].val.d.estr, (uchar*)"ERE", sizeof("ERE")-1)) {
				re_type = TPL_REGEX_ERE;
			} else {
				uchar *typeStr = (uchar*) es_str2cstr(pvals[i].val.d.estr, NULL);
				errmsg.LogError(0, RS_RET_ERR, "invalid regex.type '%s' for property",
					typeStr);
				free(typeStr);
				ABORT_FINALIZE(RS_RET_ERR);
			}
		} else if(!strcmp(pblkProperty.descr[i].name, "regex.nomatchmode")) {
			if(!es_strbufcmp(pvals[i].val.d.estr, (uchar*)"DFLT", sizeof("DFLT")-1)) {
				re_nomatchType = TPL_REGEX_NOMATCH_USE_DFLTSTR;
			} else if(!es_strbufcmp(pvals[i].val.d.estr, (uchar*)"BLANK", sizeof("BLANK")-1)) {
				re_nomatchType = TPL_REGEX_NOMATCH_USE_BLANK;
			} else if(!es_strbufcmp(pvals[i].val.d.estr, (uchar*)"FIELD", sizeof("FIELD")-1)) {
				re_nomatchType = TPL_REGEX_NOMATCH_USE_WHOLE_FIELD;
			} else if(!es_strbufcmp(pvals[i].val.d.estr, (uchar*)"ZERO", sizeof("ZERO")-1)) {
				re_nomatchType = TPL_REGEX_NOMATCH_USE_ZERO;
			} else {
				uchar *typeStr = (uchar*) es_str2cstr(pvals[i].val.d.estr, NULL);
				errmsg.LogError(0, RS_RET_ERR, "invalid format type '%s' for property",
					typeStr);
				free(typeStr);
				ABORT_FINALIZE(RS_RET_ERR);
			}
		} else if(!strcmp(pblkProperty.descr[i].name, "regex.match")) {
			re_matchToUse = pvals[i].val.d.n;
		} else if(!strcmp(pblkProperty.descr[i].name, "regex.submatch")) {
			re_submatchToUse = pvals[i].val.d.n;
		} else if(!strcmp(pblkProperty.descr[i].name, "format")) {
			if(!es_strbufcmp(pvals[i].val.d.estr, (uchar*)"csv", sizeof("csv")-1)) {
				formatType = F_CSV;
			} else if(!es_strbufcmp(pvals[i].val.d.estr, (uchar*)"json", sizeof("json")-1)) {
				formatType = F_JSON;
			} else if(!es_strbufcmp(pvals[i].val.d.estr, (uchar*)"jsonf", sizeof("jsonf")-1)) {
				formatType = F_JSONF;
			} else {
				uchar *typeStr = (uchar*) es_str2cstr(pvals[i].val.d.estr, NULL);
				errmsg.LogError(0, RS_RET_ERR, "invalid format type '%s' for property",
					typeStr);
				free(typeStr);
				ABORT_FINALIZE(RS_RET_ERR);
			}
		} else if(!strcmp(pblkProperty.descr[i].name, "controlcharacters")) {
			if(!es_strbufcmp(pvals[i].val.d.estr, (uchar*)"escape", sizeof("escape")-1)) {
				controlchr = CC_ESCAPE;
			} else if(!es_strbufcmp(pvals[i].val.d.estr, (uchar*)"space", sizeof("space")-1)) {
				controlchr = CC_SPACE;
			} else if(!es_strbufcmp(pvals[i].val.d.estr, (uchar*)"drop", sizeof("drop")-1)) {
				controlchr = CC_DROP;
			} else {
				uchar *typeStr = (uchar*) es_str2cstr(pvals[i].val.d.estr, NULL);
				errmsg.LogError(0, RS_RET_ERR, "invalid controlcharacter mode '%s' for property",
					typeStr);
				free(typeStr);
				ABORT_FINALIZE(RS_RET_ERR);
			}
		} else if(!strcmp(pblkProperty.descr[i].name, "securepath")) {
			if(!es_strbufcmp(pvals[i].val.d.estr, (uchar*)"drop", sizeof("drop")-1)) {
				secpath = SP_DROP;
			} else if(!es_strbufcmp(pvals[i].val.d.estr, (uchar*)"replace", sizeof("replace")-1)) {
				secpath = SP_REPLACE;
			} else {
				uchar *typeStr = (uchar*) es_str2cstr(pvals[i].val.d.estr, NULL);
				errmsg.LogError(0, RS_RET_ERR, "invalid securepath mode '%s' for property",
					typeStr);
				free(typeStr);
				ABORT_FINALIZE(RS_RET_ERR);
			}
		} else if(!strcmp(pblkProperty.descr[i].name, "caseconversion")) {
			if(!es_strbufcmp(pvals[i].val.d.estr, (uchar*)"lower", sizeof("lower")-1)) {
				caseconv = tplCaseConvLower;
			} else if(!es_strbufcmp(pvals[i].val.d.estr, (uchar*)"upper", sizeof("upper")-1)) {
				caseconv = tplCaseConvUpper;
			} else {
				uchar *typeStr = (uchar*) es_str2cstr(pvals[i].val.d.estr, NULL);
				errmsg.LogError(0, RS_RET_ERR, "invalid caseconversion type '%s' for property",
					typeStr);
				free(typeStr);
				ABORT_FINALIZE(RS_RET_ERR);
			}
		} else if(!strcmp(pblkProperty.descr[i].name, "dateformat")) {
			if(!es_strbufcmp(pvals[i].val.d.estr, (uchar*)"mysql", sizeof("mysql")-1)) {
				datefmt = tplFmtMySQLDate;
			} else if(!es_strbufcmp(pvals[i].val.d.estr, (uchar*)"pgsql", sizeof("pgsql")-1)) {
				datefmt = tplFmtPgSQLDate;
			} else if(!es_strbufcmp(pvals[i].val.d.estr, (uchar*)"rfc3164", sizeof("rfc3164")-1)) {
				datefmt = tplFmtRFC3164Date;
			} else if(!es_strbufcmp(pvals[i].val.d.estr, (uchar*)"rfc3164-buggyday", sizeof("rfc3164-buggyday")-1)) {
				datefmt = tplFmtRFC3164BuggyDate;
			} else if(!es_strbufcmp(pvals[i].val.d.estr, (uchar*)"rfc3339", sizeof("rfc3339")-1)) {
				datefmt = tplFmtRFC3339Date;
			} else if(!es_strbufcmp(pvals[i].val.d.estr, (uchar*)"unixtimestamp", sizeof("unixtimestamp")-1)) {
				datefmt = tplFmtUnixDate;
			} else if(!es_strbufcmp(pvals[i].val.d.estr, (uchar*)"subseconds", sizeof("subseconds")-1)) {
				datefmt = tplFmtSecFrac;
			} else {
				uchar *typeStr = (uchar*) es_str2cstr(pvals[i].val.d.estr, NULL);
				errmsg.LogError(0, RS_RET_ERR, "invalid date format '%s' for property",
					typeStr);
				free(typeStr);
				ABORT_FINALIZE(RS_RET_ERR);
			}
		} else {
			dbgprintf("template:propertyTpe: program error, non-handled "
			  "param '%s'\n", pblkProperty.descr[i].name);
		}
	}
	if(outname == NULL) {
		uchar *psz = cstrGetSzStrNoNULL(name);
		/* we need to drop "$!" prefix, if present */
		if(!strncmp((char*)psz, "$!", 2))
			outname = ustrdup(psz + 2);
		else
			outname = ustrdup(psz);
	}

	/* sanity check */
	if(topos == -1 && frompos != -1)
		topos = 2000000000; /* large enough ;) */
	if(frompos == -1 && topos != -1)
		frompos = 0;
	if(topos < frompos) {
		errmsg.LogError(0, RS_RET_ERR, "position.to=%d is lower than postion.from=%d\n",
			topos, frompos);
		ABORT_FINALIZE(RS_RET_ERR);
	}
	if(fieldnum != -1 && re_expr != NULL) {
		errmsg.LogError(0, RS_RET_ERR, "both field extraction and regex extraction "
				"specified - this is not possible, remove one");
		ABORT_FINALIZE(RS_RET_ERR);
	}

	/* apply */
	CHKmalloc(pTpe = tpeConstruct(pTpl));
	pTpe->eEntryType = FIELD;
	CHKiRet(propNameToID(name, &pTpe->data.field.propid));
	if(pTpe->data.field.propid == PROP_CEE) {
		/* in CEE case, we need to preserve the actual property name */
		pTpe->data.field.propName = es_newStrFromCStr((char*)cstrGetSzStrNoNULL(name)+1,
							      cstrLen(name)-1);
	}
	pTpe->data.field.options.bDropLastLF = droplastlf;
	pTpe->data.field.options.bSPIffNo1stSP = spifno1stsp;
	pTpe->data.field.options.bMandatory = mandatory;
	pTpe->data.field.eCaseConv = caseconv;
	switch(formatType) {
	case F_NONE:
		/* all set ;) */
		break;
	case F_CSV:
		pTpe->data.field.options.bCSV = 1;
		break;
	case F_JSON:
		pTpe->data.field.options.bJSON = 1;
		break;
	case F_JSONF:
		pTpe->data.field.options.bJSONf = 1;
		break;
	}
	switch(controlchr) {
	case CC_NONE:
		/* all set ;) */
		break;
	case CC_ESCAPE:
		pTpe->data.field.options.bEscapeCC = 1;
		break;
	case CC_SPACE:
		pTpe->data.field.options.bSpaceCC = 1;
		break;
	case CC_DROP:
		pTpe->data.field.options.bDropCC = 1;
		break;
	}
	switch(secpath) {
	case SP_NONE:
		/* all set ;) */
		break;
	case SP_DROP:
		pTpe->data.field.options.bSecPathDrop = 1;
		break;
	case SP_REPLACE:
		pTpe->data.field.options.bSecPathReplace = 1;
		break;
	}
	pTpe->fieldName = outname;
	if(outname != NULL)
		pTpe->lenFieldName = ustrlen(outname);
	pTpe->data.field.eDateFormat = datefmt;
	if(fieldnum != -1) {
		pTpe->data.field.has_fields = 1;
		pTpe->data.field.iFieldNr = fieldnum;
		pTpe->data.field.field_delim = fielddelim;
	}
	if(frompos != -1) {
		pTpe->data.field.iFromPos = frompos;
		pTpe->data.field.iToPos = topos;
	}
	if(re_expr != NULL) {
		rsRetVal iRetLocal;
		pTpe->data.field.typeRegex = re_type;
		pTpe->data.field.nomatchAction = re_nomatchType;
		pTpe->data.field.iMatchToUse = re_matchToUse;
		pTpe->data.field.iSubMatchToUse = re_submatchToUse;
		pTpe->data.field.has_regex = 1;
		if((iRetLocal = objUse(regexp, LM_REGEXP_FILENAME)) == RS_RET_OK) {
			int iOptions;
			iOptions = (pTpe->data.field.typeRegex == TPL_REGEX_ERE) ? REG_EXTENDED : 0;
			if(regexp.regcomp(&(pTpe->data.field.re), (char*) re_expr, iOptions) != 0) {
				dbgprintf("error: can not compile regex: '%s'\n", re_expr);
				errmsg.LogError(0, NO_ERRCODE, "error compiling regex '%s'", re_expr);
				pTpe->data.field.has_regex = 2;
				ABORT_FINALIZE(RS_RET_ERR);
			}
		} else {
			/* regexp object could not be loaded */
			if(bFirstRegexpErrmsg) { /* prevent flood of messages, maybe even an endless loop! */
				bFirstRegexpErrmsg = 0;
				errmsg.LogError(0, NO_ERRCODE, "regexp library could not be loaded (error %d), "
						"regexp ignored", iRetLocal);
			}
			pTpe->data.field.has_regex = 2;
			ABORT_FINALIZE(RS_RET_ERR);
		}
	}

finalize_it:
	if(pvals != NULL)
		cnfparamvalsDestruct(pvals, &pblkProperty);
	if(name != NULL)
		rsCStrDestruct(&name);
	RETiRet;
}

/* create a template in list mode, is build from sub-objects */
static rsRetVal
createListTpl(struct template *pTpl, struct cnfobj *o)
{
	struct objlst *lst;
	DEFiRet;

	dbgprintf("create template from subobjs\n");
	objlstPrint(o->subobjs);

	for(lst = o->subobjs ; lst != NULL ; lst = lst->next) {
		switch(lst->obj->objType) {
		case CNFOBJ_PROPERTY:
			CHKiRet(createPropertyTpe(pTpl, lst->obj));
			break;
		case CNFOBJ_CONSTANT:
			CHKiRet(createConstantTpe(pTpl, lst->obj));
			break;
		default:dbgprintf("program error: invalid object type %d "
				  "in createLstTpl\n", lst->obj->objType);
			break;
		}
		nvlstChkUnused(lst->obj->nvlst);
	}
finalize_it:
	RETiRet;
}

/* Add a new template via the v6 config system.  */
rsRetVal
tplProcessCnf(struct cnfobj *o)
{
	struct template *pTpl = NULL;
	struct cnfparamvals *pvals = NULL;
	int lenName;
	char *name = NULL;
	uchar *tplStr = NULL;
	uchar *plugin = NULL;
	es_str_t *subtree = NULL;
	uchar *p;
	enum { T_STRING, T_PLUGIN, T_LIST, T_SUBTREE } tplType;
	int i;
	int o_sql=0, o_stdsql=0, o_json=0; /* options */
	int numopts;
	rsRetVal localRet;
	DEFiRet;

	pvals = nvlstGetParams(o->nvlst, &pblk, NULL);
	cnfparamsPrint(&pblk, pvals);
	
	for(i = 0 ; i < pblk.nParams ; ++i) {
		if(!pvals[i].bUsed)
			continue;
		if(!strcmp(pblk.descr[i].name, "name")) {
			lenName = es_strlen(pvals[i].val.d.estr);
			name = es_str2cstr(pvals[i].val.d.estr, NULL);
		} else if(!strcmp(pblk.descr[i].name, "type")) {
			if(!es_strbufcmp(pvals[i].val.d.estr, (uchar*)"string", sizeof("string")-1)) {
				tplType = T_STRING;
			} else if(!es_strbufcmp(pvals[i].val.d.estr, (uchar*)"plugin", sizeof("plugin")-1)) {
				tplType = T_PLUGIN;
			} else if(!es_strbufcmp(pvals[i].val.d.estr, (uchar*)"list", sizeof("list")-1)) {
				tplType = T_LIST;
			} else if(!es_strbufcmp(pvals[i].val.d.estr, (uchar*)"subtree", sizeof("subtree")-1)) {
				tplType = T_SUBTREE;
			} else {
				uchar *typeStr = (uchar*) es_str2cstr(pvals[i].val.d.estr, NULL);
				errmsg.LogError(0, RS_RET_ERR, "invalid template type '%s'",
					typeStr);
				free(typeStr);
				ABORT_FINALIZE(RS_RET_ERR);
			}
		} else if(!strcmp(pblk.descr[i].name, "string")) {
			tplStr = (uchar*) es_str2cstr(pvals[i].val.d.estr, NULL);
		} else if(!strcmp(pblk.descr[i].name, "subtree")) {
			uchar *st_str = es_getBufAddr(pvals[i].val.d.estr);
			if(st_str[0] != '$' || st_str[1] != '!') {
				char *cstr = es_str2cstr(pvals[i].val.d.estr, NULL);
				errmsg.LogError(0, RS_RET_ERR, "invalid subtree "
					"parameter, variable must start with '$!' but "
					"var name is '%s'", cstr);
				free(cstr);
				free(name); /* overall assigned */
				ABORT_FINALIZE(RS_RET_ERR);
			} else {
				/* TODO: unify strings! */
				char *cstr = es_str2cstr(pvals[i].val.d.estr, NULL);
				subtree = es_newStrFromBuf(cstr+1, es_strlen(pvals[i].val.d.estr)-1);
				free(cstr);
			}
		} else if(!strcmp(pblk.descr[i].name, "plugin")) {
			plugin = (uchar*) es_str2cstr(pvals[i].val.d.estr, NULL);
		} else if(!strcmp(pblk.descr[i].name, "option.stdsql")) {
			o_stdsql = pvals[i].val.d.n;
		} else if(!strcmp(pblk.descr[i].name, "option.sql")) {
			o_sql = pvals[i].val.d.n;
		} else if(!strcmp(pblk.descr[i].name, "option.json")) {
			o_json = pvals[i].val.d.n;
		} else {
			dbgprintf("template: program error, non-handled "
			  "param '%s'\n", pblk.descr[i].name);
		}
	}

	/* do config sanity checks */
	if(tplStr  == NULL) {
		if(tplType == T_STRING) {
			errmsg.LogError(0, RS_RET_ERR, "template '%s' of type string needs "
				"string parameter", name);
			ABORT_FINALIZE(RS_RET_ERR);
		}
	} else {
		if(tplType != T_STRING) {
			errmsg.LogError(0, RS_RET_ERR, "template '%s' is not a string "
				"template but has a string specified - ignored", name);
		}
	}

	if(plugin  == NULL) {
		if(tplType == T_PLUGIN) {
			errmsg.LogError(0, RS_RET_ERR, "template '%s' of type plugin needs "
				"plugin parameter", name);
			ABORT_FINALIZE(RS_RET_ERR);
		}
	} else {
		if(tplType != T_PLUGIN) {
			errmsg.LogError(0, RS_RET_ERR, "template '%s' is not a plugin "
				"template but has a plugin specified - ignored", name);
		}
	}

	if(subtree  == NULL) {
		if(tplType == T_SUBTREE) {
			errmsg.LogError(0, RS_RET_ERR, "template '%s' of type subtree needs "
				"subtree parameter", name);
			ABORT_FINALIZE(RS_RET_ERR);
		}
	} else {
		if(tplType != T_SUBTREE) {
			errmsg.LogError(0, RS_RET_ERR, "template '%s' is not a subtree "
				"template but has a subtree specified - ignored", name);
		}
	}

	if(o->subobjs  == NULL) {
		if(tplType == T_LIST) {
			errmsg.LogError(0, RS_RET_ERR, "template '%s' of type list has "
				"has no parameters specified", name);
			ABORT_FINALIZE(RS_RET_ERR);
		}
	} else {
		if(tplType != T_LIST) {
			errmsg.LogError(0, RS_RET_ERR, "template '%s' is not a list "
				"template but has parameters specified - ignored", name);
		}
	}

	numopts = 0;
	if(o_sql) ++numopts;
	if(o_stdsql) ++numopts;
	if(o_json) ++numopts;
	if(numopts > 1) {
		errmsg.LogError(0, RS_RET_ERR, "template '%s' has multiple incompatible "
			"options of sql, stdsql or json specified", name);
		ABORT_FINALIZE(RS_RET_ERR);
	}

	/* config ok */
	if((pTpl = tplConstruct(loadConf)) == NULL) {
		DBGPRINTF("template.c: tplConstruct failed!\n");
		ABORT_FINALIZE(RS_RET_ERR);
	}
	pTpl->pszName = name;
	pTpl->iLenName = lenName;
	
	switch(tplType) {
	case T_STRING:	p = tplStr;
			while(*p) {
				switch(*p) {
					case '%': /* parameter */
						++p; /* eat '%' */
						do_Parameter(&p, pTpl);
						break;
					default: /* constant */
						do_Constant(&p, pTpl);
						break;
				}
			}
			break;
	case T_PLUGIN:	p = plugin;
			/* TODO: the use of tplAddTplMod() can be improved! */
			localRet = tplAddTplMod(pTpl, &p);
			if(localRet != RS_RET_OK) {
				errmsg.LogError(0, localRet, "template '%s': error %d "
						"defining template via plugin (strgen) module",
						pTpl->pszName, localRet);
				ABORT_FINALIZE(localRet);
			}
			break;
	case T_LIST:	createListTpl(pTpl, o);
			break;
	case T_SUBTREE:	pTpl->subtree = subtree;
			break;
	}
	
	pTpl->optFormatEscape = NO_ESCAPE;
	if(o_stdsql)
		pTpl->optFormatEscape = STDSQL_ESCAPE;
	else if(o_sql)
		pTpl->optFormatEscape = SQL_ESCAPE;
	else if(o_json)
		pTpl->optFormatEscape = JSON_ESCAPE;

finalize_it:
	free(tplStr);
	if(pvals != NULL)
		cnfparamvalsDestruct(pvals, &pblk);
	if(iRet != RS_RET_OK) {
		if(pTpl != NULL) {
			/* we simply make the template defunct in this case by setting
			 * its name to a zero-string. We do not free it, as this would
			 * require additional code and causes only a very small memory
			 * consumption. TODO: maybe in next iteration...
			 */
			*pTpl->pszName = '\0';
		}
	}

	RETiRet;
}


/* Find a template object based on name. Search
 * currently is case-senstive (should we change?).
 * returns pointer to template object if found and
 * NULL otherwise.
 * rgerhards 2004-11-17
 */
struct template *tplFind(rsconf_t *conf, char *pName, int iLenName)
{
	struct template *pTpl;

	assert(pName != NULL);

	pTpl = conf->templates.root;
	while(pTpl != NULL &&
	      !(pTpl->iLenName == iLenName &&
	        !strcmp(pTpl->pszName, pName)
	        ))
		{
			pTpl = pTpl->pNext;
		}
	return(pTpl);
}

/* Destroy the template structure. This is for de-initialization
 * at program end. Everything is deleted.
 * rgerhards 2005-02-22
 * I have commented out dbgprintfs, because they are not needed for
 * "normal" debugging. Uncomment them, if they are needed.
 * rgerhards, 2007-07-05
 */
void tplDeleteAll(rsconf_t *conf)
{
	struct template *pTpl, *pTplDel;
	struct templateEntry *pTpe, *pTpeDel;
	BEGINfunc

	pTpl = conf->templates.root;
	while(pTpl != NULL) {
		/* dbgprintf("Delete Template: Name='%s'\n ", pTpl->pszName == NULL? "NULL" : pTpl->pszName);*/
		pTpe = pTpl->pEntryRoot;
		while(pTpe != NULL) {
			pTpeDel = pTpe;
			pTpe = pTpe->pNext;
			/*dbgprintf("\tDelete Entry(%x): type %d, ", (unsigned) pTpeDel, pTpeDel->eEntryType);*/
			switch(pTpeDel->eEntryType) {
			case UNDEFINED:
				/*dbgprintf("(UNDEFINED)");*/
				break;
			case CONSTANT:
				/*dbgprintf("(CONSTANT), value: '%s'",
					pTpeDel->data.constant.pConstant);*/
				free(pTpeDel->data.constant.pConstant);
				break;
			case FIELD:
				/* check if we have a regexp and, if so, delete it */
#ifdef FEATURE_REGEXP
				if(pTpeDel->data.field.has_regex != 0) {
					if(objUse(regexp, LM_REGEXP_FILENAME) == RS_RET_OK) {
						regexp.regfree(&(pTpeDel->data.field.re));
					}
				}
				if(pTpeDel->data.field.propName != NULL)
					es_deleteStr(pTpeDel->data.field.propName);
#endif
				break;
			}
			free(pTpeDel->fieldName);
			/*dbgprintf("\n");*/
			free(pTpeDel);
		}
		pTplDel = pTpl;
		pTpl = pTpl->pNext;
		free(pTplDel->pszName);
		if(pTplDel->subtree != NULL)
			es_deleteStr(pTplDel->subtree);
		free(pTplDel);
	}
	ENDfunc
}


/* Destroy all templates obtained from conf file
 * preserving hardcoded ones. This is called from init().
 */
void tplDeleteNew(rsconf_t *conf)
{
	struct template *pTpl, *pTplDel;
	struct templateEntry *pTpe, *pTpeDel;

	BEGINfunc

	if(conf->templates.root == NULL || conf->templates.lastStatic == NULL)
		return;

	pTpl = conf->templates.lastStatic->pNext;
	conf->templates.lastStatic->pNext = NULL;
	conf->templates.last = conf->templates.lastStatic;
	while(pTpl != NULL) {
		/* dbgprintf("Delete Template: Name='%s'\n ", pTpl->pszName == NULL? "NULL" : pTpl->pszName);*/
		pTpe = pTpl->pEntryRoot;
		while(pTpe != NULL) {
			pTpeDel = pTpe;
			pTpe = pTpe->pNext;
			/*dbgprintf("\tDelete Entry(%x): type %d, ", (unsigned) pTpeDel, pTpeDel->eEntryType);*/
			switch(pTpeDel->eEntryType) {
			case UNDEFINED:
				/*dbgprintf("(UNDEFINED)");*/
				break;
			case CONSTANT:
				/*dbgprintf("(CONSTANT), value: '%s'",
					pTpeDel->data.constant.pConstant);*/
				free(pTpeDel->data.constant.pConstant);
				break;
			case FIELD:
#ifdef FEATURE_REGEXP
				/* check if we have a regexp and, if so, delete it */
				if(pTpeDel->data.field.has_regex != 0) {
					if(objUse(regexp, LM_REGEXP_FILENAME) == RS_RET_OK) {
						regexp.regfree(&(pTpeDel->data.field.re));
					}
				}
				if(pTpeDel->data.field.propName != NULL)
					es_deleteStr(pTpeDel->data.field.propName);
#endif
				break;
			}
			/*dbgprintf("\n");*/
			free(pTpeDel);
		}
		pTplDel = pTpl;
		pTpl = pTpl->pNext;
		free(pTplDel->pszName);
		if(pTplDel->subtree != NULL)
			es_deleteStr(pTplDel->subtree);
		free(pTplDel);
	}
	ENDfunc
}

/* Store the pointer to the last hardcoded teplate */
void tplLastStaticInit(rsconf_t *conf, struct template *tpl)
{
	conf->templates.lastStatic = tpl;
}

/* Print the template structure. This is more or less a 
 * debug or test aid, but anyhow I think it's worth it...
 */
void tplPrintList(rsconf_t *conf)
{
	struct template *pTpl;
	struct templateEntry *pTpe;

	pTpl = conf->templates.root;
	while(pTpl != NULL) {
		dbgprintf("Template: Name='%s' ", pTpl->pszName == NULL? "NULL" : pTpl->pszName);
		if(pTpl->optFormatEscape == SQL_ESCAPE)
			dbgprintf("[SQL-Format (MySQL)] ");
		else if(pTpl->optFormatEscape == JSON_ESCAPE)
			dbgprintf("[JSON-Escaped Format] ");
		else if(pTpl->optFormatEscape == STDSQL_ESCAPE)
			dbgprintf("[SQL-Format (standard SQL)] ");
		dbgprintf("\n");
		pTpe = pTpl->pEntryRoot;
		while(pTpe != NULL) {
			dbgprintf("\tEntry(%lx): type %d, ", (unsigned long) pTpe, pTpe->eEntryType);
			switch(pTpe->eEntryType) {
			case UNDEFINED:
				dbgprintf("(UNDEFINED)");
				break;
			case CONSTANT:
				dbgprintf("(CONSTANT), value: '%s'",
					pTpe->data.constant.pConstant);
				break;
			case FIELD:
				dbgprintf("(FIELD), value: '%d' ", pTpe->data.field.propid);
				if(pTpe->data.field.propid == PROP_CEE) {
					char *cstr = es_str2cstr(pTpe->data.field.propName, NULL);
					dbgprintf("[EE-Property: '%s'] ", cstr);
					free(cstr);
				}
				switch(pTpe->data.field.eDateFormat) {
				case tplFmtDefault:
					break;
				case tplFmtMySQLDate:
					dbgprintf("[Format as MySQL-Date] ");
					break;
                                case tplFmtPgSQLDate:
                                        dbgprintf("[Format as PgSQL-Date] ");
                                        break;
				case tplFmtRFC3164Date:
					dbgprintf("[Format as RFC3164-Date] ");
					break;
				case tplFmtRFC3339Date:
					dbgprintf("[Format as RFC3339-Date] ");
					break;
				case tplFmtUnixDate:
					dbgprintf("[Format as Unix timestamp] ");
					break;
				default:
					dbgprintf("[INVALID eDateFormat %d] ", pTpe->data.field.eDateFormat);
				}
				switch(pTpe->data.field.eCaseConv) {
				case tplCaseConvNo:
					break;
				case tplCaseConvLower:
					dbgprintf("[Converted to Lower Case] ");
					break;
				case tplCaseConvUpper:
					dbgprintf("[Converted to Upper Case] ");
					break;
				}
				if(pTpe->data.field.options.bEscapeCC) {
				  	dbgprintf("[escape control-characters] ");
				}
				if(pTpe->data.field.options.bDropCC) {
				  	dbgprintf("[drop control-characters] ");
				}
				if(pTpe->data.field.options.bSpaceCC) {
				  	dbgprintf("[replace control-characters with space] ");
				}
				if(pTpe->data.field.options.bSecPathDrop) {
				  	dbgprintf("[slashes are dropped] ");
				}
				if(pTpe->data.field.options.bSecPathReplace) {
				  	dbgprintf("[slashes are replaced by '_'] ");
				}
				if(pTpe->data.field.options.bSPIffNo1stSP) {
				  	dbgprintf("[SP iff no first SP] ");
				}
				if(pTpe->data.field.options.bCSV) {
				  	dbgprintf("[format as CSV (RFC4180)]");
				}
				if(pTpe->data.field.options.bJSON) {
					dbgprintf("[format as JSON] ");
				}
				if(pTpe->data.field.options.bJSONf) {
					dbgprintf("[format as JSON field] ");
				}
				if(pTpe->data.field.options.bMandatory) {
					dbgprintf("[mandatory field] ");
				}
				if(pTpe->data.field.options.bDropLastLF) {
				  	dbgprintf("[drop last LF in msg] ");
				}
				if(pTpe->data.field.has_fields == 1) {
				  	dbgprintf("[substring, field #%d only (delemiter %d)] ",
						pTpe->data.field.iFieldNr, pTpe->data.field.field_delim);
				}
				if(pTpe->data.field.iFromPos != 0 || pTpe->data.field.iToPos != 0) {
				  	dbgprintf("[substring, from character %d to %d] ",
						pTpe->data.field.iFromPos,
						pTpe->data.field.iToPos);
				}
				break;
			}
			dbgprintf("\n");
			pTpe = pTpe->pNext;
		}
		pTpl = pTpl->pNext; /* done, go next */
	}
}

int tplGetEntryCount(struct template *pTpl)
{
	assert(pTpl != NULL);
	return(pTpl->tpenElements);
}

/* our init function. TODO: remove once converted to a class
 */
rsRetVal templateInit()
{
	DEFiRet;
	CHKiRet(objGetObjInterface(&obj));
	CHKiRet(objUse(errmsg, CORE_COMPONENT));
	CHKiRet(objUse(strgen, CORE_COMPONENT));

finalize_it:
	RETiRet;
}<|MERGE_RESOLUTION|>--- conflicted
+++ resolved
@@ -325,13 +325,6 @@
 	rsRetVal localRet;
 	DEFiRet;
 
-<<<<<<< HEAD
-	assert(pTpl != NULL);
-	assert(pMsg != NULL);
-	assert(pjson != NULL);
-
-=======
->>>>>>> 15638274
 	if(pTpl->subtree != NULL){
 		localRet = jsonFind(pMsg, pTpl->subtree, pjson);
 		if(*pjson == NULL) {
