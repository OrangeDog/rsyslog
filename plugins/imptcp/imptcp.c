--- conflicted
+++ resolved
@@ -290,13 +290,9 @@
 				continue;
                 	}
 #endif
-<<<<<<< HEAD
-                }
-=======
                 } else {
 			isIPv6 = 0;
 		}
->>>>>>> 74e09afd
        		if(setsockopt(sock, SOL_SOCKET, SO_REUSEADDR, (char *) &on, sizeof(on)) < 0 ) {
 			DBGPRINTF("error %d setting tcp socket option\n", errno);
                         close(sock);
