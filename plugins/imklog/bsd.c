/* combined imklog driver for BSD and Linux
 *
 * This contains OS-specific functionality to read the BSD
 * or Linux kernel log. For a general overview, see head comment in
 * imklog.c. This started out as the BSD-specific drivers, but it
 * turned out that on modern Linux the implementation details
 * are very small, and so we use a single driver for both OS's with
 * a little help of conditional compilation.
 *
 * Copyright 2008-2012 Adiscon GmbH
 *
 * This file is part of rsyslog.
 *
 * Licensed under the Apache License, Version 2.0 (the "License");
 * you may not use this file except in compliance with the License.
 * You may obtain a copy of the License at
 * 
 *       http://www.apache.org/licenses/LICENSE-2.0
 *       -or-
 *       see COPYING.ASL20 in the source distribution
 * 
 * Unless required by applicable law or agreed to in writing, software
 * distributed under the License is distributed on an "AS IS" BASIS,
 * WITHOUT WARRANTIES OR CONDITIONS OF ANY KIND, either express or implied.
 * See the License for the specific language governing permissions and
 * limitations under the License.
 */
#ifdef HAVE_CONFIG_H
#	include "config.h"
#endif
#include <stdlib.h>
#include <unistd.h>
#include <fcntl.h>
#include <errno.h>
#include <string.h>
#include <ctype.h>
#ifdef	OS_LINUX
#	include <sys/klog.h>
#endif

#include "rsyslog.h"
#include "srUtils.h"
#include "debug.h"
#include "imklog.h"

/* globals */
static int	fklog = -1;	/* kernel log fd */

#ifndef _PATH_KLOG
#	ifdef OS_LINUX
#	  define _PATH_KLOG "/proc/kmsg"
#	else
#	  define _PATH_KLOG "/dev/klog"
#	endif
#endif


#ifdef OS_LINUX
/* submit a message to imklog Syslog() API. In this function, we check if 
 * a kernel timestamp is present and, if so, extract and strip it.
 * Note that this is heavily Linux specific and thus is not compiled or
 * used for BSD.
 * Special thanks to Lennart Poettering for suggesting on how to convert
 * the kernel timestamp to a realtime timestamp. This method depends on 
 * the fact the the kernel timestamp is written using the monotonic clock.
 * Shall that change (very unlikely), this code must be changed as well. Note
 * that due to the way we generate the delta, we are unable to write the
 * absolutely correct timestamp (system call overhead of the clock calls
 * prevents us from doing so). However, the difference is very minor.
 * rgerhards, 2011-06-24
 */
static void
submitSyslog(modConfData_t *pModConf, int pri, uchar *buf)
{
	long secs;
	long usecs;
	long secOffs;
	long usecOffs;
	unsigned i;
	unsigned bufsize;
	struct timespec monotonic, realtime;
	struct timeval tv;
	struct timeval *tp = NULL;

	if(!pModConf->bParseKernelStamp)
		goto done;

	if(buf[3] != '[')
		goto done;
	DBGPRINTF("imklog: kernel timestamp detected, extracting it\n");

	/* we now try to parse the timestamp. iff it parses, we assume
	 * it is a timestamp. Otherwise we know for sure it is no ts ;)
	 */
	i = 4; /* space or first digit after '[' */
	while(buf[i] && isspace(buf[i]))
		++i; /* skip space */
	secs = 0;
	while(buf[i] && isdigit(buf[i])) {
		secs = secs * 10 + buf[i] - '0';
		++i;
	}
	if(buf[i] != '.') {
		DBGPRINTF("no dot --> no kernel timestamp\n");
		goto done; /* no TS! */
	}
	
	++i; /* skip dot */
	usecs = 0;
	while(buf[i] && isdigit(buf[i])) {
		usecs = usecs * 10 + buf[i] - '0';
		++i;
	}
	if(buf[i] != ']') {
		DBGPRINTF("no trailing ']' --> no kernel timestamp\n");
		goto done; /* no TS! */
	}
	++i; /* skip ']' */

	/* we have a timestamp */
<<<<<<< HEAD
	DBGPRINTF("kernel timestamp is %ld %ld\n", secs, nsecs);
=======
	DBGPRINTF("kernel timestamp is %ld %ld\n", secs, usecs);
>>>>>>> 59c7a299
	if(!pModConf->bKeepKernelStamp) {
		bufsize= strlen((char*)buf);
		memmove(buf+3, buf+i, bufsize - i + 1);
	}

	clock_gettime(CLOCK_MONOTONIC, &monotonic);
	clock_gettime(CLOCK_REALTIME, &realtime);
	secOffs = realtime.tv_sec - monotonic.tv_sec;
	usecOffs = (realtime.tv_nsec - monotonic.tv_nsec) / 1000;
	if(usecOffs < 0) {
		secOffs--;
		usecOffs += 1000000l;
	}
	
	usecs += usecOffs;
	if(usecs > 999999l) {
		secs++;
		usecs -= 1000000l;
	}
	secs += secOffs;
	tv.tv_sec = secs;
	tv.tv_usec = usecs;
	tp = &tv;

done:
	Syslog(pri, buf, tp);
}
#else	/* now comes the BSD "code" (just a shim) */
static void
submitSyslog(modConfData_t *pModConf, int pri, uchar *buf)
{
	Syslog(pri, buf, NULL);
}
#endif	/* #ifdef LINUX */


static uchar *GetPath(modConfData_t *pModConf)
{
	return pModConf->pszPath ? pModConf->pszPath : (uchar*) _PATH_KLOG;
}

/* open the kernel log - will be called inside the willRun() imklog
 * entry point. -- rgerhards, 2008-04-09
 */
rsRetVal
klogWillRun(modConfData_t *pModConf)
{
	char errmsg[2048];
	int r;
	DEFiRet;

	fklog = open((char*)GetPath(pModConf), O_RDONLY, 0);
	if (fklog < 0) {
		imklogLogIntMsg(RS_RET_ERR_OPEN_KLOG, "imklog: cannot open kernel log(%s): %s.",
			GetPath(pModConf), rs_strerror_r(errno, errmsg, sizeof(errmsg)));
		ABORT_FINALIZE(RS_RET_ERR_OPEN_KLOG);
	}

#	ifdef OS_LINUX
	/* Set level of kernel console messaging.. */
	if(pModConf->console_log_level != -1) {
		r = klogctl(8, NULL, pModConf->console_log_level);
		if(r != 0) {
			imklogLogIntMsg(LOG_WARNING, "imklog: cannot set console log level: %s",
				rs_strerror_r(errno, errmsg, sizeof(errmsg)));
			/* make sure we do not try to re-set! */
			pModConf->console_log_level = -1;
		}
	}
#	endif	/* #ifdef OS_LINUX */

finalize_it:
	RETiRet;
}


/* Read kernel log while data are available, split into lines.
 */
static void
readklog(modConfData_t *pModConf)
{
	char *p, *q;
	int len, i;
	int iMaxLine;
	uchar bufRcv[128*1024+1];
	char errmsg[2048];
	uchar *pRcv = NULL; /* receive buffer */

	iMaxLine = klog_getMaxLine();

	/* we optimize performance: if iMaxLine is below our fixed size buffer (which
	 * usually is sufficiently large), we use this buffer. if it is higher, heap memory
	 * is used. We could use alloca() to achive a similar aspect, but there are so
	 * many issues with alloca() that I do not want to take that route.
	 * rgerhards, 2008-09-02
	 */
	if((size_t) iMaxLine < sizeof(bufRcv) - 1) {
		pRcv = bufRcv;
	} else {
		if((pRcv = (uchar*) MALLOC(sizeof(uchar) * (iMaxLine + 1))) == NULL)
			iMaxLine = sizeof(bufRcv) - 1; /* better this than noting */
	}

	len = 0;
	for (;;) {
		dbgprintf("imklog(BSD/Linux) waiting for kernel log line\n");
		i = read(fklog, pRcv + len, iMaxLine - len);
		if (i > 0) {
			pRcv[i + len] = '\0';
		} else {
			if (i < 0 && errno != EINTR && errno != EAGAIN) {
				imklogLogIntMsg(LOG_ERR,
				       "imklog: error reading kernel log - shutting down: %s",
					rs_strerror_r(errno, errmsg, sizeof(errmsg)));
				fklog = -1;
			}
			break;
		}

		for (p = (char*)pRcv; (q = strchr(p, '\n')) != NULL; p = q + 1) {
			*q = '\0';
			submitSyslog(pModConf, LOG_INFO, (uchar*) p);
		}
		len = strlen(p);
		if (len >= iMaxLine - 1) {
			submitSyslog(pModConf, LOG_INFO, (uchar*)p);
			len = 0;
		}
		if(len > 0)
			memmove(pRcv, p, len + 1);
	}
	if (len > 0)
		submitSyslog(pModConf, LOG_INFO, pRcv);

	if(pRcv != NULL && (size_t) iMaxLine >= sizeof(bufRcv) - 1)
		free(pRcv);
}


/* to be called in the module's AfterRun entry point
 * rgerhards, 2008-04-09
 */
rsRetVal klogAfterRun(modConfData_t *pModConf)
{
        DEFiRet;
	if(fklog != -1)
		close(fklog);
#	ifdef OS_LINUX
	/* Turn on logging of messages to console, but only if a log level was speficied */
	if(pModConf->console_log_level != -1)
		klogctl(7, NULL, 0);
#	endif
        RETiRet;
}



/* to be called in the module's WillRun entry point, this is the main
 * "message pull" mechanism.
 * rgerhards, 2008-04-09
 */
rsRetVal klogLogKMsg(modConfData_t *pModConf)
{
        DEFiRet;
	readklog(pModConf);
	RETiRet;
}


/* provide the (system-specific) default facility for internal messages
 * rgerhards, 2008-04-14
 */
int
klogFacilIntMsg(void)
{
	return LOG_SYSLOG;
}<|MERGE_RESOLUTION|>--- conflicted
+++ resolved
@@ -118,11 +118,7 @@
 	++i; /* skip ']' */
 
 	/* we have a timestamp */
-<<<<<<< HEAD
-	DBGPRINTF("kernel timestamp is %ld %ld\n", secs, nsecs);
-=======
 	DBGPRINTF("kernel timestamp is %ld %ld\n", secs, usecs);
->>>>>>> 59c7a299
 	if(!pModConf->bKeepKernelStamp) {
 		bufsize= strlen((char*)buf);
 		memmove(buf+3, buf+i, bufsize - i + 1);
