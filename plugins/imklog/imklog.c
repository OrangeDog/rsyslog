--- conflicted
+++ resolved
@@ -21,7 +21,7 @@
  * To test under Linux:
  * echo test1 > /dev/kmsg
  *
- * Copyright (C) 2008-2012 Adiscon GmbH
+ * Copyright (C) 2008-2014 Adiscon GmbH
  *
  * This file is part of rsyslog.
  *
@@ -210,12 +210,7 @@
 	vsnprintf((char*)msgBuf, sizeof(msgBuf) / sizeof(char), fmt, ap);
 	va_end(ap);
 
-<<<<<<< HEAD
 	logmsgInternal(NO_ERRCODE ,priority, msgBuf, 0);
-=======
-	iRet = enqMsg((uchar*)pLogMsg, (uchar*) ((iFacilIntMsg == LOG_KERN) ? "kernel:" : "imklog:"),
-		      iFacilIntMsg, pri2sev(priority), NULL);
->>>>>>> df4e90f6
 
 	RETiRet;
 }
@@ -252,11 +247,7 @@
 	/* if we don't get the pri, we use whatever we were supplied */
 
 	/* ignore non-kernel messages if not permitted */
-<<<<<<< HEAD
-	if(cs.bPermitNonKernel == 0 && LOG_FAC(priority) != LOG_KERN)
-=======
-	if(bPermitNonKernel == 0 && pri2fac(priority) != LOG_KERN)
->>>>>>> df4e90f6
+	if(cs.bPermitNonKernel == 0 && pri2fac(priority) != LOG_KERN)
 		FINALIZE; /* silently ignore */
 
 	iRet = enqMsg((uchar*)pMsg, (uchar*) "kernel:", pri2fac(priority), pri2sev(priority), tp);
