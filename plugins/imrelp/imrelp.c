--- conflicted
+++ resolved
@@ -45,11 +45,8 @@
 #include "msg.h"
 #include "unicode-helper.h"
 #include "prop.h"
-<<<<<<< HEAD
 #include "ruleset.h"
-=======
 #include "glbl.h"
->>>>>>> 136f6e09
 
 MODULE_TYPE_INPUT
 MODULE_TYPE_NOKEEP
@@ -59,16 +56,13 @@
 DEF_IMOD_STATIC_DATA
 DEFobjCurrIf(net)
 DEFobjCurrIf(prop)
-<<<<<<< HEAD
 DEFobjCurrIf(errmsg)
 DEFobjCurrIf(ruleset)
+DEFobjCurrIf(glbl)
 
 /* forward definitions */
 static rsRetVal resetConfigVariables(uchar __attribute__((unused)) *pp, void __attribute__((unused)) *pVal);
 
-=======
-DEFobjCurrIf(glbl)
->>>>>>> 136f6e09
 
 /* Module static data */
 /* config vars for legacy config system */
@@ -279,11 +273,8 @@
 		prop.Destruct(&pInputName);
 
 	/* release objects we used */
-<<<<<<< HEAD
 	objRelease(ruleset, CORE_COMPONENT);
-=======
 	objRelease(glbl, CORE_COMPONENT);
->>>>>>> 136f6e09
 	objRelease(prop, CORE_COMPONENT);
 	objRelease(net, LM_NET_FILENAME);
 	objRelease(errmsg, CORE_COMPONENT);
