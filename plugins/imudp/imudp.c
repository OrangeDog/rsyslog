--- conflicted
+++ resolved
@@ -184,12 +184,13 @@
 			* configured to do this).
 			* rgerhards, 2005-09-26
 			*/
-			*pbIsPermitted = net.isAllowedSender(net.pAllowedSenders_UDP,
+			*pbIsPermitted = net.isAllowedSender((uchar*)"UDP",
 			  			            (struct sockaddr *)&frominet, (char*)fromHostFQDN);
 	
 			if(!*pbIsPermitted) {
 				DBGPRINTF("%s is not an allowed sender\n", (char*)fromHostFQDN);
 				if(glbl.GetOption_DisallowWarning) {
+				       // TODO: add rate-limiter, otherwise we have a DoS
 				       errmsg.LogError(0, NO_ERRCODE, "UDP message from disallowed sender %s discarded",
 						  (char*)fromHost);
 				}
@@ -286,7 +287,6 @@
 		/* wait for io to become ready */
 		nfds = select(maxfds+1, (fd_set *) &readfds, NULL, NULL, NULL);
 
-<<<<<<< HEAD
 	       for (i = 0; nfds && i < *udpLstnSocks; i++) {
 			if (FD_ISSET(udpLstnSocks[i+1], &readfds)) {
 		       		processSocket(udpLstnSocks[i+1], &frominetPrev, &bIsPermitted,
@@ -295,48 +295,6 @@
 			--nfds; /* indicate we have processed one descriptor */
 	       }
 	       /* end of a run, back to loop for next recv() */
-=======
-		if(udpLstnSocks != NULL) {
-		       for (i = 0; nfds && i < *udpLstnSocks; i++) {
-			       if (FD_ISSET(udpLstnSocks[i+1], &readfds)) {
-				       socklen = sizeof(frominet);
-				       l = recvfrom(udpLstnSocks[i+1], (char*) pRcvBuf, iMaxLine, 0,
-						    (struct sockaddr *)&frominet, &socklen);
-				       if (l > 0) {
-					       if(net.cvthname(&frominet, fromHost, fromHostFQDN, fromHostIP) == RS_RET_OK) {
-						       dbgprintf("Message from inetd socket: #%d, host: %s\n",
-							       udpLstnSocks[i+1], fromHost);
-						       /* Here we check if a host is permitted to send us
-							* syslog messages. If it isn't, we do not further
-							* process the message but log a warning (if we are
-							* configured to do this).
-							* rgerhards, 2005-09-26
-							*/
-						       if(net.isAllowedSender((uchar*) "UDP",
-							  (struct sockaddr *)&frominet, (char*)fromHostFQDN)) {
-							       parseAndSubmitMessage(fromHost, fromHostIP, pRcvBuf, l,
-							       MSG_PARSE_HOSTNAME, NOFLAG, eFLOWCTL_NO_DELAY, (uchar*)"imudp");
-						       } else {
-							       dbgprintf("%s is not an allowed sender\n", (char*)fromHostFQDN);
-							       if(glbl.GetOption_DisallowWarning) {
-								       errmsg.LogError(0, NO_ERRCODE, "UDP message from disallowed sender %s discarded",
-										  (char*)fromHost);
-							       }	
-						       }
-					       }
-				       } else if (l < 0 && errno != EINTR && errno != EAGAIN) {
-						char errStr[1024];
-						rs_strerror_r(errno, errStr, sizeof(errStr));
-						dbgprintf("INET socket error: %d = %s.\n", errno, errStr);
-						       errmsg.LogError(errno, NO_ERRCODE, "recvfrom inet");
-						       /* should be harmless */
-						       sleep(1);
-					       }
-					--nfds; /* indicate we have processed one */
-				}
-		       }
-		}
->>>>>>> a453c7d8
 	}
 
 	return iRet;
