/* ommail.c
 *
 * This is an implementation of a mail sending output module. So far, we
 * only support direct SMTP, that is talking to a SMTP server. In the long
 * term, support for using sendmail should also be implemented. Please note
 * that the SMTP protocol implementation is a very bare one. We support 
 * RFC821/822 messages, without any authentication and any other nice
 * features (no MIME, no nothing). It is assumed that proper firewalling
 * and/or STMP server configuration is used together with this module.
 *
 * NOTE: read comments in module-template.h to understand how this file
 *       works!
 *
 * File begun on 2008-04-04 by RGerhards
 *
 * Copyright 2008-2014 Adiscon GmbH.
 *
 * This file is part of rsyslog.
 *
 * Licensed under the Apache License, Version 2.0 (the "License");
 * you may not use this file except in compliance with the License.
 * You may obtain a copy of the License at
 * 
 *       http://www.apache.org/licenses/LICENSE-2.0
 *       -or-
 *       see COPYING.ASL20 in the source distribution
 * 
 * Unless required by applicable law or agreed to in writing, software
 * distributed under the License is distributed on an "AS IS" BASIS,
 * WITHOUT WARRANTIES OR CONDITIONS OF ANY KIND, either express or implied.
 * See the License for the specific language governing permissions and
 * limitations under the License.
 */
#include "config.h"
#include "rsyslog.h"
#include <stdio.h>
#include <stdarg.h>
#include <stdlib.h>
#include <string.h>
#include <assert.h>
#include <unistd.h>
#include <errno.h>
#include <netdb.h>
#include <time.h>
#include <sys/socket.h>
#include "conf.h"
#include "syslogd-types.h"
#include "srUtils.h"
#include "cfsysline.h"
#include "module-template.h"
#include "errmsg.h"
#include "datetime.h"
#include "glbl.h"
#include "parserif.h"

MODULE_TYPE_OUTPUT
MODULE_TYPE_NOKEEP
MODULE_CNFNAME("ommail")

/* internal structures
 */
DEF_OMOD_STATIC_DATA
DEFobjCurrIf(errmsg)
DEFobjCurrIf(glbl)
DEFobjCurrIf(datetime)

/* we add a little support for multiple recipients. We do this via a
 * singly-linked list, enqueued from the top. -- rgerhards, 2008-08-04
 */
typedef struct toRcpt_s toRcpt_t;
struct toRcpt_s {
	uchar *pszTo;
	toRcpt_t *pNext;
};

typedef struct _instanceData {
	uchar *tplName;	/* format template to use */
	uchar *constSubject; /* if non-NULL, constant string to be used as subject */
	int8_t iMode;	/* 0 - smtp, 1 - sendmail */
	sbool bHaveSubject; /* is a subject configured? (if so, it is the second string provided by rsyslog core) */
	sbool bEnableBody; /* is a body configured? (if so, it is the second string provided by rsyslog core) */
	union {
		struct {
			uchar *pszSrv;
			uchar *pszSrvPort;
			uchar *pszFrom;
			toRcpt_t *lstRcpt;
			} smtp;
	} md;	/* mode-specific data */
} instanceData;

typedef struct wrkrInstanceData {
	instanceData *pData;
	union {
		struct {
			char RcvBuf[1024]; /* buffer for receiving server responses */
			size_t lenRcvBuf;
			size_t iRcvBuf;	/* current index into the rcvBuf (buf empty if iRcvBuf == lenRcvBuf) */
			int sock;	/* socket to this server (most important when we do multiple msgs per mail) */
			} smtp;
	} md;	/* mode-specific data */
} wrkrInstanceData_t;

typedef struct configSettings_s {
	toRcpt_t *lstRcpt;
	uchar *pszSrv;
	uchar *pszSrvPort;
	uchar *pszFrom;
	uchar *pszSubject;
	int bEnableBody; /* should a mail body be generated? (set to 0 eg for SMS gateways) */
} configSettings_t;
static configSettings_t cs;

/* tables for interfacing with the v6 config system */
/* action (instance) parameters */
static struct cnfparamdescr actpdescr[] = {
	{ "server", eCmdHdlrGetWord, CNFPARAM_REQUIRED },
	{ "port", eCmdHdlrGetWord, CNFPARAM_REQUIRED },
	{ "mailfrom", eCmdHdlrGetWord, CNFPARAM_REQUIRED },
	{ "mailto", eCmdHdlrArray, CNFPARAM_REQUIRED },
	{ "subject.template", eCmdHdlrGetWord, 0 },
	{ "subject.text", eCmdHdlrString, 0 },
	{ "body.enable", eCmdHdlrBinary, 0 },
	{ "template", eCmdHdlrGetWord, 0 }
};
static struct cnfparamblk actpblk =
	{ CNFPARAMBLK_VERSION,
	  sizeof(actpdescr)/sizeof(struct cnfparamdescr),
	  actpdescr
	};



BEGINinitConfVars		/* (re)set config variables to default values */
CODESTARTinitConfVars 
	cs.lstRcpt = NULL;
	cs.pszSrv = NULL;
	cs.pszSrvPort = NULL;
	cs.pszFrom = NULL;
	cs.pszSubject = NULL;
	cs.bEnableBody = 1; /* should a mail body be generated? (set to 0 eg for SMS gateways) */
ENDinitConfVars

/* forward definitions (as few as possible) */
static rsRetVal Send(int sock, char *msg, size_t len);
static rsRetVal readResponse(wrkrInstanceData_t *pWrkrData, int *piState, int iExpected);


/* helpers for handling the recipient lists */

/* destroy a complete recipient list */
static void lstRcptDestruct(toRcpt_t *pRoot)
{
	toRcpt_t *pDel;

	while(pRoot != NULL) {
		pDel = pRoot;
		pRoot = pRoot->pNext;
		/* ready to disalloc */
		free(pDel->pszTo);
		free(pDel);
	}
}


/* This function adds a recipient to the specified list.
 * The recipient address storage is handed over -- the caller must NOT delete it.
 */
static rsRetVal
addRcpt(toRcpt_t **ppLstRcpt, uchar *newRcpt)
{
	DEFiRet;
	toRcpt_t *pNew = NULL;

	CHKmalloc(pNew = calloc(1, sizeof(toRcpt_t)));

	pNew->pszTo = newRcpt;
	pNew->pNext = *ppLstRcpt;
	*ppLstRcpt = pNew;

	DBGPRINTF("ommail::addRcpt adds recipient %s\n", newRcpt);

finalize_it:
	if(iRet != RS_RET_OK) {
		free(pNew);
		free(newRcpt); /* in any case, this is no longer needed */
	}

	RETiRet;
}

/* This function is called when a new recipient email address is to be
 * added. rgerhards, 2008-08-04
 */
static rsRetVal
legacyConfAddRcpt(void __attribute__((unused)) *pVal, uchar *pNewVal)
{
	return addRcpt(&cs.lstRcpt, pNewVal);
}


/* output the recipient list to the mail server
 * iStatusToCheck < 0 means no checking should happen
 */
static rsRetVal
WriteRcpts(wrkrInstanceData_t *pWrkrData, uchar *pszOp, size_t lenOp, int iStatusToCheck)
{
	toRcpt_t *pRcpt;
	int iState;
	DEFiRet;

	assert(lenOp != 0);

	for(pRcpt = pWrkrData->pData->md.smtp.lstRcpt ; pRcpt != NULL ; pRcpt = pRcpt->pNext) {
		DBGPRINTF("Sending '%s: <%s>'\n", pszOp, pRcpt->pszTo); 
		CHKiRet(Send(pWrkrData->md.smtp.sock, (char*)pszOp, lenOp));
		CHKiRet(Send(pWrkrData->md.smtp.sock, ":<", sizeof(":<") - 1));
		CHKiRet(Send(pWrkrData->md.smtp.sock, (char*)pRcpt->pszTo, strlen((char*)pRcpt->pszTo)));
		CHKiRet(Send(pWrkrData->md.smtp.sock, ">\r\n", sizeof(">\r\n") - 1));
		if(iStatusToCheck >= 0)
			CHKiRet(readResponse(pWrkrData, &iState, iStatusToCheck));
	}

finalize_it:
	RETiRet;
}


/* output the recipient list in rfc2822 format
 */
static rsRetVal
WriteTos(wrkrInstanceData_t *pWrkrData, uchar *pszOp, size_t lenOp)
{
	toRcpt_t *pRcpt;
<<<<<<< HEAD
	int iState, iTos;
=======
	int iTos;
>>>>>>> 9da526ef
	DEFiRet;

	assert(lenOp != 0);

	CHKiRet(Send(pWrkrData->md.smtp.sock, (char*)pszOp, lenOp));
	CHKiRet(Send(pWrkrData->md.smtp.sock, ": ", sizeof(": ") - 1));

	for(pRcpt = pWrkrData->pData->md.smtp.lstRcpt, iTos = 0; pRcpt != NULL ; pRcpt = pRcpt->pNext, iTos++) {
		DBGPRINTF("Sending '%s: <%s>'\n", pszOp, pRcpt->pszTo);
		if(iTos)
			CHKiRet(Send(pWrkrData->md.smtp.sock, ", ", sizeof(", ") - 1));
		CHKiRet(Send(pWrkrData->md.smtp.sock, "<", sizeof("<") - 1));
		CHKiRet(Send(pWrkrData->md.smtp.sock, (char*)pRcpt->pszTo, strlen((char*)pRcpt->pszTo)));
		CHKiRet(Send(pWrkrData->md.smtp.sock, ">", sizeof(">") - 1));
	}

	CHKiRet(Send(pWrkrData->md.smtp.sock, "\r\n", sizeof("\r\n") - 1));

finalize_it:
	RETiRet;
}
/* end helpers for handling the recipient lists */

BEGINcreateInstance
CODESTARTcreateInstance
	pData->constSubject = NULL;
ENDcreateInstance


BEGINcreateWrkrInstance
CODESTARTcreateWrkrInstance
ENDcreateWrkrInstance


BEGINisCompatibleWithFeature
CODESTARTisCompatibleWithFeature
	if(eFeat == sFEATURERepeatedMsgReduction)
		iRet = RS_RET_OK;
ENDisCompatibleWithFeature


BEGINfreeInstance
CODESTARTfreeInstance
	free(pData->tplName);
	if(pData->iMode == 0) {
		free(pData->md.smtp.pszSrv);
		free(pData->md.smtp.pszSrvPort);
		free(pData->md.smtp.pszFrom);
		lstRcptDestruct(pData->md.smtp.lstRcpt);
	}
ENDfreeInstance


BEGINfreeWrkrInstance
CODESTARTfreeWrkrInstance
ENDfreeWrkrInstance


BEGINdbgPrintInstInfo
CODESTARTdbgPrintInstInfo
	printf("mail"); /* TODO: extend! */
ENDdbgPrintInstInfo


/* TCP support code, should probably be moved to net.c or some place else... -- rgerhards, 2008-04-04 */

/* "receive" a character from the remote server. A single character
 * is returned. Returns RS_RET_NO_MORE_DATA if the server has closed
 * the connection and RS_RET_IO_ERROR if something goes wrong. This
 * is a blocking read.
 * rgerhards, 2008-04-04
 */
static rsRetVal
getRcvChar(wrkrInstanceData_t *pWrkrData, char *pC)
{
	DEFiRet;
	ssize_t lenBuf;

	if(pWrkrData->md.smtp.iRcvBuf == pWrkrData->md.smtp.lenRcvBuf) { /* buffer empty? */
		/* yes, we need to read the next server response */
		do {
			lenBuf = recv(pWrkrData->md.smtp.sock, pWrkrData->md.smtp.RcvBuf,
			              sizeof(pWrkrData->md.smtp.RcvBuf), 0);
			if(lenBuf == 0) {
				ABORT_FINALIZE(RS_RET_NO_MORE_DATA);
			} else if(lenBuf < 0) {
				if(errno != EAGAIN) {
					ABORT_FINALIZE(RS_RET_IO_ERROR);
				}
			} else {
				/* good read */
				pWrkrData->md.smtp.iRcvBuf = 0;
				pWrkrData->md.smtp.lenRcvBuf = lenBuf;
			}
				
		} while(lenBuf < 1);
	}

	/* when we reach this point, we have a non-empty buffer */
	*pC = pWrkrData->md.smtp.RcvBuf[pWrkrData->md.smtp.iRcvBuf++];

finalize_it:
	RETiRet;
}


/* close the mail server connection
 * rgerhards, 2008-04-08
 */
static rsRetVal
serverDisconnect(wrkrInstanceData_t *pWrkrData)
{
	DEFiRet;
	assert(pWrkrData != NULL);

	if(pWrkrData->md.smtp.sock != -1) {
		close(pWrkrData->md.smtp.sock);
		pWrkrData->md.smtp.sock = -1;
	}

	RETiRet;
}


/* open a connection to the mail server
 * rgerhards, 2008-04-04
 */
static rsRetVal
serverConnect(wrkrInstanceData_t *pWrkrData)
{
	struct addrinfo *res = NULL;
	struct addrinfo hints;
	char *smtpPort;
	char *smtpSrv;
	char errStr[1024];
	instanceData *pData;
	DEFiRet;

	pData = pWrkrData->pData;

	if(pData->md.smtp.pszSrv == NULL)
		smtpSrv = "127.0.0.1";
	else
		smtpSrv = (char*)pData->md.smtp.pszSrv;

	if(pData->md.smtp.pszSrvPort == NULL)
		smtpPort = "25";
	else
		smtpPort = (char*)pData->md.smtp.pszSrvPort;

	memset(&hints, 0, sizeof(hints));
	hints.ai_family = AF_UNSPEC; /* TODO: make configurable! */
	hints.ai_socktype = SOCK_STREAM;
	if(getaddrinfo(smtpSrv, smtpPort, &hints, &res) != 0) {
		DBGPRINTF("error %d in getaddrinfo\n", errno);
		ABORT_FINALIZE(RS_RET_IO_ERROR);
	}
	
	if((pWrkrData->md.smtp.sock = socket(res->ai_family, res->ai_socktype, res->ai_protocol)) == -1) {
		DBGPRINTF("couldn't create send socket, reason %s", rs_strerror_r(errno, errStr, sizeof(errStr)));
		ABORT_FINALIZE(RS_RET_IO_ERROR);
	}

	if(connect(pWrkrData->md.smtp.sock, res->ai_addr, res->ai_addrlen) != 0) {
		DBGPRINTF("create tcp connection failed, reason %s", rs_strerror_r(errno, errStr, sizeof(errStr)));
		ABORT_FINALIZE(RS_RET_IO_ERROR);
	}

finalize_it:
	if(res != NULL)
               freeaddrinfo(res);
		
	if(iRet != RS_RET_OK) {
		if(pWrkrData->md.smtp.sock != -1) {
			close(pWrkrData->md.smtp.sock);
			pWrkrData->md.smtp.sock = -1;
		}
	}

	RETiRet;
}


/* send text to the server, blocking send */
static rsRetVal
Send(int sock, char *msg, size_t len)
{
	DEFiRet;
	size_t offsBuf = 0;
	ssize_t lenSend;

	assert(msg != NULL);

	if(len == 0) /* it's valid, but does not make much sense ;) */
		FINALIZE;

	do {
		lenSend = send(sock, msg + offsBuf, len - offsBuf, 0);
		if(lenSend == -1) {
			if(errno != EAGAIN) {
				DBGPRINTF("message not (smtp/tcp)send, errno %d", errno);
				ABORT_FINALIZE(RS_RET_TCP_SEND_ERROR);
			}
		} else if(lenSend != (ssize_t) len) {
			offsBuf += len; /* on to next round... */
		} else {
			FINALIZE;
		}
	} while(1);

finalize_it:
	RETiRet;
}


/* send body text to the server, blocking send
 * The body is special in that we must escape a leading dot inside a line
 */
static rsRetVal
bodySend(wrkrInstanceData_t *pWrkrData, char *msg, size_t len)
{
	DEFiRet;
	char szBuf[2048];
	size_t iSrc;
	size_t iBuf = 0;
	int bHadCR = 0;
	int bInStartOfLine = 1;

	assert(pWrkrData != NULL);
	assert(msg != NULL);

	for(iSrc = 0 ; iSrc < len ; ++iSrc) {
		if(iBuf >= sizeof(szBuf) - 1) { /* one is reserved for our extra dot */
			CHKiRet(Send(pWrkrData->md.smtp.sock, szBuf, iBuf));
			iBuf = 0;
		}
		szBuf[iBuf++] = msg[iSrc];
		switch(msg[iSrc]) {
			case '\r':
				bHadCR = 1;
				break;
			case '\n':
				if(bHadCR)
					bInStartOfLine = 1;
				bHadCR = 0;
				break;
			case '.':
				if(bInStartOfLine)
					szBuf[iBuf++] = '.'; /* space is always reserved for this! */
				/*FALLTHROUGH*/
			default:
				bInStartOfLine = 0;
				bHadCR = 0;
				break;
		}
	}

	if(iBuf > 0) { /* incomplete buffer to send (the *usual* case)? */
		CHKiRet(Send(pWrkrData->md.smtp.sock, szBuf, iBuf));
	}

finalize_it:
	RETiRet;
}


/* read response line from server
 */
static rsRetVal
readResponseLn(wrkrInstanceData_t *pWrkrData, char *pLn, size_t lenLn)
{
	DEFiRet;
	size_t i = 0;
	char c;
	
	assert(pWrkrData != NULL);
	assert(pLn != NULL);
	
	do {
		CHKiRet(getRcvChar(pWrkrData, &c));
		if(c == '\n')
			break;
		if(i < (lenLn - 1)) /* if line is too long, we simply discard the rest */
			pLn[i++] = c;
	} while(1);
	pLn[i] = '\0';
	DBGPRINTF("smtp server response: %s\n", pLn); /* do not remove, this is helpful in troubleshooting SMTP probs! */

finalize_it:
	RETiRet;
}


/* read numerical response code from server and compare it to requried response code.
 * If they two don't match, return RS_RET_SMTP_ERROR.
 * rgerhards, 2008-04-07
 */
static rsRetVal
readResponse(wrkrInstanceData_t *pWrkrData, int *piState, int iExpected)
{
	DEFiRet;
	int bCont;
	char buf[128];
	
	assert(pWrkrData != NULL);
	assert(piState != NULL);
	
	bCont = 1;
	do {
		CHKiRet(readResponseLn(pWrkrData, buf, sizeof(buf)));
		/* note: the code below is not 100% clean as we may have received less than 4 characters.
		 * However, as we have a fixed size this will not create a vulnerability. An error will
		 * also most likely be generated, so it is quite acceptable IMHO -- rgerhards, 2008-04-08
		 */
		if(buf[3] != '-') { /* last or only response line? */
			bCont = 0;
			*piState = buf[0] - '0';
			*piState = *piState * 10 + buf[1] - '0';
			*piState = *piState * 10 + buf[2] - '0';
			if(*piState != iExpected)
				ABORT_FINALIZE(RS_RET_SMTP_ERROR);
		}
	} while(bCont);
	
finalize_it:
	RETiRet;
}


/* create a timestamp suitable for use with the Date: SMTP body header
 * rgerhards, 2008-04-08
 */
static void
mkSMTPTimestamp(uchar *pszBuf, size_t lenBuf)
{
	time_t tCurr;
	struct tm tmCurr;
	static const char szDay[][4] = {"Sun", "Mon", "Tue", "Wed", "Thu", "Fri", "Sat"};
	static const char szMonth[][4] = {"Jan", "Feb", "Mar", "Apr", "May", "Jun", "Jul", "Aug", "Sep", "Oct", "Nov", "Dec"};

	datetime.GetTime(&tCurr);
	gmtime_r(&tCurr, &tmCurr);
	snprintf((char*)pszBuf, lenBuf, "Date: %s, %2d %s %4d %02d:%02d:%02d +0000\r\n", szDay[tmCurr.tm_wday], tmCurr.tm_mday,
		 szMonth[tmCurr.tm_mon], 1900 + tmCurr.tm_year, tmCurr.tm_hour, tmCurr.tm_min, tmCurr.tm_sec);
}


/* send a message via SMTP
 * rgerhards, 2008-04-04
 */
static rsRetVal
sendSMTP(wrkrInstanceData_t *pWrkrData, uchar *body, uchar *subject)
{
	DEFiRet;
	int iState; /* SMTP state */
	instanceData *pData;
	uchar szDateBuf[64];
	
	pData = pWrkrData->pData;

	CHKiRet(serverConnect(pWrkrData));
	CHKiRet(readResponse(pWrkrData, &iState, 220));

	CHKiRet(Send(pWrkrData->md.smtp.sock, "HELO ", 5));
	CHKiRet(Send(pWrkrData->md.smtp.sock, (char*)glbl.GetLocalHostName(), strlen((char*)glbl.GetLocalHostName())));
	CHKiRet(Send(pWrkrData->md.smtp.sock, "\r\n", sizeof("\r\n") - 1));
	CHKiRet(readResponse(pWrkrData, &iState, 250));

	CHKiRet(Send(pWrkrData->md.smtp.sock, "MAIL FROM:<", sizeof("MAIL FROM:<") - 1));
	CHKiRet(Send(pWrkrData->md.smtp.sock, (char*)pData->md.smtp.pszFrom, strlen((char*)pData->md.smtp.pszFrom)));
	CHKiRet(Send(pWrkrData->md.smtp.sock, ">\r\n", sizeof(">\r\n") - 1));
	CHKiRet(readResponse(pWrkrData, &iState, 250));

	CHKiRet(WriteRcpts(pWrkrData, (uchar*)"RCPT TO", sizeof("RCPT TO") - 1, 250));

	CHKiRet(Send(pWrkrData->md.smtp.sock, "DATA\r\n",   sizeof("DATA\r\n") - 1));
	CHKiRet(readResponse(pWrkrData, &iState, 354));

	/* now come the data part */
	/* header */
	mkSMTPTimestamp(szDateBuf, sizeof(szDateBuf));
	CHKiRet(Send(pWrkrData->md.smtp.sock, (char*)szDateBuf, strlen((char*)szDateBuf)));

	CHKiRet(Send(pWrkrData->md.smtp.sock, "From: <", sizeof("From: <") - 1));
	CHKiRet(Send(pWrkrData->md.smtp.sock, (char*)pData->md.smtp.pszFrom, strlen((char*)pData->md.smtp.pszFrom)));
	CHKiRet(Send(pWrkrData->md.smtp.sock, ">\r\n", sizeof(">\r\n") - 1));

	CHKiRet(WriteTos(pWrkrData, (uchar*)"To", sizeof("To") - 1));

	CHKiRet(Send(pWrkrData->md.smtp.sock, "Subject: ",   sizeof("Subject: ") - 1));
	CHKiRet(Send(pWrkrData->md.smtp.sock, (char*)subject, strlen((char*)subject)));
	CHKiRet(Send(pWrkrData->md.smtp.sock, "\r\n", sizeof("\r\n") - 1));

	CHKiRet(Send(pWrkrData->md.smtp.sock, "X-Mailer: rsyslog-ommail\r\n",   sizeof("x-mailer: rsyslog-ommail\r\n") - 1));

	CHKiRet(Send(pWrkrData->md.smtp.sock, "\r\n",   sizeof("\r\n") - 1)); /* indicate end of header */

	/* body */
	if(pData->bEnableBody)
		CHKiRet(bodySend(pWrkrData, (char*)body, strlen((char*) body)));

	/* end of data, back to envelope transaction */
	CHKiRet(Send(pWrkrData->md.smtp.sock, "\r\n.\r\n",   sizeof("\r\n.\r\n") - 1));
	CHKiRet(readResponse(pWrkrData, &iState, 250));

	CHKiRet(Send(pWrkrData->md.smtp.sock, "QUIT\r\n",   sizeof("QUIT\r\n") - 1));
	CHKiRet(readResponse(pWrkrData, &iState, 221));

	/* we are finished, a new connection is created for each request, so let's close it now */
	CHKiRet(serverDisconnect(pWrkrData));
	
finalize_it:
	RETiRet;
}


/* in tryResume we check if we can connect to the server in question. If that is OK,
 * we close the connection without doing any actual SMTP transaction. It will be
 * reopened during the actual send process. This may not be the best way to do it if
 * there is a problem inside the SMTP transaction. However, we can't find that out without
 * actually initiating something, and that would be bad. The logic here helps us
 * correctly recover from an unreachable/down mail server, which is probably the majority
 * of problem cases. For SMTP transaction problems, we will do lots of retries, but if it
 * is a temporary problem, it will be fixed anyhow. So I consider this implementation to
 * be clean enough, especially as I think other approaches have other weaknesses.
 * rgerhards, 2008-04-08
 */
BEGINtryResume
CODESTARTtryResume
	CHKiRet(serverConnect(pWrkrData));
	CHKiRet(serverDisconnect(pWrkrData)); /* if we fail, we will never reach this line */
finalize_it:
	if(iRet == RS_RET_IO_ERROR)
		iRet = RS_RET_SUSPENDED;
ENDtryResume


BEGINdoAction
	uchar *subject;
	const instanceData *const __restrict__ pData = pWrkrData->pData;
CODESTARTdoAction
	DBGPRINTF("ommail doAction()\n");

	if(pData->constSubject != NULL)
		subject = pData->constSubject;
	else if(pData->bHaveSubject)
		subject = ppString[1];
	else
		subject = (uchar*)"message from rsyslog";

	iRet = sendSMTP(pWrkrData, ppString[0], subject);
	if(iRet != RS_RET_OK) {
		DBGPRINTF("error sending mail, suspending\n");
		iRet = RS_RET_SUSPENDED;
	}
ENDdoAction



static inline void
setInstParamDefaults(instanceData *pData)
{
	pData->tplName = NULL;
	pData->constSubject = NULL;
}


BEGINnewActInst
	struct cnfparamvals *pvals;
	uchar *tplSubject = NULL;
	int i, j;
CODESTARTnewActInst
	if((pvals = nvlstGetParams(lst, &actpblk, NULL)) == NULL) {
		ABORT_FINALIZE(RS_RET_MISSING_CNFPARAMS);
	}

	CHKiRet(createInstance(&pData));
	setInstParamDefaults(pData);

	for(i = 0 ; i < actpblk.nParams ; ++i) {
		if(!pvals[i].bUsed)
			continue;
		if(!strcmp(actpblk.descr[i].name, "server")) {
			pData->md.smtp.pszSrv = (uchar*)es_str2cstr(pvals[i].val.d.estr, NULL);
		} else if(!strcmp(actpblk.descr[i].name, "port")) {
			pData->md.smtp.pszSrvPort =  (uchar*)es_str2cstr(pvals[i].val.d.estr, NULL);
		} else if(!strcmp(actpblk.descr[i].name, "mailfrom")) {
			pData->md.smtp.pszFrom = (uchar*)es_str2cstr(pvals[i].val.d.estr, NULL);
		} else if(!strcmp(actpblk.descr[i].name, "mailto")) {
			for(j = 0 ; j < pvals[i].val.d.ar->nmemb ; ++j) {
				addRcpt(&(pData->md.smtp.lstRcpt),
					(uchar*)es_str2cstr(pvals[i].val.d.ar->arr[j], NULL));
			}
		} else if(!strcmp(actpblk.descr[i].name, "subject.template")) {
			if(pData->constSubject != NULL) {
				parser_errmsg("ommail: only one of subject.template, subject.text "
					      "can be set");
				ABORT_FINALIZE(RS_RET_DUP_PARAM);
			}
			tplSubject = (uchar*)es_str2cstr(pvals[i].val.d.estr, NULL);
		} else if(!strcmp(actpblk.descr[i].name, "subject.text")) {
			if(tplSubject != NULL) {
				parser_errmsg("ommail: only one of subject.template, subject.text "
					      "can be set");
				ABORT_FINALIZE(RS_RET_DUP_PARAM);
			}
			pData->constSubject = (uchar*)es_str2cstr(pvals[i].val.d.estr, NULL);
		} else if(!strcmp(actpblk.descr[i].name, "body.enable")) {
			pData->bEnableBody =  (int) pvals[i].val.d.n;
		} else if(!strcmp(actpblk.descr[i].name, "template")) {
			pData->tplName = (uchar*)es_str2cstr(pvals[i].val.d.estr, NULL);
		} else {
			DBGPRINTF("ommail: program error, non-handled "
			  "param '%s'\n", actpblk.descr[i].name);
		}
	}

	if(tplSubject == NULL) {
		/* if no subject is configured, we need just one template string */
		CODE_STD_STRING_REQUESTparseSelectorAct(1)
	} else {
		CODE_STD_STRING_REQUESTparseSelectorAct(2)
		pData->bHaveSubject = 1;
		/* NOTE: tplSubject memory is *handed over* down here below - do NOT free() */
		CHKiRet(OMSRsetEntry(*ppOMSR, 1, tplSubject, OMSR_NO_RQD_TPL_OPTS));
	}

	if(pData->tplName == NULL) {
		CHKiRet(OMSRsetEntry(*ppOMSR, 0, (uchar*) strdup("RSYSLOG_FileFormat"),
			OMSR_NO_RQD_TPL_OPTS));
	} else {
		CHKiRet(OMSRsetEntry(*ppOMSR, 0,
			(uchar*) strdup((char*) pData->tplName),
			OMSR_NO_RQD_TPL_OPTS));
	}
CODE_STD_FINALIZERnewActInst
	cnfparamvalsDestruct(pvals, &actpblk);
ENDnewActInst


BEGINparseSelectorAct
CODESTARTparseSelectorAct
	if(!strncmp((char*) p, ":ommail:", sizeof(":ommail:") - 1)) {
		p += sizeof(":ommail:") - 1; /* eat indicator sequence (-1 because of '\0'!) */
	} else {
		ABORT_FINALIZE(RS_RET_CONFLINE_UNPROCESSED);
	}

	/* ok, if we reach this point, we have something for us */
	if((iRet = createInstance(&pData)) != RS_RET_OK)
		FINALIZE;

	/* TODO: check strdup() result */

	if(cs.pszFrom == NULL) {
		errmsg.LogError(0, RS_RET_MAIL_NO_FROM, "no sender address given - specify $ActionMailFrom");
		ABORT_FINALIZE(RS_RET_MAIL_NO_FROM);
	}
	if(cs.lstRcpt == NULL) {
		errmsg.LogError(0, RS_RET_MAIL_NO_TO, "no recipient address given - specify $ActionMailTo");
		ABORT_FINALIZE(RS_RET_MAIL_NO_TO);
	}

	pData->md.smtp.pszFrom = (uchar*) strdup((char*)cs.pszFrom);
	pData->md.smtp.lstRcpt = cs.lstRcpt; /* we "hand over" this memory */
	cs.lstRcpt = NULL; /* note: this is different from pre-3.21.2 versions! */

	if(cs.pszSubject == NULL) {
		/* if no subject is configured, we need just one template string */
		CODE_STD_STRING_REQUESTparseSelectorAct(1)
	} else {
		CODE_STD_STRING_REQUESTparseSelectorAct(2)
		pData->bHaveSubject = 1;
		CHKiRet(OMSRsetEntry(*ppOMSR, 1, (uchar*)strdup((char*) cs.pszSubject), OMSR_NO_RQD_TPL_OPTS));
	}
	if(cs.pszSrv != NULL)
		pData->md.smtp.pszSrv = (uchar*) strdup((char*)cs.pszSrv);
	if(cs.pszSrvPort != NULL)
		pData->md.smtp.pszSrvPort = (uchar*) strdup((char*)cs.pszSrvPort);
	pData->bEnableBody = cs.bEnableBody;

	/* process template */
	CHKiRet(cflineParseTemplateName(&p, *ppOMSR, 0, OMSR_NO_RQD_TPL_OPTS, (uchar*) "RSYSLOG_FileFormat"));
CODE_STD_FINALIZERparseSelectorAct
ENDparseSelectorAct


/* Free string config variables and reset them to NULL (not necessarily the default!) */
static rsRetVal freeConfigVariables(void)
{
	DEFiRet;

	free(cs.pszSrv);
	cs.pszSrv = NULL;
	free(cs.pszSrvPort);
	cs.pszSrvPort = NULL;
	free(cs.pszFrom);
	cs.pszFrom = NULL;
	lstRcptDestruct(cs.lstRcpt);
	cs.lstRcpt = NULL;
	
	RETiRet;
}


BEGINmodExit
CODESTARTmodExit
	/* cleanup our allocations */
	freeConfigVariables();

	/* release what we no longer need */
	objRelease(datetime, CORE_COMPONENT);
	objRelease(glbl, CORE_COMPONENT);
	objRelease(errmsg, CORE_COMPONENT);
ENDmodExit


BEGINqueryEtryPt
CODESTARTqueryEtryPt
CODEqueryEtryPt_STD_OMOD_QUERIES
CODEqueryEtryPt_STD_CONF2_OMOD_QUERIES
CODEqueryEtryPt_STD_OMOD8_QUERIES
CODEqueryEtryPt_STD_CONF2_CNFNAME_QUERIES 
ENDqueryEtryPt


/* Reset config variables for this module to default values.
 */
static rsRetVal resetConfigVariables(uchar __attribute__((unused)) *pp, void __attribute__((unused)) *pVal)
{
	DEFiRet;
	cs.bEnableBody = 1;
	iRet = freeConfigVariables();
	RETiRet;
}


BEGINmodInit()
CODESTARTmodInit
INITLegCnfVars
	*ipIFVersProvided = CURR_MOD_IF_VERSION; /* we only support the current interface specification */
CODEmodInit_QueryRegCFSLineHdlr
	/* tell which objects we need */
	CHKiRet(objUse(errmsg, CORE_COMPONENT));
	CHKiRet(objUse(glbl, CORE_COMPONENT));
	CHKiRet(objUse(datetime, CORE_COMPONENT));

	DBGPRINTF("ommail version %s initializing\n", VERSION);

	CHKiRet(omsdRegCFSLineHdlr(	(uchar *)"actionmailsmtpserver", 0, eCmdHdlrGetWord, NULL, &cs.pszSrv, STD_LOADABLE_MODULE_ID));
	CHKiRet(omsdRegCFSLineHdlr(	(uchar *)"actionmailsmtpport", 0, eCmdHdlrGetWord, NULL, &cs.pszSrvPort, STD_LOADABLE_MODULE_ID));
	CHKiRet(omsdRegCFSLineHdlr(	(uchar *)"actionmailfrom", 0, eCmdHdlrGetWord, NULL, &cs.pszFrom, STD_LOADABLE_MODULE_ID));
	CHKiRet(omsdRegCFSLineHdlr(	(uchar *)"actionmailto", 0, eCmdHdlrGetWord, legacyConfAddRcpt, NULL, STD_LOADABLE_MODULE_ID));
	CHKiRet(omsdRegCFSLineHdlr(	(uchar *)"actionmailsubject", 0, eCmdHdlrGetWord, NULL, &cs.pszSubject, STD_LOADABLE_MODULE_ID));
	CHKiRet(omsdRegCFSLineHdlr(	(uchar *)"actionmailenablebody", 0, eCmdHdlrBinary, NULL, &cs.bEnableBody, STD_LOADABLE_MODULE_ID));
	CHKiRet(omsdRegCFSLineHdlr(	(uchar *)"resetconfigvariables", 1, eCmdHdlrCustomHandler, resetConfigVariables, NULL, STD_LOADABLE_MODULE_ID));
ENDmodInit<|MERGE_RESOLUTION|>--- conflicted
+++ resolved
@@ -232,11 +232,7 @@
 WriteTos(wrkrInstanceData_t *pWrkrData, uchar *pszOp, size_t lenOp)
 {
 	toRcpt_t *pRcpt;
-<<<<<<< HEAD
-	int iState, iTos;
-=======
 	int iTos;
->>>>>>> 9da526ef
 	DEFiRet;
 
 	assert(lenOp != 0);
