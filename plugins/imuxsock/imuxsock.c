--- conflicted
+++ resolved
@@ -156,29 +156,9 @@
 static int nfd = 1; /* number of Unix sockets open / read-only after startup */
 static int sd_fds = 0;			/* number of systemd activated sockets */
 
-<<<<<<< HEAD
 /* config vars for legacy config system */
 #define DFLT_bCreatePath 0
-#define DFLT_ratelimitInterval 5
-=======
-/* config settings */
-static int bOmitLocalLogging = 0;
-static uchar *pLogSockName = NULL;
-static uchar *pLogHostName = NULL;	/* host name to use with this socket */
-static int bUseFlowCtl = 0;		/* use flow control or not (if yes, only LIGHT is used! */
-static int bIgnoreTimestamp = 1;	/* ignore timestamps present in the incoming message? */
-static int bWritePid = 0;		/* use credentials from recvmsg() and fixup PID in TAG */
-static int bWritePidSysSock = 0;	/* use credentials from recvmsg() and fixup PID in TAG */
-static int bUseSysTimeStamp = 1;	/* use timestamp from system (rather than from message) */
-static int bUseSysTimeStampSysSock = 1;	/* same, for system log socket */
-static int bAnnotate = 0;		/* annotate trusted properties */
-static int bAnnotateSysSock = 0;	/* same, for system log socket */
-#define DFLT_bCreatePath 0
-static int bCreatePath = DFLT_bCreatePath; /* auto-create socket path? */
 #define DFLT_ratelimitInterval 0
-static int ratelimitInterval = DFLT_ratelimitInterval;	/* interval in seconds, 0 = off */
-static int ratelimitIntervalSysSock = DFLT_ratelimitInterval;
->>>>>>> ef34821a
 #define DFLT_ratelimitBurst 200
 #define DFLT_ratelimitSeverity 1			/* do not rate-limit emergency messages */
 static struct configSettings_s {
@@ -406,7 +386,6 @@
 				inst->ratelimitInterval = 0;
 			}
 		}
-<<<<<<< HEAD
 		listeners[nfd].ratelimitInterval = inst->ratelimitInterval;
 		listeners[nfd].ratelimitBurst = inst->ratelimitBurst;
 		listeners[nfd].ratelimitSev = inst->ratelimitSeverity;
@@ -418,19 +397,6 @@
 		listeners[nfd].bAnnotate = inst->bAnnotate;
 		listeners[nfd].bWritePid = inst->bWritePid;
 		listeners[nfd].bUseSysTimeStamp = inst->bUseSysTimeStamp;
-=======
-		listeners[nfd].ratelimitInterval = ratelimitInterval;
-		listeners[nfd].ratelimitBurst = ratelimitBurst;
-		listeners[nfd].ratelimitSev = ratelimitSeverity;
-		listeners[nfd].flowCtl = bUseFlowCtl ? eFLOWCTL_LIGHT_DELAY : eFLOWCTL_NO_DELAY;
-		listeners[nfd].flags = bIgnoreTimestamp ? IGNDATE : NOFLAG;
-		listeners[nfd].bCreatePath = bCreatePath;
-		listeners[nfd].sockName = pNewVal;
-		listeners[nfd].bUseCreds = (bWritePid || ratelimitInterval || bAnnotate) ? 1 : 0;
-		listeners[nfd].bAnnotate = bAnnotate;
-		listeners[nfd].bWritePid = bWritePid;
-		listeners[nfd].bUseSysTimeStamp = bUseSysTimeStamp;
->>>>>>> ef34821a
 		nfd++;
 	} else {
 		errmsg.LogError(0, NO_ERRCODE, "Out of unix socket name descriptors, ignoring %s\n",
@@ -833,10 +799,6 @@
 		lenRcv = toffs + 1;
 	}
 
-<<<<<<< HEAD
-
-=======
->>>>>>> ef34821a
 	/* we now create our own message object and submit it to the queue */
 	CHKiRet(msgConstructWithTime(&pMsg, &st, tt));
 	MsgSetRawMsg(pMsg, (char*)pRcv, lenRcv);
@@ -857,11 +819,6 @@
 			 * datestamp or not .. and advance the parse pointer accordingly.
 			 */
 			datetime.ParseTIMESTAMP3164(&dummyTS, &parse, &lenMsg);
-<<<<<<< HEAD
-			parse += 16; /* just skip timestamp */
-			lenMsg -= 16;
-=======
->>>>>>> ef34821a
 		} else {
 			if(datetime.ParseTIMESTAMP3164(&(pMsg->tTIMESTAMP), &parse, &lenMsg) != RS_RET_OK) {
 				DBGPRINTF("we have a problem, invalid timestamp in msg!\n");
@@ -1186,67 +1143,6 @@
 
 BEGINwillRun
 CODESTARTwillRun
-<<<<<<< HEAD
-=======
-	register int i;
-	int actSocks;
-
-	/* first apply some config settings */
-#	ifdef OS_SOLARIS
-		/* under solaris, we must NEVER process the local log socket, because
-		 * it is implemented there differently. If we used it, we would actually
-		 * delete it and render the system partly unusable. So don't do that.
-		 * rgerhards, 2010-03-26
-		 */
-		startIndexUxLocalSockets = 1;
-#	else
-		startIndexUxLocalSockets = bOmitLocalLogging ? 1 : 0;
-#	endif
-	if(pLogSockName != NULL)
-		listeners[0].sockName = pLogSockName;
-	if(ratelimitIntervalSysSock > 0) {
-		if((listeners[0].ht = create_hashtable(100, hash_from_key_fn, key_equals_fn, NULL)) == NULL) {
-			/* in this case, we simply turn of rate-limiting */
-			dbgprintf("imuxsock: turning off rate limiting because we could not "
-				  "create hash table\n");
-			ratelimitIntervalSysSock = 0;
-		}
-	}
-	listeners[0].ratelimitInterval = ratelimitIntervalSysSock;
-	listeners[0].ratelimitBurst = ratelimitBurstSysSock;
-	listeners[0].ratelimitSev = ratelimitSeveritySysSock;
-	listeners[0].bUseCreds = (bWritePidSysSock || ratelimitIntervalSysSock || bAnnotateSysSock) ? 1 : 0;
-	listeners[0].bWritePid = bWritePidSysSock;
-	listeners[0].bAnnotate = bAnnotateSysSock;
-	listeners[0].bUseSysTimeStamp = bUseSysTimeStampSysSock;
-
-	sd_fds = sd_listen_fds(0);
-	if (sd_fds < 0) {
-		errmsg.LogError(-sd_fds, NO_ERRCODE, "imuxsock: Failed to acquire systemd socket");
-		ABORT_FINALIZE(RS_RET_ERR_CRE_AFUX);
-	}
-
-	/* initialize and return if will run or not */
-	actSocks = 0;
-	for (i = startIndexUxLocalSockets ; i < nfd ; i++) {
-		if(openLogSocket(&(listeners[i])) == RS_RET_OK) {
-			++actSocks;
-			dbgprintf("imuxsock: Opened UNIX socket '%s' (fd %d).\n", listeners[i].sockName, listeners[i].fd);
-		}
-	}
-
-	if(actSocks == 0) {
-		errmsg.LogError(0, NO_ERRCODE, "imuxsock does not run because we could not aquire any socket\n");
-		ABORT_FINALIZE(RS_RET_ERR);
-	}
-
-	/* we need to create the inputName property (only once during our lifetime) */
-	CHKiRet(prop.Construct(&pInputName));
-	CHKiRet(prop.SetString(pInputName, UCHAR_CONSTANT("imuxsock"), sizeof("imuxsock") - 1));
-	CHKiRet(prop.ConstructFinalize(pInputName));
-
-finalize_it:
->>>>>>> ef34821a
 ENDwillRun
 
 
@@ -1313,7 +1209,6 @@
 
 static rsRetVal resetConfigVariables(uchar __attribute__((unused)) *pp, void __attribute__((unused)) *pVal)
 {
-<<<<<<< HEAD
 	free(cs.pLogSockName);
 	cs.pLogSockName = NULL;
 	free(cs.pLogHostName);
@@ -1334,33 +1229,6 @@
 	cs.ratelimitBurstSysSock = DFLT_ratelimitBurst;
 	cs.ratelimitSeverity = DFLT_ratelimitSeverity;
 	cs.ratelimitSeveritySysSock = DFLT_ratelimitSeverity;
-=======
-	bOmitLocalLogging = 0;
-	if(pLogSockName != NULL) {
-		free(pLogSockName);
-		pLogSockName = NULL;
-	}
-	if(pLogHostName != NULL) {
-		free(pLogHostName);
-		pLogHostName = NULL;
-	}
-
-	discardLogSockets();
-	nfd = 1;
-	bIgnoreTimestamp = 1;
-	bUseFlowCtl = 0;
-	bWritePid = 0;
-	bWritePidSysSock = 0;
-	bUseSysTimeStamp = 1;
-	bUseSysTimeStampSysSock = 1;
-	bCreatePath = DFLT_bCreatePath;
-	ratelimitInterval = DFLT_ratelimitInterval;
-	ratelimitIntervalSysSock = DFLT_ratelimitInterval;
-	ratelimitBurst = DFLT_ratelimitBurst;
-	ratelimitBurstSysSock = DFLT_ratelimitBurst;
-	ratelimitSeverity = DFLT_ratelimitSeverity;
-	ratelimitSeveritySysSock = DFLT_ratelimitSeverity;
->>>>>>> ef34821a
 
 	return RS_RET_OK;
 }
@@ -1426,7 +1294,6 @@
 	CHKiRet(omsdRegCFSLineHdlr((uchar *)"inputunixlistensockethostname", 0, eCmdHdlrGetWord,
 		NULL, &cs.pLogHostName, STD_LOADABLE_MODULE_ID, eConfObjGlobal));
 	CHKiRet(omsdRegCFSLineHdlr((uchar *)"inputunixlistensocketflowcontrol", 0, eCmdHdlrBinary,
-<<<<<<< HEAD
 		NULL, &cs.bUseFlowCtl, STD_LOADABLE_MODULE_ID, eConfObjGlobal));
 	CHKiRet(omsdRegCFSLineHdlr((uchar *)"inputunixlistensocketannotate", 0, eCmdHdlrBinary,
 		NULL, &cs.bAnnotate, STD_LOADABLE_MODULE_ID, eConfObjGlobal));
@@ -1434,17 +1301,6 @@
 		NULL, &cs.bCreatePath, STD_LOADABLE_MODULE_ID, eConfObjGlobal));
 	CHKiRet(omsdRegCFSLineHdlr((uchar *)"inputunixlistensocketusesystimestamp", 0, eCmdHdlrBinary,
 		NULL, &cs.bUseSysTimeStamp, STD_LOADABLE_MODULE_ID, eConfObjGlobal));
-=======
-		NULL, &bUseFlowCtl, STD_LOADABLE_MODULE_ID));
-	CHKiRet(omsdRegCFSLineHdlr((uchar *)"inputunixlistensocketannotate", 0, eCmdHdlrBinary,
-		NULL, &bAnnotate, STD_LOADABLE_MODULE_ID));
-	CHKiRet(omsdRegCFSLineHdlr((uchar *)"inputunixlistensocketcreatepath", 0, eCmdHdlrBinary,
-		NULL, &bCreatePath, STD_LOADABLE_MODULE_ID));
-	CHKiRet(omsdRegCFSLineHdlr((uchar *)"inputunixlistensocketusepidfromsystem", 0, eCmdHdlrBinary,
-		NULL, &bWritePid, STD_LOADABLE_MODULE_ID));
-	CHKiRet(omsdRegCFSLineHdlr((uchar *)"inputunixlistensocketusesystimestamp", 0, eCmdHdlrBinary,
-		NULL, &bUseSysTimeStamp, STD_LOADABLE_MODULE_ID));
->>>>>>> ef34821a
 	CHKiRet(omsdRegCFSLineHdlr((uchar *)"addunixlistensocket", 0, eCmdHdlrGetWord,
 		addInstance, NULL, STD_LOADABLE_MODULE_ID, eConfObjGlobal));
 	CHKiRet(omsdRegCFSLineHdlr((uchar *)"inputunixlistensocketusepidfromsystem", 0, eCmdHdlrBinary,
@@ -1466,19 +1322,11 @@
 	CHKiRet(omsdRegCFSLineHdlr((uchar *)"systemlogsocketignoremsgtimestamp", 0, eCmdHdlrBinary,
 		setSystemLogTimestampIgnore, NULL, STD_LOADABLE_MODULE_ID, eConfObjGlobal));
 	CHKiRet(omsdRegCFSLineHdlr((uchar *)"systemlogsocketflowcontrol", 0, eCmdHdlrBinary,
-<<<<<<< HEAD
 		setSystemLogFlowControl, NULL, STD_LOADABLE_MODULE_ID, eConfObjGlobal));
 	CHKiRet(omsdRegCFSLineHdlr((uchar *)"systemlogusesystimestamp", 0, eCmdHdlrBinary,
 		NULL, &cs.bUseSysTimeStampSysSock, STD_LOADABLE_MODULE_ID, eConfObjGlobal));
 	CHKiRet(omsdRegCFSLineHdlr((uchar *)"systemlogsocketannotate", 0, eCmdHdlrBinary,
 		NULL, &cs.bAnnotateSysSock, STD_LOADABLE_MODULE_ID, eConfObjGlobal));
-=======
-		setSystemLogFlowControl, NULL, STD_LOADABLE_MODULE_ID));
-	CHKiRet(omsdRegCFSLineHdlr((uchar *)"systemlogusesystimestamp", 0, eCmdHdlrBinary,
-		NULL, &bUseSysTimeStampSysSock, STD_LOADABLE_MODULE_ID));
-	CHKiRet(omsdRegCFSLineHdlr((uchar *)"systemlogsocketannotate", 0, eCmdHdlrBinary,
-		NULL, &bAnnotateSysSock, STD_LOADABLE_MODULE_ID));
->>>>>>> ef34821a
 	CHKiRet(omsdRegCFSLineHdlr((uchar *)"systemlogusepidfromsystem", 0, eCmdHdlrBinary,
 		NULL, &cs.bWritePidSysSock, STD_LOADABLE_MODULE_ID, eConfObjGlobal));
 	CHKiRet(omsdRegCFSLineHdlr((uchar *)"systemlogratelimitinterval", 0, eCmdHdlrInt,
