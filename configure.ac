--- conflicted
+++ resolved
@@ -964,7 +964,6 @@
 AM_CONDITIONAL(ENABLE_MMANON, test x$enable_mmanon = xyes)
 
 
-<<<<<<< HEAD
 # mmcount
 AC_ARG_ENABLE(mmcount,
         [AS_HELP_STRING([--enable-mmcount],[Enable message counting @<:@default=no@:>@])],
@@ -989,7 +988,7 @@
         [enable_mmfields=no]
 )
 AM_CONDITIONAL(ENABLE_MMFIELDS, test x$enable_mmfields = xyes)
-=======
+
 # mmrfc5424addhmac
 AC_ARG_ENABLE(mmrfc5424addhmac,
         [AS_HELP_STRING([--enable-mmrfc5424addhmac],[Enable building mmrfc5424addhmac support @<:@default=no@:>@])],
@@ -1001,7 +1000,6 @@
         [enable_mmrfc5424addhmac=no]
 )
 AM_CONDITIONAL(ENABLE_MMRFC5424ADDHMAC, test x$enable_mmrfc5424addhmac = xyes)
->>>>>>> b1e2559b
 
 
 # RELP support
@@ -1520,12 +1518,9 @@
 		plugins/mmjsonparse/Makefile \
 		plugins/mmaudit/Makefile \
 		plugins/mmanon/Makefile \
-<<<<<<< HEAD
 		plugins/mmcount/Makefile \
 		plugins/mmfields/Makefile \
-=======
 		plugins/mmrfc5424addhmac/Makefile \
->>>>>>> b1e2559b
 		plugins/omelasticsearch/Makefile \
 		plugins/sm_cust_bindcdr/Makefile \
 		plugins/mmsnmptrapd/Makefile \
