#                                               -*- Autoconf -*-
# Process this file with autoconf to produce a configure script.

AC_PREREQ(2.61)
<<<<<<< HEAD
AC_INIT([rsyslog],[5.7.2],[rsyslog@lists.adiscon.com])
=======
AC_INIT([rsyslog],[4.7.3],[rsyslog@lists.adiscon.com])
>>>>>>> cc823773
AM_INIT_AUTOMAKE

m4_ifdef([AM_SILENT_RULES], [AM_SILENT_RULES([yes])])

AC_CONFIG_SRCDIR([ChangeLog])
AC_CONFIG_MACRO_DIR([m4])
AC_CONFIG_HEADERS([config.h])

AC_GNU_SOURCE

# check for Java compiler
AC_CHECK_PROG(HAVE_JAVAC, [javac], [yes])
if test x"$HAVE_JAVAC" = x""; then
        AC_MSG_WARN([no javac found, disabling features depending on it])
fi

# Checks for programs.
AC_PROG_CC
AM_PROG_CC_C_O
if test "$GCC" = "yes"
then CFLAGS="$CFLAGS -W -Wall -Wformat-security -Wshadow -Wcast-align -Wpointer-arith -Wmissing-format-attribute -g"
fi
AC_DISABLE_STATIC
AC_PROG_LIBTOOL
AC_CANONICAL_HOST

PKG_PROG_PKG_CONFIG

case "${host}" in
  *-*-linux*)
    os_type="linux"
  ;;
  *-*-*darwin*|*-*-freebsd*|*-*-netbsd*|*-*-openbsd*)
    AC_DEFINE([OS_BSD], [1], [Indicator for a BSD OS])
    os_type="bsd"
  ;;
  *-*-kfreebsd*)
    # kernel is FreeBSD, but userspace is glibc - i.e. like linux
    # do not DEFINE OS_BSD
    os_type="bsd"
  ;;
  *-*-solaris*)
    os_type="solaris"
    AC_DEFINE([OS_SOLARIS], [1], [Indicator for a Solaris OS])
    AC_DEFINE([_POSIX_PTHREAD_SEMANTICS], [1], [Use POSIX pthread semantics])
    SOL_LIBS="-lsocket -lnsl"
    AC_SUBST(SOL_LIBS)
  ;;
esac

AC_DEFINE_UNQUOTED([HOSTENV], "$host", [the host environment, can be queried via a system variable])

# Checks for libraries.
save_LIBS=$LIBS
LIBS=
AC_SEARCH_LIBS(clock_gettime, rt)
RT_LIBS=$LIBS
LIBS=
AC_SEARCH_LIBS(dlopen, dl)
DL_LIBS=$LIBS
LIBS=$save_LIBS

AC_SUBST(RT_LIBS)
AC_SUBST(DL_LIBS)

# Checks for header files.
AC_HEADER_RESOLV
AC_HEADER_STDC
AC_HEADER_SYS_WAIT
AC_CHECK_HEADERS([arpa/inet.h libgen.h malloc.h fcntl.h locale.h netdb.h netinet/in.h paths.h stddef.h stdlib.h string.h sys/file.h sys/ioctl.h sys/param.h sys/socket.h sys/time.h sys/stat.h syslog.h unistd.h utmp.h utmpx.h sys/epoll.h sys/prctl.h])

# Checks for typedefs, structures, and compiler characteristics.
AC_C_CONST
AC_C_INLINE
AC_TYPE_OFF_T
AC_TYPE_PID_T
AC_TYPE_SIZE_T
AC_TYPE_SSIZE_T
AC_TYPE_MODE_T
AC_TYPE_UID_T
AC_TYPE_UINT8_T
AC_HEADER_TIME
AC_STRUCT_TM
AC_C_VOLATILE
AC_C_TYPEOF

sa_includes="\
$ac_includes_default
#if HAVE_SYS_SOCKET_H
# include <sys/socket.h>
#endif
"
AC_CHECK_MEMBERS([struct sockaddr.sa_len],,,[$sa_includes])

# Checks for library functions.
AC_FUNC_CHOWN
AC_FUNC_FORK
AC_PROG_GCC_TRADITIONAL
AC_FUNC_MALLOC
AC_FUNC_REALLOC
AC_FUNC_SELECT_ARGTYPES
AC_TYPE_SIGNAL
AC_FUNC_STAT
AC_FUNC_STRERROR_R
AC_FUNC_VPRINTF
AC_CHECK_FUNCS([flock basename alarm clock_gettime gethostbyname gethostname gettimeofday localtime_r memset mkdir regcomp select setid socket strcasecmp strchr strdup strerror strndup strnlen strrchr strstr strtol strtoul uname ttyname_r getline malloc_trim prctl epoll_create epoll_create1 fdatasync lseek64])

# the check below is probably ugly. If someone knows how to do it in a better way, please
# let me know! -- rgerhards, 2010-10-06
AC_CHECK_DECL([SCM_CREDENTIALS], [AC_DEFINE(HAVE_SCM_CREDENTIALS, [1], [set define])], [], [#include <sys/types.h>
#include <sys/socket.h>])

# Check for MAXHOSTNAMELEN
AC_MSG_CHECKING(for MAXHOSTNAMELEN)
AC_TRY_COMPILE([
	#include <sys/param.h>
	], [
	return MAXHOSTNAMELEN;
	]
	,
	AC_MSG_RESULT(yes)
	,
	# note: we use 1024 here, which should be far more than needed by any system. If that's too low, we simply
	# life with the need to change it. Most of the code doesn't need it anyways, but there are a few places 
	# where it actually is needed and it makes no sense to change them.
	AC_DEFINE(MAXHOSTNAMELEN, 1024, [Define with a value if your <sys/param.h> does not define MAXHOSTNAMELEN])
	AC_MSG_RESULT(no; defined as 64)
)

# check for availability of atomic operations
RS_ATOMIC_OPERATIONS
RS_ATOMIC_OPERATIONS_64BIT

# fall back to POSIX sems for atomic operations (cpu expensive)
AC_CHECK_HEADERS([semaphore.h])

# fall back to POSIX sems for atomic operations (cpu expensive)
AC_CHECK_HEADERS([semaphore.h])


# Additional module directories
AC_ARG_WITH(moddirs,
        [AS_HELP_STRING([--with-moddirs=DIRS],[Additional module search paths appended to @<:@$libdir/rsyslog@:>@])],
        [_save_IFS=$IFS ; IFS=$PATH_SEPARATOR ; moddirs=""
         for w in ${with_moddirs} ;
         do
                 case $w in
                 "") continue ;; */) ;; *)  w="${w}/" ;;
                 esac
                 for m in ${moddirs} ;
                 do
                         test "x$w" = "x${libdir}/${PACKAGE}/"   || \
                         test "x$w" = "x$m" || test "x$w" = "x/" && \
                         continue 2
                 done
                 case $moddirs in
                 "") moddirs="$w" ;; *) moddirs="${moddirs}:${w}" ;;
                 esac
         done ; IFS=$_save_IFS],[moddirs=""]
)
AM_CONDITIONAL(WITH_MODDIRS, test x$moddirs != x)
AC_SUBST(moddirs)


# Large file support
# http://www.gnu.org/software/autoconf/manual/html_node/System-Services.html#index-AC_005fSYS_005fLARGEFILE-1028
AC_SYS_LARGEFILE
case "${enable_largefile}" in
  no) ;;
  *) enable_largefile="yes" ;;
esac

# Regular expressions
AC_ARG_ENABLE(regexp,
        [AS_HELP_STRING([--enable-regexp],[Enable regular expressions support @<:@default=yes@:>@])],
        [case "${enableval}" in
         yes) enable_regexp="yes" ;;
          no) enable_regexp="no" ;;
           *) AC_MSG_ERROR(bad value ${enableval} for --enable-regexp) ;;
         esac],
        [enable_regexp=yes]
)
AM_CONDITIONAL(ENABLE_REGEXP, test x$enable_regexp = xyes)
if test "$enable_regexp" = "yes"; then
        AC_DEFINE(FEATURE_REGEXP, 1, [Regular expressions support enabled.])
fi



# zlib compression
AC_ARG_ENABLE(zlib,
        [AS_HELP_STRING([--enable-zlib],[Enable zlib compression  support @<:@default=yes@:>@])],
        [case "${enableval}" in
         yes) enable_zlib="yes" ;;
          no) enable_zlib="no" ;;
           *) AC_MSG_ERROR(bad value ${enableval} for --enable-zlib) ;;
         esac],
        [enable_zlib=yes]
)
AM_CONDITIONAL(ENABLE_ZLIB, test x$enable_zlib = xyes)
if test "$enable_zlib" = "yes"; then
	AC_CHECK_HEADER(zlib.h, [zlib_header="yes"], [zlib_header="no" enable_zlib="false"])
	if test "$zlib_header" = "yes"; then
		AC_CHECK_LIB(z, deflate,
                        [AC_DEFINE(USE_NETZIP, 1, [Define if you want to enable zlib support]) 
                         ZLIB_LIBS="-lz"
                         AC_SUBST(ZLIB_LIBS)], enable_zlib="false")
	fi
fi


#gssapi
AC_ARG_ENABLE(gssapi_krb5,
	[AS_HELP_STRING([--enable-gssapi-krb5],[Enable GSSAPI Kerberos 5 support @<:@default=no@:>@])],
        [case "${enableval}" in
         yes) enable_gssapi_krb5="yes" ;;
          no) enable_gssapi_krb5="no" ;;
           *) AC_MSG_ERROR(bad value ${enableval} for --enable-gssapi-krb5) ;;
         esac],
	[enable_gssapi_krb5=no]
)
if test $enable_gssapi_krb5 = yes; then
	AC_CHECK_LIB(gssapi_krb5, gss_acquire_cred, [
		AC_CHECK_HEADER(gssapi/gssapi.h, [
			AC_DEFINE(USE_GSSAPI,,
				  Define if you want to use GSSAPI)
			GSS_LIBS="-lgssapi_krb5"
			AC_SUBST(GSS_LIBS)
		])
	])
fi
AM_CONDITIONAL(ENABLE_GSSAPI, test x$enable_gssapi_krb5 = xyes)


# multithreading via pthreads
AC_ARG_ENABLE(pthreads,
        [AS_HELP_STRING([--enable-pthreads],[Enable multithreading via pthreads @<:@default=yes@:>@])],
        [case "${enableval}" in
         yes) enable_pthreads="yes" ;;
          no) enable_pthreads="no" ;;
           *) AC_MSG_ERROR(bad value ${enableval} for --enable-pthreads) ;;
         esac],
        [enable_pthreads=yes]
)

if test "x$enable_pthreads" = "xno"; then
	AC_MSG_ERROR(rsyslog v3+ does no longer support single threading mode -- use a previous version for that);
fi

if test "x$enable_pthreads" != "xno"; then
  AC_CHECK_HEADERS(
    [pthread.h],
    [
      AC_CHECK_LIB(
        [pthread],
        [pthread_create],
        [
          AC_DEFINE([USE_PTHREADS], [1], [Multithreading support enabled.])
          PTHREADS_LIBS="-lpthread"
 	  case "${os_type}" in
 	  solaris) PTHREADS_CFLAGS="-pthreads" ;;
 	  *)       PTHREADS_CFLAGS="-pthread" ;;
 	  esac
          AC_SUBST(PTHREADS_LIBS)
          AC_SUBST(PTHREADS_CFLAGS)
        ],
        [AC_MSG_FAILURE([pthread is missing])],
        [-lpthread]
      )
    ],
    [AC_MSG_FAILURE([pthread is missing])]
  )
fi


# klog
AC_ARG_ENABLE(klog,
        [AS_HELP_STRING([--enable-klog],[Integrated klog functionality @<:@default=yes@:>@])],
        [case "${enableval}" in
         yes) enable_klog="yes" ;;
          no) enable_klog="no" ;;
           *) AC_MSG_ERROR(bad value ${enableval} for --enable-klog) ;;
         esac],
        [enable_klog="yes"]
)
AM_CONDITIONAL(ENABLE_IMKLOG, test x$enable_klog = xyes)
AM_CONDITIONAL(ENABLE_IMKLOG_BSD, test x$os_type = xbsd)
AM_CONDITIONAL(ENABLE_IMKLOG_LINUX, test x$os_type = xlinux)
AM_CONDITIONAL(ENABLE_IMKLOG_SOLARIS, test x$os_type = xsolaris)


#
# SYSLOG_UNIXAF
#
AC_MSG_CHECKING(for SYSLOG_UNIXAF support)
AC_ARG_ENABLE([unix],
  [AS_HELP_STRING([--disable-unix], [Disable support for unix])],
  [
    if test "x${enableval}" = "xyes"; then
      AC_MSG_RESULT([yes])
      AC_DEFINE([SYSLOG_UNIXAF], [1], [Description])
    else
      AC_MSG_RESULT([no])
    fi
  ],
  [
    # enabled by default
    AC_MSG_RESULT([yes])
    AC_DEFINE([SYSLOG_UNIXAF], [1], [Description])
  ])


# inet
AC_ARG_ENABLE(inet,
        [AS_HELP_STRING([--enable-inet],[Enable networking support @<:@default=yes@:>@])],
        [case "${enableval}" in
         yes) enable_inet="yes" ;;
          no) enable_inet="no" ;;
           *) AC_MSG_ERROR(bad value ${enableval} for --enable-inet) ;;
         esac],
        [enable_inet="yes"]
)
AM_CONDITIONAL(ENABLE_INET, test x$enable_inet = xyes)
if test "$enable_inet" = "yes"; then
        AC_DEFINE(SYSLOG_INET, 1, [network support is integrated.])
fi


#
# The following define determines whether the package adheres to the
# file system standard.
#
AC_MSG_CHECKING(for FSSTND support)
AC_ARG_ENABLE([fsstnd],
  [AS_HELP_STRING([--disable-fsstnd], [Disable support for FSSTND])],
  [
    if test "x${enableval}" = "xyes"; then
      AC_MSG_RESULT([yes])
      AC_DEFINE([FSSTND], [1], [Description])
    else
      AC_MSG_RESULT([no])
    fi
  ],
  [
    # enabled by default
    AC_MSG_RESULT([yes])
    AC_DEFINE([FSSTND], [1], [Description])
  ])


# support for unlimited select() syscall
AC_ARG_ENABLE(unlimited_select,
        [AS_HELP_STRING([--enable-unlimited-select],[Enable unlimited select() syscall @<:@default=no@:>@])],
        [case "${enableval}" in
         yes) enable_unlimited_select="yes" ;;
          no) enable_unlimited_select="no" ;;
           *) AC_MSG_ERROR(bad value ${enableval} for --enable-unlimited-select) ;;
         esac],
        [enable_unlimited_select="no"]
)
if test "$enable_unlimited_select" = "yes"; then
        AC_DEFINE(USE_UNLIMITED_SELECT, 1, [If defined, the select() syscall won't be limited to a particular number of file descriptors.])
fi


<<<<<<< HEAD
# support for systemd unit files
AC_ARG_WITH([systemdsystemunitdir],
        AS_HELP_STRING([--with-systemdsystemunitdir=DIR], [Directory for systemd service files]),
        [], [with_systemdsystemunitdir=$($PKG_CONFIG --variable=systemdsystemunitdir systemd)])
if test "x$with_systemdsystemunitdir" != xno; then
        AC_SUBST([systemdsystemunitdir], [$with_systemdsystemunitdir])
fi
AM_CONDITIONAL(HAVE_SYSTEMD, [test -n "$with_systemdsystemunitdir" -a "x$with_systemdsystemunitdir" != xno ])


=======
>>>>>>> cc823773
# debug
AC_ARG_ENABLE(debug,
        [AS_HELP_STRING([--enable-debug],[Enable debug mode @<:@default=no@:>@])],
        [case "${enableval}" in
         yes) enable_debug="yes" ;;
          no) enable_debug="no" ;;
           *) AC_MSG_ERROR(bad value ${enableval} for --enable-debug) ;;
         esac],
        [enable_debug="no"]
)
if test "$enable_debug" = "yes"; then
        AC_DEFINE(DEBUG, 1, [Defined if debug mode is enabled (its easier to check).])
fi
if test "$enable_debug" = "no"; then
        AC_DEFINE(NDEBUG, 1, [Defined if debug mode is disabled.])
fi


# runtime instrumentation
AC_ARG_ENABLE(rtinst,
        [AS_HELP_STRING([--enable-rtinst],[Enable runtime instrumentation mode @<:@default=no@:>@])],
        [case "${enableval}" in
         yes) enable_rtinst="yes" ;;
          no) enable_rtinst="no" ;;
           *) AC_MSG_ERROR(bad value ${enableval} for --enable-rtinst) ;;
         esac],
        [enable_rtinst="no"]
)
if test "$enable_rtinst" = "yes"; then
        AC_DEFINE(RTINST, 1, [Defined if runtime instrumentation mode is enabled.])
fi


# valgrind
AC_ARG_ENABLE(valgrind,
        [AS_HELP_STRING([--enable-valgrind],[Enable valgrind support settings @<:@default=no@:>@])],
        [case "${enableval}" in
         yes) enable_valgrind="yes" ;;
          no) enable_valgrind="no" ;;
           *) AC_MSG_ERROR(bad value ${enableval} for --enable-valgrind) ;;
         esac],
        [enable_valgrind="no"]
)
if test "$enable_valgrind" = "yes"; then
        AC_DEFINE(VALGRIND, 1, [Defined if valgrind support settings are to be enabled (e.g. prevents dlclose()).])
fi


# memcheck
AC_ARG_ENABLE(memcheck,
        [AS_HELP_STRING([--enable-memcheck],[Enable extended memory check support @<:@default=no@:>@])],
        [case "${enableval}" in
         yes) enable_memcheck="yes" ;;
          no) enable_memcheck="no" ;;
           *) AC_MSG_ERROR(bad value ${enableval} for --enable-memcheck) ;;
         esac],
        [enable_memcheck="no"]
)
if test "$enable_memcheck" = "yes"; then
        AC_DEFINE(MEMCHECK, 1, [Defined if memcheck support settings are to be enabled (e.g. prevents dlclose()).])
fi


# compile diagnostic tools (small helpers usually not needed)
AC_ARG_ENABLE(diagtools,
        [AS_HELP_STRING([--enable-diagtools],[Enable diagnostic tools @<:@default=no@:>@])],
        [case "${enableval}" in
         yes) enable_diagtools="yes" ;;
          no) enable_diagtools="no" ;;
           *) AC_MSG_ERROR(bad value ${enableval} for --enable-diagtools) ;;
         esac],
        [enable_diagtools=no]
)
AM_CONDITIONAL(ENABLE_DIAGTOOLS, test x$enable_diagtools = xyes)



# MySQL support
AC_ARG_ENABLE(mysql,
        [AS_HELP_STRING([--enable-mysql],[Enable MySql database support @<:@default=no@:>@])],
        [case "${enableval}" in
         yes) enable_mysql="yes" ;;
          no) enable_mysql="no" ;;
           *) AC_MSG_ERROR(bad value ${enableval} for --enable-mysql) ;;
         esac],
        [enable_mysql=no]
)
if test "x$enable_mysql" = "xyes"; then
  AC_CHECK_PROG(
    [HAVE_MYSQL_CONFIG],
    [mysql_config],
    [yes],,,
  )
  if test "x${HAVE_MYSQL_CONFIG}" != "xyes"; then
    AC_MSG_FAILURE([mysql_config not found in PATH - usually a package named mysql-dev, libmysql-dev or similar, is missing - install it to fix this issue])
  fi
  AC_CHECK_LIB(
    [mysqlclient],
    [mysql_init],
    [MYSQL_CFLAGS=`mysql_config --cflags`
     MYSQL_LIBS=`mysql_config --libs`
    ],
    [AC_MSG_FAILURE([MySQL library is missing])],
    [`mysql_config --libs`]
  )
fi
AM_CONDITIONAL(ENABLE_MYSQL, test x$enable_mysql = xyes)
AC_SUBST(MYSQL_CFLAGS)
AC_SUBST(MYSQL_LIBS)


# PostgreSQL support
AC_ARG_ENABLE(pgsql,
        [AS_HELP_STRING([--enable-pgsql],[Enable PostgreSQL database support @<:@default=no@:>@])],
        [case "${enableval}" in
         yes) enable_pgsql="yes" ;;
          no) enable_pgsql="no" ;;
           *) AC_MSG_ERROR(bad value ${enableval} for --enable-pgsql) ;;
         esac],
        [enable_pgsql=no]
)
if test "x$enable_pgsql" = "xyes"; then
  AC_CHECK_PROG(
    [HAVE_PGSQL_CONFIG],
    [pg_config],
    [yes],,,
  )
  if test "x${HAVE_PGSQL_CONFIG}" != "xyes"; then
    AC_MSG_FAILURE([pg_config not found in PATH])
  fi
  AC_CHECK_LIB(
    [pq],
    [PQconnectdb],
    [PGSQL_CFLAGS="-I`pg_config --includedir`"
     PGSQL_LIBS="-L`pg_config --libdir` -lpq"
    ],
    [AC_MSG_FAILURE([PgSQL library is missing])],
    [-L`pg_config --libdir`]
  )
fi
AM_CONDITIONAL(ENABLE_PGSQL, test x$enable_pgsql = xyes)
AC_SUBST(PGSQL_CFLAGS)
AC_SUBST(PGSQL_LIBS)


# oracle (OCI) support
AC_ARG_ENABLE(oracle,
	[AS_HELP_STRING([--enable-oracle],[Enable native Oracle database support @<:@default=no@:>@]. (Check your ORACLE_HOME environment variable!))],
	[case "${enableval}" in
	 yes) enable_oracle="yes" ;;
	 no) enable_oracle="no" ;;
	 *) AC_MSG_ERROR(bad value ${enableval} for --enable-oracle) ;;
	 esac],
	[enable_oracle=no]
)
if test "x$enable_oracle" = "xyes"; then
   if test -d "$ORACLE_HOME"
   then
       AC_CHECK_LIB([occi], [OCIEnvCreate],
                    [ORACLE_CFLAGS=-I$ORACLE_HOME/rdbms/public]
		    [ORACLE_LIBS=-L$ORACLE_HOME/lib -locci],
		    [AC_MSG_FAILURE([Oracle (OCI) library is missing: wrong oracle home])],
		    [-I$ORACLE_HOME/rdbms/public/ -L$ORACLE_HOME/lib -locci -lclntsh ]
		 )
    elif test -d "$ORACLE_LIB_PATH" -a -d "$ORACLE_INCLUDE_PATH"
    then
       AC_CHECK_LIB([occi], [OCIEnvCreate],
                    [ORACLE_CFLAGS=-I$ORACLE_INCLUDE_PATH]
		    [ORACLE_LIBS=-L$ORACLE_LIB_PATH -locci],
		    [AC_MSG_FAILURE([Oracle (OCI) library is missing: wrong oracle directories])],
		    [-I$ORACLE_INCLUDE_PATH -L$ORACLE_LIB_PATH -locci -lclntsh ]
		 )
    else
        AC_CHECK_PROG(
      	    [HAVE_ORACLE_CONFIG],
            [oracle-instantclient-config],
            [yes],,,
            )
        if test "x${HAVE_ORACLE_CONFIG}" != "xyes"; then
           AC_MSG_FAILURE([oracle-instantclient-config not found in PATH])
        fi
        AC_CHECK_LIB(
		[occi],
        	[OCIEnvCreate],
        	[ORACLE_CFLAGS="`oracle-instantclient-config --cflags`"
        	ORACLE_LIBS="`oracle-instantclient-config --libs`"
        	],
        	[AC_MSG_FAILURE([Oracle (OCI) libraray is missing])],
        	[`oracle-instantclient-config --libs --cflags`]
        	)
    fi
fi
AM_CONDITIONAL(ENABLE_ORACLE, test x$enable_oracle = xyes)
AC_SUBST(ORACLE_CFLAGS)
AC_SUBST(ORACLE_LIBS)


# libdbi support
AC_ARG_ENABLE(libdbi,
        [AS_HELP_STRING([--enable-libdbi],[Enable libdbi database support @<:@default=no@:>@])],
        [case "${enableval}" in
         yes) enable_libdbi="yes" ;;
          no) enable_libdbi="no" ;;
           *) AC_MSG_ERROR(bad value ${enableval} for --enable-libdbi) ;;
         esac],
        [enable_libdbi=no]
)
if test "x$enable_libdbi" = "xyes"; then
  AC_CHECK_HEADERS(
    [dbi/dbi.h],,
    [AC_MSG_FAILURE([libdbi is missing])]
  )
  AC_CHECK_LIB(
    [dbi],
    [dbi_initialize],
    [LIBDBI_CFLAGS=""
     LIBDBI_LIBS="-ldbi"
    ],
    [AC_MSG_FAILURE([libdbi library is missing])]
  )
  AC_CHECK_LIB(
    [dbi],
    [dbi_initialize_r],
    [AC_DEFINE([HAVE_DBI_R], [1], [Define to 1 if libdbi supports the new plugin-safe interface])]
  )
fi
AM_CONDITIONAL(ENABLE_OMLIBDBI, test x$enable_libdbi = xyes)
AC_SUBST(LIBDBI_CFLAGS)
AC_SUBST(LIBDBI_LIBS)


# SNMP support
AC_ARG_ENABLE(snmp,
        [AS_HELP_STRING([--enable-snmp],[Enable SNMP support @<:@default=no@:>@])],
        [case "${enableval}" in
         yes) enable_snmp="yes" ;;
          no) enable_snmp="no" ;;
           *) AC_MSG_ERROR(bad value ${enableval} for --enable-snmp) ;;
         esac],
        [enable_snmp=no]
)
if test "x$enable_snmp" = "xyes"; then
  AC_CHECK_HEADERS(
    [net-snmp/net-snmp-config.h],,
    [AC_MSG_FAILURE([Net-SNMP is missing])]
  )
  AC_CHECK_LIB(
    [netsnmp],
    [snmp_timeout],
    [SNMP_CFLAGS=""
     SNMP_LIBS="-lnetsnmp"
    ],
    [AC_MSG_FAILURE([Net-SNMP library is missing])]
  )
fi
AM_CONDITIONAL(ENABLE_SNMP, test x$enable_snmp = xyes)
AC_SUBST(SNMP_CFLAGS)
AC_SUBST(SNMP_LIBS)


# GnuTLS support
AC_ARG_ENABLE(gnutls,
        [AS_HELP_STRING([--enable-gnutls],[Enable GNU TLS support @<:@default=no@:>@])],
        [case "${enableval}" in
         yes) enable_gnutls="yes" ;;
          no) enable_gnutls="no" ;;
           *) AC_MSG_ERROR(bad value ${enableval} for --enable-gnutls) ;;
         esac],
        [enable_gnutls=no]
)
if test "x$enable_gnutls" = "xyes"; then
	PKG_CHECK_MODULES(GNUTLS, gnutls >= 1.4.0)
fi
AM_CONDITIONAL(ENABLE_GNUTLS, test x$enable_gnutls = xyes)
AC_SUBST(GNUTLS_CFLAGS)
AC_SUBST(GNUTLS_LIBS)


# support for building the rsyslogd runtime
AC_ARG_ENABLE(rsyslogrt,
        [AS_HELP_STRING([--enable-rsyslogrt],[Build rsyslogrt @<:@default=yes@:>@])],
        [case "${enableval}" in
         yes) enable_rsyslogrt="yes" ;;
          no) enable_rsyslogrt="no" ;;
           *) AC_MSG_ERROR(bad value ${enableval} for --enable-rsyslogrt) ;;
         esac],
        [enable_rsyslogrt=yes]
)
if test "x$enable_rsyslogrt" = "xyes"; then
  RSRT_CFLAGS="-I\$(top_srcdir)/runtime -I\$(top_srcdir)"
  RSRT_LIBS="\$(top_builddir)/runtime/librsyslog.la"
fi
AM_CONDITIONAL(ENABLE_RSYSLOGRT, test x$enable_rsyslogrt = xyes)
AC_SUBST(RSRT_CFLAGS)
AC_SUBST(RSRT_LIBS)


# support for NOT building rsyslogd (useful for source-based packaging systems)
AC_ARG_ENABLE(rsyslogd,
        [AS_HELP_STRING([--enable-rsyslogd],[Build rsyslogd @<:@default=yes@:>@])],
        [case "${enableval}" in
         yes) enable_rsyslogd="yes" ;;
          no) enable_rsyslogd="no" ;;
           *) AC_MSG_ERROR(bad value ${enableval} for --enable-rsyslogd) ;;
         esac],
        [enable_rsyslogd=yes]
)
AM_CONDITIONAL(ENABLE_RSYSLOGD, test x$enable_rsyslogd = xyes)


# capability to enable an extended testbench. By default, this is off. The reason
# for this switch is that some test simply take too long to execute them on a regular
# basis. So we enable to skip them, while the majority of tests can still be used. The
# idea is that at least "make distcheck" executes the extended testbench, and also
# developers should explicitely enable it after important changes. -- rgerhards, 2010-04-12
AC_ARG_ENABLE(extended_tests,
        [AS_HELP_STRING([--enable-extended-tests],[extended testbench @<:@default=no@:>@])],
        [case "${enableval}" in
         yes) enable_rsyslogd="yes" ;;
          no) enable_rsyslogd="no" ;;
           *) AC_MSG_ERROR(bad value ${enableval} for --enable-extended-tests) ;;
         esac],
        [enable_extended_tests=no]
)
AM_CONDITIONAL(ENABLE_EXTENDED_TESTS, test x$enable_extended_tests = xyes)


# Mail support (so far we do not need a library, but we need to turn this on and off)
AC_ARG_ENABLE(mail,
        [AS_HELP_STRING([--enable-mail],[Enable mail support @<:@default=no@:>@])],
        [case "${enableval}" in
         yes) enable_mail="yes" ;;
          no) enable_mail="no" ;;
           *) AC_MSG_ERROR(bad value ${enableval} for --enable-mail) ;;
         esac],
        [enable_mail=no]
)
AM_CONDITIONAL(ENABLE_MAIL, test x$enable_mail = xyes)


# imdiag support (so far we do not need a library, but we need to turn this on and off)
# note that we enable this be default, because an important point is to make
# it available to users who do not know much about how to handle things. It
# would complicate things if we first needed to tell them how to enable imdiag.
# rgerhards, 2008-07-25
AC_ARG_ENABLE(imdiag,
        [AS_HELP_STRING([--enable-imdiag],[Enable imdiag @<:@default=yes@:>@])],
        [case "${enableval}" in
         yes) enable_imdiag="yes" ;;
          no) enable_imdiag="no" ;;
           *) AC_MSG_ERROR(bad value ${enableval} for --enable-imdiag) ;;
         esac],
        [enable_imdiag=no]
)
AM_CONDITIONAL(ENABLE_IMDIAG, test x$enable_imdiag = xyes)


# RELP support
AC_ARG_ENABLE(relp,
        [AS_HELP_STRING([--enable-relp],[Enable RELP support @<:@default=no@:>@])],
        [case "${enableval}" in
         yes) enable_relp="yes" ;;
          no) enable_relp="no" ;;
           *) AC_MSG_ERROR(bad value ${enableval} for --enable-relp) ;;
         esac],
        [enable_relp=no]
)
if test "x$enable_relp" = "xyes"; then
	PKG_CHECK_MODULES(RELP, relp >= 0.1.1)
fi
AM_CONDITIONAL(ENABLE_RELP, test x$enable_relp = xyes)
AC_SUBST(RELP_CFLAGS)
AC_SUBST(RELP_LIBS)


# RFC 3195 support
AC_ARG_ENABLE(rfc3195,
        [AS_HELP_STRING([--enable-rfc3195],[Enable RFC3195 support @<:@default=no@:>@])],
        [case "${enableval}" in
         yes) enable_rfc3195="yes" ;;
          no) enable_rfc3195="no" ;;
           *) AC_MSG_ERROR(bad value ${enableval} for --enable-rfc3195) ;;
         esac],
        [enable_rfc3195=no]
)
if test "x$enable_rfc3195" = "xyes"; then
	PKG_CHECK_MODULES(LIBLOGGING, liblogging >= 0.7.1)
fi
AM_CONDITIONAL(ENABLE_RFC3195, test x$enable_rfc3195 = xyes)
AC_SUBST(LIBLOGGING_CFLAGS)
AC_SUBST(LIBLOGGING_LIBS)


# enable/disable the testbench (e.g. because some important parts
# are missing)
AC_ARG_ENABLE(testbench,
        [AS_HELP_STRING([--enable-testbench],[file input module enabled @<:@default=yes@:>@])],
        [case "${enableval}" in
         yes) enable_testbench="yes" ;;
          no) enable_testbench="no" ;;
           *) AC_MSG_ERROR(bad value ${enableval} for --enable-testbench) ;;
         esac],
        [enable_testbench=yes]
)
if test "$enable_testbench" = "yes"; then
	if test x$HAVE_JAVAC = x; then
	   enable_testbench='no'
	fi
fi
AM_CONDITIONAL(ENABLE_TESTBENCH, test x$enable_testbench = xyes)


# settings for the file input module
AC_ARG_ENABLE(imfile,
        [AS_HELP_STRING([--enable-imfile],[file input module enabled @<:@default=no@:>@])],
        [case "${enableval}" in
         yes) enable_imfile="yes" ;;
          no) enable_imfile="no" ;;
           *) AC_MSG_ERROR(bad value ${enableval} for --enable-imfile) ;;
         esac],
        [enable_imfile=no]
)
AM_CONDITIONAL(ENABLE_IMFILE, test x$enable_imfile = xyes)


# settings for the door input module (under solaris, thus default off)
AC_ARG_ENABLE(imsolaris,
        [AS_HELP_STRING([--enable-imsolaris],[door input module enabled @<:@default=no@:>@])],
        [case "${enableval}" in
         yes) enable_imsolaris="yes" ;;
          no) enable_imsolaris="no" ;;
           *) AC_MSG_ERROR(bad value ${enableval} for --enable-imsolaris) ;;
         esac],
        [enable_imsolaris=no]
)
AM_CONDITIONAL(ENABLE_IMSOLARIS, test x$enable_imsolaris = xyes)

# settings for the ptcp input module
AC_ARG_ENABLE(imptcp,
        [AS_HELP_STRING([--enable-imptcp],[plain tcp input module enabled @<:@default=no@:>@])],
        [case "${enableval}" in
         yes) enable_imptcp="yes" ;;
          no) enable_imptcp="no" ;;
           *) AC_MSG_ERROR(bad value ${enableval} for --enable-imptcp) ;;
         esac],
        [enable_imptcp=no]
)
AM_CONDITIONAL(ENABLE_IMPTCP, test x$enable_imptcp = xyes)


<<<<<<< HEAD
# settings for the pstats input module
AC_ARG_ENABLE(impstats,
        [AS_HELP_STRING([--enable-impstats],[periodic statistics module enabled @<:@default=no@:>@])],
        [case "${enableval}" in
         yes) enable_impstats="yes" ;;
          no) enable_impstats="no" ;;
           *) AC_MSG_ERROR(bad value ${enableval} for --enable-impstats) ;;
         esac],
        [enable_impstats=no]
)
AM_CONDITIONAL(ENABLE_IMPSTATS, test x$enable_impstats = xyes)


=======
>>>>>>> cc823773
# settings for the omprog output module
AC_ARG_ENABLE(omprog,
        [AS_HELP_STRING([--enable-omprog],[Compiles omprog module @<:@default=no@:>@])],
        [case "${enableval}" in
         yes) enable_omprog="yes" ;;
          no) enable_omprog="no" ;;
           *) AC_MSG_ERROR(bad value ${enableval} for --enable-omprog) ;;
         esac],
        [enable_omprog=no]
)
AM_CONDITIONAL(ENABLE_OMPROG, test x$enable_omprog = xyes)


# settings for omudpspoof
AC_ARG_ENABLE(omudpspoof,
        [AS_HELP_STRING([--enable-omudpspoof],[Compiles omudpspoof module @<:@default=no@:>@])],
        [case "${enableval}" in
         yes) enable_omudpspoof="yes" ;;
          no) enable_omudpspoof="no" ;;
           *) AC_MSG_ERROR(bad value ${enableval} for --enable-omudpspoof) ;;
         esac],
        [enable_omudpspoof=no]
)

if test "x$enable_omudpspoof" = "xyes"; then
  AC_CHECK_HEADERS(
    [libnet.h],,
    [AC_MSG_FAILURE([libnet is missing])]
  )
  AC_CHECK_LIB(
    [net],
    [libnet_init],
    [UDPSPOOF_CFLAGS=""
     UDPSPOOF_LIBS="-lnet"
    ],
    [AC_MSG_FAILURE([libnet is missing])]
  )
fi
AM_CONDITIONAL(ENABLE_OMUDPSPOOF, test x$enable_omudpspoof = xyes)
AC_SUBST(UDPSPOOF_CFLAGS)
AC_SUBST(UDPSPOOF_LIBS)


# settings for omstdout
AC_ARG_ENABLE(omstdout,
        [AS_HELP_STRING([--enable-omstdout],[Compiles stdout module @<:@default=no@:>@])],
        [case "${enableval}" in
         yes) enable_omstdout="yes" ;;
          no) enable_omstdout="no" ;;
           *) AC_MSG_ERROR(bad value ${enableval} for --enable-omstdout) ;;
         esac],
        [enable_omstdout=no]
)
AM_CONDITIONAL(ENABLE_OMSTDOUT, test x$enable_omstdout = xyes)


<<<<<<< HEAD
# settings for pmlastmsg
AC_ARG_ENABLE(pmlastmsg,
        [AS_HELP_STRING([--enable-pmlastmsg],[Compiles lastmsg parser module @<:@default=no@:>@])],
        [case "${enableval}" in
         yes) enable_pmlastmsg="yes" ;;
          no) enable_pmlastmsg="no" ;;
           *) AC_MSG_ERROR(bad value ${enableval} for --enable-pmlastmsg) ;;
         esac],
        [enable_pmlastmsg=no]
)
AM_CONDITIONAL(ENABLE_PMLASTMSG, test x$enable_pmlastmsg = xyes)


# settings for pmrfc3164sd
AC_ARG_ENABLE(pmrfc3164sd,
        [AS_HELP_STRING([--enable-pmrfc3164sd],[Compiles rfc3164sd parser module @<:@default=no@:>@])],
        [case "${enableval}" in
         yes) enable_pmrfc3164sd="yes" ;;
          no) enable_pmrfc3164sd="no" ;;
           *) AC_MSG_ERROR(bad value ${enableval} for --enable-pmrfc3164sd) ;;
         esac],
        [enable_pmrfc3164sd=no]
)
AM_CONDITIONAL(ENABLE_PMRFC3164SD, test x$enable_pmrfc3164sd = xyes)


# settings for omruleset
AC_ARG_ENABLE(omruleset,
        [AS_HELP_STRING([--enable-omruleset],[Compiles ruleset forwarding module @<:@default=yes@:>@])],
        [case "${enableval}" in
         yes) enable_omruleset="yes" ;;
          no) enable_omruleset="no" ;;
           *) AC_MSG_ERROR(bad value ${enableval} for --enable-omruleset) ;;
         esac],
        [enable_omruleset=yes]
)
AM_CONDITIONAL(ENABLE_OMRULESET, test x$enable_omruleset = xyes)


# settings for omdbalerting
AC_ARG_ENABLE(omdbalerting,
        [AS_HELP_STRING([--enable-omdbalerting],[Compiles omdbalerting module @<:@default=no@:>@])],
        [case "${enableval}" in
         yes) enable_omdbalerting="yes" ;;
          no) enable_omdbalerting="no" ;;
           *) AC_MSG_ERROR(bad value ${enableval} for --enable-omdbalerting) ;;
         esac],
        [enable_omdbalerting=no]
)
AM_CONDITIONAL(ENABLE_OMDBALERTING, test x$enable_omdbalerting = xyes)



# building the GUI (mostly for diagnostic reasons)
AC_ARG_ENABLE(gui,
        [AS_HELP_STRING([--enable-gui],[Enable GUI programs @<:@default=no@:>@])],
        [case "${enableval}" in
         yes) enable_gui="yes" ;;
          no) enable_gui="no" ;;
           *) AC_MSG_ERROR(bad value ${enableval} for --enable-gui) ;;
         esac],
        [enable_gui=no]
)
if test "x$enable_gui" = "xyes"; then
	if test x$HAVE_JAVAC = x; then
	   AC_MSG_ERROR([GUI components need Java, but Java development system is not installed on this system])
	fi
fi
AM_CONDITIONAL(ENABLE_GUI, test x$enable_gui = xyes)


AC_SUBST(RELP_CFLAGS)
AC_SUBST(RELP_LIBS)

=======
>>>>>>> cc823773
# settings for omuxsock
AC_ARG_ENABLE(omuxsock,
        [AS_HELP_STRING([--enable-omuxsock],[Compiles stdout module @<:@default=no@:>@])],
        [case "${enableval}" in
         yes) enable_omuxsock="yes" ;;
          no) enable_omuxsock="no" ;;
           *) AC_MSG_ERROR(bad value ${enableval} for --enable-omuxsock) ;;
         esac],
        [enable_omuxsock=no]
)
AM_CONDITIONAL(ENABLE_OMUXSOCK, test x$enable_omuxsock = xyes)


# This provides a vehicle to integrate custom modules, that are not
# part of rsyslog, into the build process. It is named cust1, so that
# additional such modules can easily be added.
AC_ARG_ENABLE(cust1,
        [AS_HELP_STRING([--enable-cust1],[Compiles stdout module @<:@default=no@:>@])],
        [case "${enableval}" in
         yes) enable_cust1="yes" ;;
          no) enable_cust1="no" ;;
           *) AC_MSG_ERROR(bad value ${enableval} for --enable-cust1) ;;
         esac],
        [enable_cust1=no]
)
AM_CONDITIONAL(ENABLE_CUST1, test x$enable_cust1 = xyes)


# settings for the template input module; copy and modify this code
# if you intend to add your own module. Be sure to replace imtemplate
# by the actual name of your module.
AC_ARG_ENABLE(imtemplate,
        [AS_HELP_STRING([--enable-imtemplate],[Compiles imtemplate template module @<:@default=no@:>@])],
        [case "${enableval}" in
         yes) enable_imtemplate="yes" ;;
          no) enable_imtemplate="no" ;;
           *) AC_MSG_ERROR(bad value ${enableval} for --enable-imtemplate) ;;
         esac],
        [enable_imtemplate=no]
)
#
# you may want to do some library checks here - see snmp, mysql, pgsql modules
# for samples
#
AM_CONDITIONAL(ENABLE_IMTEMPLATE, test x$enable_imtemplate = xyes)
# end of copy template - be sure to search for imtemplate to find everything!


# settings for the template output module; copy and modify this code
# if you intend to add your own module. Be sure to replace omtemplate
# by the actual name of your module.
AC_ARG_ENABLE(omtemplate,
        [AS_HELP_STRING([--enable-omtemplate],[Compiles omtemplate template module @<:@default=no@:>@])],
        [case "${enableval}" in
         yes) enable_omtemplate="yes" ;;
          no) enable_omtemplate="no" ;;
           *) AC_MSG_ERROR(bad value ${enableval} for --enable-omtemplate) ;;
         esac],
        [enable_omtemplate=no]
)
#
# you may want to do some library checks here - see snmp, mysql, pgsql modules
# for samples
#
AM_CONDITIONAL(ENABLE_OMTEMPLATE, test x$enable_omtemplate = xyes)
# end of copy template - be sure to search for omtemplate to find everything!


# settings for the omhdfs;
AC_ARG_ENABLE(omhdfs,
        [AS_HELP_STRING([--enable-omhdfs],[Compiles omhdfs template module @<:@default=no@:>@])],
        [case "${enableval}" in
         yes) enable_omhdfs="yes" ;;
          no) enable_omhdfs="no" ;;
           *) AC_MSG_ERROR(bad value ${enableval} for --enable-omhdfs) ;;
         esac],
        [enable_omhdfs=no]
)
#
# you may want to do some library checks here - see snmp, mysql, pgsql modules
# for samples
#
AM_CONDITIONAL(ENABLE_OMHDFS, test x$enable_omhdfs = xyes)


AC_CONFIG_FILES([Makefile \
		runtime/Makefile \
		tools/Makefile \
		doc/Makefile \
		plugins/imudp/Makefile \
		plugins/imtcp/Makefile \
		plugins/im3195/Makefile \
		plugins/imgssapi/Makefile \
		plugins/imuxsock/Makefile \
		plugins/immark/Makefile \
		plugins/imklog/Makefile \
		plugins/imtemplate/Makefile \
		plugins/omtemplate/Makefile \
		plugins/omhdfs/Makefile \
		plugins/omprog/Makefile \
		plugins/omstdout/Makefile \
<<<<<<< HEAD
		plugins/pmrfc3164sd/Makefile \
		plugins/pmlastmsg/Makefile \
		plugins/omruleset/Makefile \
		plugins/omdbalerting/Makefile \
=======
>>>>>>> cc823773
		plugins/omuxsock/Makefile \
		plugins/imfile/Makefile \
		plugins/imsolaris/Makefile \
		plugins/imptcp/Makefile \
<<<<<<< HEAD
		plugins/impstats/Makefile \
=======
>>>>>>> cc823773
		plugins/imrelp/Makefile \
		plugins/imdiag/Makefile \
		plugins/omtesting/Makefile \
		plugins/omgssapi/Makefile \
		plugins/ommysql/Makefile \
		plugins/ompgsql/Makefile \
		plugins/omrelp/Makefile \
		plugins/omlibdbi/Makefile \
		plugins/ommail/Makefile \
		plugins/omsnmp/Makefile \
		plugins/omoracle/Makefile \
		plugins/omudpspoof/Makefile \
		plugins/cust1/Makefile \
		java/Makefile \
		tests/Makefile])
AC_OUTPUT

echo "****************************************************"
echo "rsyslog will be compiled with the following settings:"
echo
echo "    Large file support enabled:               $enable_largefile"
echo "    Networking support enabled:               $enable_inet"
echo "    Regular expressions support enabled:      $enable_regexp"
echo "    Zlib compression support enabled:         $enable_zlib"
echo "    rsyslog runtime will be built:            $enable_rsyslogrt"
echo "    rsyslogd will be built:                   $enable_rsyslogd"
echo "    GUI components will be built:             $enable_gui"
echo "    custom module 1 will be built:            $enable_cust1"
echo "    Unlimited select() support enabled:       $enable_unlimited_select"
echo
echo "---{ input plugins }---"
echo "    Klog functionality enabled:               $enable_klog ($os_type)"
echo "    plain tcp input module enabled:           $enable_imptcp"
echo "    imdiag enabled:                           $enable_imdiag"
echo "    file input module enabled:                $enable_imfile"
echo "    Solaris input module enabled:             $enable_imsolaris"
<<<<<<< HEAD
echo "    periodic statistics module enabled:       $enable_impstats"
=======
>>>>>>> cc823773
echo "    input template module will be compiled:   $enable_imtemplate"
echo
echo "---{ output plugins }---"
echo "    Mail support enabled:                     $enable_mail"
echo "    omprog module will be compiled:           $enable_omprog"
echo "    omstdout module will be compiled:         $enable_omstdout"
<<<<<<< HEAD
echo "    omhdfs module will be compiled:           $enable_omhdfs"
echo "    omruleset module will be compiled:        $enable_omruleset"
echo "    omdbalerting module will be compiled:     $enable_omdbalerting"
echo "    omudpspoof module will be compiled:       $enable_omudpspoof"
=======
>>>>>>> cc823773
echo "    omuxsock module will be compiled:         $enable_omuxsock"
echo "    output template module will be compiled:  $enable_omtemplate"
echo
echo "---{ parser modules }---"
echo "    pmrfc3164sd module will be compiled:      $enable_pmrfc3164sd"
echo "    pmlastmsg module will be compiled:        $enable_pmlastmsg"
echo
echo "---{ database support }---"
echo "    MySql support enabled:                    $enable_mysql"
echo "    libdbi support enabled:                   $enable_libdbi"
echo "    PostgreSQL support enabled:               $enable_pgsql"
echo "    Oracle (OCI) support enabled:             $enable_oracle"
echo
echo "---{ protocol support }---"
echo "    GnuTLS network stream driver enabled:     $enable_gnutls"
echo "    GSSAPI Kerberos 5 support enabled:        $enable_gssapi_krb5"
echo "    RELP support enabled:                     $enable_relp"
echo "    SNMP support enabled:                     $enable_snmp"
echo
echo "---{ debugging support }---"
echo "    Testbench enabled:                        $enable_testbench"
echo "    Extended Testbench enabled:               $enable_extended_tests"
echo "    Debug mode enabled:                       $enable_debug"
echo "    Runtime Instrumentation enabled:          $enable_rtinst"
echo "    Diagnostic tools enabled:                 $enable_diagtools"
echo "    Enhanced memory checking enabled:         $enable_memcheck"
echo "    Valgrind support settings enabled:        $enable_valgrind"
echo<|MERGE_RESOLUTION|>--- conflicted
+++ resolved
@@ -2,11 +2,7 @@
 # Process this file with autoconf to produce a configure script.
 
 AC_PREREQ(2.61)
-<<<<<<< HEAD
 AC_INIT([rsyslog],[5.7.2],[rsyslog@lists.adiscon.com])
-=======
-AC_INIT([rsyslog],[4.7.3],[rsyslog@lists.adiscon.com])
->>>>>>> cc823773
 AM_INIT_AUTOMAKE
 
 m4_ifdef([AM_SILENT_RULES], [AM_SILENT_RULES([yes])])
@@ -139,9 +135,6 @@
 # check for availability of atomic operations
 RS_ATOMIC_OPERATIONS
 RS_ATOMIC_OPERATIONS_64BIT
-
-# fall back to POSIX sems for atomic operations (cpu expensive)
-AC_CHECK_HEADERS([semaphore.h])
 
 # fall back to POSIX sems for atomic operations (cpu expensive)
 AC_CHECK_HEADERS([semaphore.h])
@@ -372,7 +365,6 @@
 fi
 
 
-<<<<<<< HEAD
 # support for systemd unit files
 AC_ARG_WITH([systemdsystemunitdir],
         AS_HELP_STRING([--with-systemdsystemunitdir=DIR], [Directory for systemd service files]),
@@ -383,8 +375,6 @@
 AM_CONDITIONAL(HAVE_SYSTEMD, [test -n "$with_systemdsystemunitdir" -a "x$with_systemdsystemunitdir" != xno ])
 
 
-=======
->>>>>>> cc823773
 # debug
 AC_ARG_ENABLE(debug,
         [AS_HELP_STRING([--enable-debug],[Enable debug mode @<:@default=no@:>@])],
@@ -835,7 +825,6 @@
 AM_CONDITIONAL(ENABLE_IMPTCP, test x$enable_imptcp = xyes)
 
 
-<<<<<<< HEAD
 # settings for the pstats input module
 AC_ARG_ENABLE(impstats,
         [AS_HELP_STRING([--enable-impstats],[periodic statistics module enabled @<:@default=no@:>@])],
@@ -849,8 +838,6 @@
 AM_CONDITIONAL(ENABLE_IMPSTATS, test x$enable_impstats = xyes)
 
 
-=======
->>>>>>> cc823773
 # settings for the omprog output module
 AC_ARG_ENABLE(omprog,
         [AS_HELP_STRING([--enable-omprog],[Compiles omprog module @<:@default=no@:>@])],
@@ -907,7 +894,6 @@
 AM_CONDITIONAL(ENABLE_OMSTDOUT, test x$enable_omstdout = xyes)
 
 
-<<<<<<< HEAD
 # settings for pmlastmsg
 AC_ARG_ENABLE(pmlastmsg,
         [AS_HELP_STRING([--enable-pmlastmsg],[Compiles lastmsg parser module @<:@default=no@:>@])],
@@ -982,8 +968,6 @@
 AC_SUBST(RELP_CFLAGS)
 AC_SUBST(RELP_LIBS)
 
-=======
->>>>>>> cc823773
 # settings for omuxsock
 AC_ARG_ENABLE(omuxsock,
         [AS_HELP_STRING([--enable-omuxsock],[Compiles stdout module @<:@default=no@:>@])],
@@ -1085,21 +1069,15 @@
 		plugins/omhdfs/Makefile \
 		plugins/omprog/Makefile \
 		plugins/omstdout/Makefile \
-<<<<<<< HEAD
 		plugins/pmrfc3164sd/Makefile \
 		plugins/pmlastmsg/Makefile \
 		plugins/omruleset/Makefile \
 		plugins/omdbalerting/Makefile \
-=======
->>>>>>> cc823773
 		plugins/omuxsock/Makefile \
 		plugins/imfile/Makefile \
 		plugins/imsolaris/Makefile \
 		plugins/imptcp/Makefile \
-<<<<<<< HEAD
 		plugins/impstats/Makefile \
-=======
->>>>>>> cc823773
 		plugins/imrelp/Makefile \
 		plugins/imdiag/Makefile \
 		plugins/omtesting/Makefile \
@@ -1136,23 +1114,17 @@
 echo "    imdiag enabled:                           $enable_imdiag"
 echo "    file input module enabled:                $enable_imfile"
 echo "    Solaris input module enabled:             $enable_imsolaris"
-<<<<<<< HEAD
 echo "    periodic statistics module enabled:       $enable_impstats"
-=======
->>>>>>> cc823773
 echo "    input template module will be compiled:   $enable_imtemplate"
 echo
 echo "---{ output plugins }---"
 echo "    Mail support enabled:                     $enable_mail"
 echo "    omprog module will be compiled:           $enable_omprog"
 echo "    omstdout module will be compiled:         $enable_omstdout"
-<<<<<<< HEAD
 echo "    omhdfs module will be compiled:           $enable_omhdfs"
 echo "    omruleset module will be compiled:        $enable_omruleset"
 echo "    omdbalerting module will be compiled:     $enable_omdbalerting"
 echo "    omudpspoof module will be compiled:       $enable_omudpspoof"
-=======
->>>>>>> cc823773
 echo "    omuxsock module will be compiled:         $enable_omuxsock"
 echo "    output template module will be compiled:  $enable_omtemplate"
 echo
