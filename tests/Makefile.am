if ENABLE_TESTBENCH
# TODO: reenable TESTRUNS = rt_init rscript
check_PROGRAMS = $(TESTRUNS) ourtail nettester tcpflood chkseq msleep randomgen diagtalker uxsockrcvr syslog_caller syslog_inject inputfilegen minitcpsrv
TESTS = $(TESTRUNS) 
#TESTS = $(TESTRUNS) cfg.sh

TESTS +=  \
	stop-localvar.sh \
	stop-msgvar.sh \
        fac_authpriv.sh \
	fac_local0.sh \
	fac_local7.sh \
	fac_mail.sh \
	fac_news.sh \
	fac_uucp.sh \
	fac_invld1.sh \
	fac_invld2.sh \
	fac_invld3.sh \
	fac_invld4_rfc5424.sh \
	rfc5424parser.sh \
	arrayqueue.sh \
	global_vars.sh \
	da-mainmsg-q.sh \
	validation-run.sh \
	empty-ruleset.sh \
	imtcp-multiport.sh \
	daqueue-persist.sh \
	diskqueue.sh \
	diskqueue-fsync.sh \
	rulesetmultiqueue.sh \
	rulesetmultiqueue-v6.sh \
	manytcp.sh \
	rsf_getenv.sh \
	imtcp_conndrop_tls.sh \
	imtcp_conndrop.sh \
	imtcp_addtlframedelim.sh \
	sndrcv.sh \
	sndrcv_failover.sh \
	sndrcv_gzip.sh \
	sndrcv_udp.sh \
	sndrcv_udp_nonstdpt.sh \
<<<<<<< HEAD
	sndrcv_udp_nonstdpt_v6.sh \
=======
	imudp_thread_hang.sh \
>>>>>>> 009c5143
	asynwr_simple.sh \
	asynwr_timeout.sh \
	asynwr_small.sh \
	asynwr_tinybuf.sh \
	wr_large_async.sh \
	wr_large_sync.sh \
	asynwr_deadlock.sh \
	asynwr_deadlock2.sh \
	asynwr_deadlock4.sh \
	gzipwr_large.sh \
	gzipwr_large_dynfile.sh \
	dynfile_invld_async.sh \
	dynfile_invld_sync.sh \
	dynfile_invalid2.sh \
	complex1.sh \
	queue-persist.sh \
	pipeaction.sh \
	execonlyonce.sh \
	execonlywhenprevsuspended.sh \
	execonlywhenprevsuspended2.sh \
	execonlywhenprevsuspended3.sh \
	execonlywhenprevsuspended4.sh \
	execonlywhenprevsuspended_multiwrkr.sh \
	pipe_noreader.sh \
	dircreate_dflt.sh \
	dircreate_off.sh \
	imuxsock_logger_root.sh \
	imuxsock_traillf_root.sh \
	imuxsock_ccmiddle_root.sh \
	queue-persist.sh \
	discard-rptdmsg.sh \
	discard-allmark.sh \
	discard.sh \
	stop.sh \
	failover-async.sh \
	failover-double.sh \
	failover-basic.sh \
	failover-rptd.sh \
	failover-no-rptd.sh \
	failover-no-basic.sh \
	rcvr_fail_restore.sh \
	rscript_contains.sh \
	rscript_field.sh \
	rscript_stop.sh \
	rscript_stop2.sh \
	rscript_prifilt.sh \
	rscript_optimizer1.sh \
	rscript_ruleset_call.sh \
	rscript_set_modify.sh \
	rscript_unaffected_reset.sh \
	rs_optimizer_pri.sh \
	cee_simple.sh \
	cee_diskqueue.sh \
	incltest.sh \
	incltest_dir.sh \
	incltest_dir_wildcard.sh \
	incltest_dir_empty_wildcard.sh \
	linkedlistqueue.sh

if HAVE_VALGRIND
TESTS +=  \
	discard-rptdmsg-vg.sh \
	discard-allmark-vg.sh \
	failover-basic-vg.sh \
	failover-rptd-vg.sh \
	failover-no-basic-vg.sh \
	failover-no-rptd-vg.sh \
	udp-msgreduc-vg.sh \
	udp-msgreduc-orgmsg-vg.sh \
	tcp-msgreduc-vg.sh
endif # HAVE_VALGRIND


if ENABLE_MYSQL_TESTS
TESTS +=  \
	mysql-basic.sh \
	mysql-basic-cnf6.sh \
	mysql-asyn.sh \
	mysql-actq-mt.sh \
	mysql-actq-mt-withpause.sh
if HAVE_VALGRIND
TESTS +=  \
	mysql-basic-vg.sh \
	mysql-asyn-vg.sh \
	mysql-actq-mt-withpause-vg.sh 
endif
if ENABLE_OMLIBDBI
TESTS +=  \
	libdbi-basic.sh \
	libdbi-asyn.sh
if HAVE_VALGRIND
TESTS +=  \
	libdbi-basic-vg.sh
endif
endif
endif

if ENABLE_IMPTCP
# note that some tests simply USE imptcp, but they also
# need to be disabled if we do not have this module
TESTS +=  \
	manyptcp.sh \
	imptcp_large.sh \
	imptcp_addtlframedelim.sh \
	imptcp_conndrop.sh \
        rscript_replace.sh \
        rscript_replace_complex.sh \
	rscript_wrap2.sh \
	rscript_wrap3.sh
if HAVE_VALGRIND
TESTS +=  \
	imptcp_conndrop-vg.sh
endif
endif

if ENABLE_ELASTICSEARCH_TESTS
TESTS +=  \
	elasticsearch-basic.sh \
	elasticsearch-basic-bulk.sh \
	elasticsearch-basic-errorfile-empty.sh \
	elasticsearch-basic-errorfile-populated.sh \
	elasticsearch-bulk-errorfile-empty.sh \
	elasticsearch-bulk-errorfile-populated.sh
endif

if ENABLE_MMPSTRUCDATA
TESTS +=  \
	mmpstrucdata.sh
endif

if ENABLE_MMNORMALIZE
TESTS +=  \
	mmnormalize_variable.sh
endif

if ENABLE_MMJSONPARSE
TESTS +=  \
	mmjsonparse_simple.sh \
	mmjsonparse_cim.sh
endif

if ENABLE_GNUTLS
# TODO: re-enable in newer version
#TESTS +=  \
	#sndrcv_tls_anon.sh \
	#sndrcv_tls_anon_rebind.sh \
	#imtcp-tls-basic.sh
if HAVE_VALGRIND
TESTS += imtcp-tls-basic-vg.sh \
	 imtcp_conndrop_tls-vg.sh \
	 manytcp-too-few-tls-vg.sh 
endif
endif

if ENABLE_OMUXSOCK
TESTS += uxsock_simple.sh
endif

if ENABLE_RELP
TESTS += sndrcv_relp.sh
endif

if ENABLE_OMUDPSPOOF
TESTS += sndrcv_omudpspoof.sh \
	 sndrcv_omudpspoof_nonstdpt.sh
endif

if ENABLE_OMSTDOUT
TESTS += omod-if-array.sh \
	 threadingmq.sh \
	 threadingmqaq.sh \
	 badqi.sh
if ENABLE_IMPTCP
TESTS += \
	 tabescape_dflt.sh \
	 tabescape_off.sh \
	 timestamp.sh \
	 inputname.sh \
	 proprepltest.sh \
	 parsertest.sh \
	 fieldtest.sh
endif
endif

if ENABLE_OMRULESET
TESTS += omruleset.sh \
	 omruleset-queue.sh
endif

if ENABLE_EXTENDED_TESTS
# random.sh is temporarily disabled as it needs some work
# to rsyslog core to complete in reasonable time
#TESTS += random.sh 
endif

if ENABLE_IMFILE
TESTS += imfile-basic.sh
if HAVE_VALGRIND
TESTS += imfile-basic-vg.sh
endif
endif

endif # if ENABLE_TESTBENCH

TESTS_ENVIRONMENT = RSYSLOG_MODDIR='$(abs_top_builddir)'/runtime/.libs/
DISTCLEANFILES=rsyslog.pid
test_files = testbench.h runtime-dummy.c

EXTRA_DIST= 1.rstest 2.rstest 3.rstest err1.rstest \
	   validation-run.sh \
	   tls-certs/ca-key.pem \
	   tls-certs/ca.pem \
	   tls-certs/cert.pem \
	   tls-certs/key.pem \
	   testsuites/x.509/ca.pem \
	   testsuites/x.509/ca-key.pem \
	   testsuites/x.509/client-cert.pem \
	   testsuites/x.509/client-key.pem \
	   testsuites/x.509/machine-cert.pem \
	   testsuites/x.509/machine-key.pem \
	   testsuites/invalid.conf \
	   testsuites/valid.conf \
	   cfg.sh \
	   cfg1.cfgtest \
	   cfg1.testin \
	   cfg2.cfgtest \
	   cfg2.testin \
	   cfg3.cfgtest \
	   cfg3.testin \
	   cfg4.cfgtest \
	   cfg4.testin \
	   DevNull.cfgtest \
	   err1.rstest \
	   NoExistFile.cfgtest \
	   timestamp.sh \
	   testsuites/ts3164.conf \
	   testsuites/mon1digit.ts3164 \
	   testsuites/mon2digit.ts3164 \
	   testsuites/Jan.ts3164 \
	   testsuites/Feb.ts3164 \
	   testsuites/Mar.ts3164 \
	   testsuites/Apr.ts3164 \
	   testsuites/May.ts3164 \
	   testsuites/Jun.ts3164 \
	   testsuites/Jul.ts3164 \
	   testsuites/Aug.ts3164 \
	   testsuites/Sep.ts3164 \
	   testsuites/Oct.ts3164 \
	   testsuites/Nov.ts3164 \
	   testsuites/Dec.ts3164 \
	   testsuites/ts3339.conf \
	   testsuites/master.ts3339 \
	   testsuites/tsmysql.conf \
	   testsuites/master.tsmysql \
	   testsuites/tspgsql.conf \
	   testsuites/master.tspgsql \
	   testsuites/subsecond.conf \
	   testsuites/master.subsecond \
	   testsuites/parse_8bit_escape.conf \
	   testsuites/8bit.parse_8bit_escape \
	   testsuites/parse1.conf \
	   testsuites/field1.conf \
	   testsuites/1.parse1 \
	   testsuites/2.parse1 \
	   testsuites/3.parse1 \
	   testsuites/4.parse1 \
	   testsuites/mark.parse1 \
	   testsuites/8bit.parse1 \
	   testsuites/empty.parse1 \
	   testsuites/snare.parse1 \
	   testsuites/oversizeTag-1.parse1 \
	   testsuites/weird.parse1 \
	   testsuites/date1.parse1 \
	   testsuites/date2.parse1 \
	   testsuites/date3.parse1 \
	   testsuites/date4.parse1 \
	   testsuites/date5.parse1 \
	   testsuites/rfc3164.parse1 \
	   testsuites/rfc5424-1.parse1 \
	   testsuites/rfc5424-2.parse1 \
	   testsuites/rfc5424-3.parse1 \
	   testsuites/rfc5424-4.parse1 \
	   testsuites/malformed1.parse1 \
	   testsuites/reallife.parse1 \
	   testsuites/parse2.conf \
	   testsuites/reallife.parse2 \
	   testsuites/parse3.conf \
	   testsuites/reallife.parse3 \
	   testsuites/parse-nodate.conf \
	   testsuites/samples.parse-nodate \
	   testsuites/parse_invld_regex.conf \
	   testsuites/samples.parse_invld_regex \
	   testsuites/parse-3164-buggyday.conf \
	   testsuites/samples.parse-3164-buggyday \
	   testsuites/snare_ccoff_udp.conf \
	   testsuites/samples.snare_ccoff_udp \
	   testsuites/snare_ccoff_udp2.conf \
	   testsuites/samples.snare_ccoff_udp2 \
	   testsuites/omod-if-array.conf \
	   testsuites/1.omod-if-array \
	   testsuites/1.field1 \
	   killrsyslog.sh \
	   parsertest.sh \
	   fieldtest.sh \
	   rsf_getenv.sh \
	   testsuites/rsf_getenv.conf \
	   diskqueue.sh \
	   testsuites/diskqueue.conf \
	   arrayqueue.sh \
	   testsuites/arrayqueue.conf \
	   rscript_contains.sh \
	   testsuites/rscript_contains.conf \
	   rscript_field.sh \
	   testsuites/rscript_field.conf \
	   rscript_stop.sh \
	   testsuites/rscript_stop.conf \
	   rscript_stop2.sh \
	   testsuites/rscript_stop2.conf \
	   stop.sh \
	   testsuites/stop.conf \
	   rscript_le.sh \
	   testsuites/rscript_le.conf \
	   rscript_ge.sh \
	   testsuites/rscript_ge.conf \
	   rscript_lt.sh \
	   testsuites/rscript_lt.conf \
	   rscript_gt.sh \
	   testsuites/rscript_gt.conf \
	   rscript_ne.sh \
	   testsuites/rscript_ne.conf \
	   rscript_eq.sh \
	   testsuites/rscript_eq.conf \
	   rscript_set_modify.sh \
	   testsuites/rscript_set_modify.conf \
	   testsuites/rscript_unaffected_reset.conf \
	   stop-localvar.sh \
	   testsuites/stop-localvar.conf \
	   stop-msgvar.sh \
	   testsuites/stop-msgvar.conf \
	   global_vars.sh \
	   testsuites/global_vars.conf \
	   rfc5424parser.sh \
	   testsuites/rfc5424parser.conf \
	   fac_authpriv.sh \
	   testsuites/fac_authpriv.conf \
	   fac_local0.sh \
	   testsuites/fac_local0.conf \
	   fac_local7.sh \
	   testsuites/fac_local7.conf \
	   fac_mail.sh \
	   testsuites/fac_mail.conf \
	   fac_news.sh \
	   testsuites/fac_news.conf \
	   fac_uucp.sh \
	   testsuites/fac_uucp.conf \
	   fac_invld1.sh \
	   testsuites/fac_invld1.conf \
	   fac_invld2.sh \
	   testsuites/fac_invld2.conf \
	   fac_invld3.sh \
	   testsuites/fac_invld3.conf \
	   fac_invld4_rfc5424.sh \
	   testsuites/fac_invld4_rfc5424.conf \
	   rs_optimizer_pri.sh \
	   testsuites/rs_optimizer_pri.conf \
	   rscript_prifilt.sh \
	   testsuites/rscript_prifilt.conf \
	   rscript_optimizer1.sh \
	   testsuites/rscript_optimizer1.conf \
	   rscript_ruleset_call.sh \
	   testsuites/rscript_ruleset_call.conf \
	   cee_simple.sh \
	   testsuites/cee_simple.conf \
	   cee_diskqueue.sh \
	   testsuites/cee_diskqueue.conf \
	   mmjsonparse_simple.sh \
	   testsuites/mmjsonparse_simple.conf \
	   mmjsonparse_cim.sh \
	   testsuites/mmjsonparse_cim.conf \
	   incltest.sh \
	   testsuites/incltest.conf \
	   incltest_dir.sh \
	   testsuites/incltest_dir.conf \
	   incltest_dir_empty_wildcard.sh \
	   testsuites/incltest_dir_empty_wildcard.conf \
	   incltest_dir_wildcard.sh \
	   testsuites/incltest_dir_wildcard.conf \
	   testsuites/incltest.d/include.conf \
	   elasticsearch-basic.sh \
	   testsuites/elasticsearch-basic.conf \
	   elasticsearch-basic-bulk.sh \
	   testsuites/elasticsearch-basic-bulk.conf \
	   elasticsearch-basic-errorfile-empty.sh \
	   testsuites/elasticsearch-basic-errorfile-empty.conf \
	   elasticsearch-basic-errorfile-populated.sh \
	   testsuites/elasticsearch-basic-errorfile-populated.conf \
	   elasticsearch-bulk-errorfile-empty.sh \
	   testsuites/elasticsearch-bulk-errorfile-empty.conf \
	   elasticsearch-bulk-errorfile-populated.sh \
	   testsuites/elasticsearch-bulk-errorfile-populated.conf \
	   linkedlistqueue.sh \
	   testsuites/linkedlistqueue.conf \
	   da-mainmsg-q.sh \
	   testsuites/da-mainmsg-q.conf \
	   diskqueue-fsync.sh \
	   testsuites/diskqueue-fsync.conf \
	   empty-ruleset.sh \
	   testsuites/empty-ruleset.conf \
	   imtcp-tls-basic.sh \
	   imtcp-tls-basic-vg.sh \
	   testsuites/imtcp-tls-basic.conf \
	   imtcp-multiport.sh \
	   testsuites/imtcp-multiport.conf \
	   udp-msgreduc-orgmsg-vg.sh \
	   testsuites/udp-msgreduc-orgmsg-vg.conf \
	   udp-msgreduc-vg.sh \
	   testsuites/udp-msgreduc-vg.conf \
	   manytcp-too-few-tls-vg.sh \
	   testsuites/manytcp-too-few-tls.conf \
	   manytcp.sh \
	   testsuites/manytcp.conf \
	   manyptcp.sh \
	   testsuites/manyptcp.conf \
	   imptcp_large.sh \
	   testsuites/imptcp_large.conf \
	   imptcp_addtlframedelim.sh \
	   testsuites/imptcp_addtlframedelim.conf \
	   imptcp_conndrop-vg.sh \
	   imptcp_conndrop.sh \
	   testsuites/imptcp_conndrop.conf \
	   imtcp_conndrop.sh \
	   testsuites/imtcp_conndrop.conf \
	   imtcp_conndrop_tls.sh \
	   imtcp_conndrop_tls-vg.sh \
	   testsuites/imtcp_conndrop.conf \
	   imtcp_addtlframedelim.sh \
	   testsuites/imtcp_addtlframedelim.conf \
	   tcp-msgreduc-vg.sh \
	   testsuites/./tcp-msgreduc-vg.conf \
	   inputname.sh \
	   testsuites/inputname_imtcp.conf \
	   testsuites/1.inputname_imtcp_12514 \
	   testsuites/1.inputname_imtcp_12515 \
	   testsuites/1.inputname_imtcp_12516 \
	   omod-if-array.sh \
	   discard.sh \
	   testsuites/discard.conf \
	   failover-no-rptd.sh \
	   failover-no-rptd-vg.sh \
	   testsuites/failover-no-rptd.conf \
	   failover-no-basic.sh \
	   failover-no-basic-vg.sh \
	   testsuites/failover-no-basic.conf \
	   failover-rptd.sh \
	   failover-rptd-vg.sh \
	   testsuites/failover-rptd.conf \
	   failover-basic.sh \
	   failover-basic-vg.sh \
	   testsuites/failover-basic.conf \
	   failover-async.sh \
	   testsuites/failover-async.conf \
	   failover-double.sh \
	   testsuites/failover-double.conf \
	   discard-rptdmsg.sh \
	   discard-rptdmsg-vg.sh \
	   testsuites/discard-rptdmsg.conf \
	   discard-allmark.sh \
	   discard-allmark-vg.sh \
	   testsuites/discard-allmark.conf \
	   diag.sh \
	   testsuites/diag-common.conf \
	   testsuites/diag-common2.conf \
           rcvr_fail_restore.sh \
	   testsuites/rcvr_fail_restore_rcvr.conf \
	   testsuites/rcvr_fail_restore_sender.conf \
           daqueue-persist.sh \
	   daqueue-persist-drvr.sh \
	   queue-persist.sh \
	   queue-persist-drvr.sh \
	   testsuites/queue-persist.conf \
	   threadingmq.sh \
	   testsuites/threadingmq.conf \
	   threadingmqaq.sh \
	   testsuites/threadingmqaq.conf \
	   sndrcv_drvr.sh \
	   sndrcv_drvr_noexit.sh \
	   sndrcv_failover.sh \
	   testsuites/sndrcv_failover_sender.conf \
	   testsuites/sndrcv_failover_rcvr.conf \
	   sndrcv.sh \
	   testsuites/sndrcv_sender.conf \
	   testsuites/sndrcv_rcvr.conf \
	   sndrcv_relp.sh \
	   testsuites/sndrcv_relp_sender.conf \
	   testsuites/sndrcv_relp_rcvr.conf \
	   sndrcv_udp.sh \
	   testsuites/sndrcv_udp_sender.conf \
	   testsuites/sndrcv_udp_rcvr.conf \
	   imudp_thread_hang.sh \
	   testsuites/imudp_thread_hang.conf \
	   sndrcv_udp_nonstdpt.sh \
	   testsuites/sndrcv_udp_nonstdpt_sender.conf \
	   testsuites/sndrcv_udp_nonstdpt_rcvr.conf \
	   sndrcv_udp_nonstdpt_v6.sh \
	   testsuites/sndrcv_udp_nonstdpt_v6_sender.conf \
	   testsuites/sndrcv_udp_nonstdpt_v6_rcvr.conf \
	   sndrcv_omudpspoof.sh \
	   testsuites/sndrcv_omudpspoof_sender.conf \
	   testsuites/sndrcv_omudpspoof_rcvr.conf \
	   sndrcv_omudpspoof_nonstdpt.sh \
	   testsuites/sndrcv_omudpspoof_nonstdpt_sender.conf \
	   testsuites/sndrcv_omudpspoof_nonstdpt_rcvr.conf \
	   sndrcv_gzip.sh \
	   testsuites/sndrcv_gzip_sender.conf \
	   testsuites/sndrcv_gzip_rcvr.conf \
	   pipeaction.sh \
	   testsuites/pipeaction.conf \
	   pipe_noreader.sh \
	   testsuites/pipe_noreader.conf \
	   uxsock_simple.sh \
	   testsuites/uxsock_simple.conf \
	   asynwr_simple.sh \
	   testsuites/asynwr_simple.conf \
	   asynwr_timeout.sh \
	   testsuites/asynwr_timeout.conf \
	   asynwr_small.sh \
	   testsuites/asynwr_small.conf \
	   asynwr_tinybuf.sh \
	   testsuites/asynwr_tinybuf.conf \
	   wr_large_async.sh \
	   wr_large_sync.sh \
	   wr_large.sh \
	   testsuites/wr_large.conf \
	   asynwr_deadlock.sh \
	   testsuites/asynwr_deadlock.conf \
	   asynwr_deadlock2.sh \
	   testsuites/asynwr_deadlock2.conf \
	   asynwr_deadlock4.sh \
	   testsuites/asynwr_deadlock4.conf \
	   gzipwr_large.sh \
	   testsuites/gzipwr_large.conf \
	   gzipwr_large_dynfile.sh \
	   testsuites/gzipwr_large_dynfile.conf \
	   complex1.sh \
	   testsuites/complex1.conf \
	   random.sh \
	   testsuites/random.conf \
	   imfile-basic.sh \
	   imfile-basic-vg.sh \
	   testsuites/imfile-basic.conf \
	   dynfile_invld_async.sh \
	   dynfile_invld_sync.sh \
	   dynfile_cachemiss.sh \
	   testsuites/dynfile_cachemiss.conf \
	   dynfile_invalid2.sh \
	   testsuites/dynfile_invalid2.conf \
	   proprepltest.sh \
	   testsuites/rfctag.conf \
	   testsuites/master.rfctag \
	   testsuites/nolimittag.conf \
	   testsuites/master.nolimittag \
	   rulesetmultiqueue.sh \
	   testsuites/rulesetmultiqueue.conf \
	   rulesetmultiqueue-v6.sh \
	   testsuites/rulesetmultiqueue-v6.conf \
	   omruleset.sh \
	   testsuites/omruleset.conf \
	   omruleset-queue.sh \
	   testsuites/omruleset-queue.conf \
	   badqi.sh \
	   testsuites/badqi.conf \
	   bad_qi/dbq.qi \
	   execonlyonce.sh \
	   testsuites/execonlyonce.conf \
	   testsuites/execonlyonce.data \
	   execonlywhenprevsuspended.sh \
	   testsuites/execonlywhenprevsuspended.conf \
	   execonlywhenprevsuspended2.sh \
	   testsuites/execonlywhenprevsuspended2.conf \
	   execonlywhenprevsuspended3.sh \
	   testsuites/execonlywhenprevsuspended3.conf \
	   execonlywhenprevsuspended4.sh \
	   testsuites/execonlywhenprevsuspended4.conf \
	   execonlywhenprevsuspended_multiwrkr.sh \
	   testsuites/execonlywhenprevsuspended_multiwrkr.conf \
	   tabescape_dflt.sh \
	   testsuites/tabescape_dflt.conf \
	   testsuites/1.tabescape_dflt \
	   tabescape_off.sh \
	   testsuites/tabescape_off.conf \
	   testsuites/1.tabescape_off \
	   dircreate_dflt.sh \
	   testsuites/dircreate_dflt.conf \
	   dircreate_off.sh \
	   testsuites/dircreate_off.conf \
	   imuxsock_logger_root.sh \
	   testsuites/imuxsock_logger_root.conf \
	   resultdata/imuxsock_logger.log \
	   imuxsock_traillf_root.sh \
	   testsuites/imuxsock_traillf_root.conf \
	   resultdata/imuxsock_traillf.log \
	   imuxsock_ccmiddle_root.sh \
	   testsuites/imuxsock_ccmiddle_root.conf \
	   resultdata/imuxsock_ccmiddle.log \
	   testsuites/mysql-truncate.sql \
	   testsuites/mysql-select-msg.sql \
	   libdbi-basic.sh \
	   testsuites/libdbi-basic.conf \
	   libdbi-asyn.sh \
	   testsuites/libdbi-asyn.conf \
	   mysql-basic.sh \
	   mysql-basic-cnf6.sh \
	   mysql-basic-vg.sh \
	   testsuites/mysql-basic.conf \
	   testsuites/mysql-basic-cnf6.conf \
	   mysql-asyn.sh \
	   mysql-asyn-vg.sh \
	   testsuites/mysql-asyn.conf \
	   mysql-actq-mt.sh \
	   mysql-actq-mt-withpause.sh \
	   mysql-actq-mt-withpause-vg.sh \
	   testsuites/mysql-actq-mt.conf \
	   mmpstrucdata.sh \
	   testsuites/mmpstrucdata.conf \
	   libdbi-basic-vg.sh \
	   mmnormalize_variable.sh \
	   rscript_replace.sh \
	   rscript_replace_complex.sh \
	   rscript_unaffected_reset.sh \
	   rscript_wrap2.sh \
	   rscript_wrap3.sh \
	   cfg.sh

# TODO: re-enable
#sndrcv_tls_anon_rebind.sh \
#testsuites/sndrcv_tls_anon_rebind_sender.conf \
#testsuites/sndrcv_tls_anon_rebind_rcvr.conf \
#sndrcv_tls_anon.sh \
#testsuites/sndrcv_tls_anon_sender.conf \
#testsuites/sndrcv_tls_anon_rcvr.conf \
#

ourtail_SOURCES = ourtail.c
msleep_SOURCES = msleep.c
chkseq_SOURCES = chkseq.c

uxsockrcvr_SOURCES = uxsockrcvr.c
uxsockrcvr_LDADD = $(SOL_LIBS)

tcpflood_SOURCES = tcpflood.c
tcpflood_CPPFLAGS = $(PTHREADS_CFLAGS) $(GNUTLS_CFLAGS)
tcpflood_LDADD = $(SOL_LIBS) $(PTHREADS_LIBS) $(GNUTLS_LIBS)
if ENABLE_GNUTLS
tcpflood_LDADD += -lgcrypt
endif

minitcpsrv_SOURCES = minitcpsrvr.c
minitcpsrv_LDADD = $(SOL_LIBS)

syslog_caller_SOURCES = syslog_caller.c
syslog_caller_LDADD = $(SOL_LIBS)

syslog_inject_SOURCES = syslog_inject.c
syslog_inject_LDADD = $(SOL_LIBS)

diagtalker_SOURCES = diagtalker.c
diagtalker_LDADD = $(SOL_LIBS)

randomgen_SOURCES = randomgen.c
randomgen_LDADD = $(SOL_LIBS)

inputfilegen_SOURCES = inputfilegen.c
inputfilegen_LDADD = $(SOL_LIBS)

nettester_SOURCES = nettester.c getline.c
nettester_LDADD = $(SOL_LIBS)

# rtinit tests disabled for the moment - also questionable if they
# really provide value (after all, everything fails if rtinit fails...)
#rt_init_SOURCES = rt-init.c $(test_files)
#rt_init_CPPFLAGS =  -I$(top_srcdir) $(PTHREADS_CFLAGS) $(RSRT_CFLAGS)
#rt_init_LDADD = $(RSRT_LIBS) $(ZLIB_LIBS) $(PTHREADS_LIBS) $(SOL_LIBS)
#rt_init_LDFLAGS = -export-dynamic

# same for basic rscript tests
#rscript_SOURCES = rscript.c getline.c $(test_files)
#rscript_CPPFLAGS =  -I$(top_srcdir) $(PTHREADS_CFLAGS) $(RSRT_CFLAGS)
#rscript_LDADD = $(RSRT_LIBS) $(ZLIB_LIBS) $(PTHREADS_LIBS) $(SOL_LIBS)
#rscript_LDFLAGS = -export-dynamic<|MERGE_RESOLUTION|>--- conflicted
+++ resolved
@@ -39,11 +39,8 @@
 	sndrcv_gzip.sh \
 	sndrcv_udp.sh \
 	sndrcv_udp_nonstdpt.sh \
-<<<<<<< HEAD
 	sndrcv_udp_nonstdpt_v6.sh \
-=======
 	imudp_thread_hang.sh \
->>>>>>> 009c5143
 	asynwr_simple.sh \
 	asynwr_timeout.sh \
 	asynwr_small.sh \
