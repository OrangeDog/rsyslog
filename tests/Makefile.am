if ENABLE_TESTBENCH
CLEANFILES = \
	IN_AUTO_DEBUG
# IN_AUTO_DEBUG should be deleted each time make check is run, but
# there exists no such hook. Se we at least delete it on make clean.

# TODO: reenable TESTRUNS = rt_init rscript
check_PROGRAMS = $(TESTRUNS) ourtail nettester tcpflood chkseq msleep randomgen diagtalker uxsockrcvr syslog_caller inputfilegen minitcpsrv
TESTS = $(TESTRUNS) 
#TESTS = $(TESTRUNS) cfg.sh

TESTS +=  \
	stop-localvar.sh \
	stop-msgvar.sh \
	msgvar-concurrency.sh \
	localvar-concurrency.sh \
	exec_tpl-concurrency.sh \
	fac_authpriv.sh \
	fac_local0.sh \
	fac_local7.sh \
	fac_mail.sh \
	fac_news.sh \
	fac_ftp.sh \
	fac_ntp.sh \
	fac_uucp.sh \
	fac_invld1.sh \
	fac_invld2.sh \
	fac_invld3.sh \
	fac_invld4_rfc5424.sh \
	now_family_utc.sh \
	rawmsg-after-pri.sh \
	rfc5424parser.sh \
	tcp_forwarding_tpl.sh \
	tcp_forwarding_dflt_tpl.sh \
	arrayqueue.sh \
	global_vars.sh \
	da-mainmsg-q.sh \
	validation-run.sh \
	empty-ruleset.sh \
	imtcp-multiport.sh \
	daqueue-persist.sh \
	diskqueue.sh \
	diskqueue-fsync.sh \
	rulesetmultiqueue.sh \
	rulesetmultiqueue-v6.sh \
	manytcp.sh \
	rsf_getenv.sh \
	imtcp_conndrop.sh \
	imtcp_addtlframedelim.sh \
	imtcp_no_octet_counted.sh \
	imtcp_spframingfix.sh \
	sndrcv.sh \
	sndrcv_failover.sh \
	sndrcv_gzip.sh \
	sndrcv_udp.sh \
	sndrcv_udp_nonstdpt.sh \
	sndrcv_udp_nonstdpt_v6.sh \
	imudp_thread_hang.sh \
	sndrcv_udp_nonstdpt_v6.sh \
	asynwr_simple.sh \
	asynwr_simple_2.sh \
	asynwr_timeout.sh \
	asynwr_timeout_2.sh \
	asynwr_small.sh \
	asynwr_tinybuf.sh \
	wr_large_async.sh \
	wr_large_sync.sh \
	asynwr_deadlock.sh \
	asynwr_deadlock_2.sh \
	asynwr_deadlock2.sh \
	asynwr_deadlock4.sh \
	abort-uncleancfg-goodcfg.sh \
	abort-uncleancfg-goodcfg-check.sh \
	abort-uncleancfg-badcfg-check.sh \
	abort-uncleancfg-badcfg-check_1.sh \
	gzipwr_large.sh \
	gzipwr_large_dynfile.sh \
	dynfile_invld_async.sh \
	dynfile_invld_sync.sh \
	dynfile_invalid2.sh \
	complex1.sh \
	queue-persist.sh \
	pipeaction.sh \
	execonlyonce.sh \
	execonlywhenprevsuspended.sh \
	execonlywhenprevsuspended2.sh \
	execonlywhenprevsuspended3.sh \
	execonlywhenprevsuspended4.sh \
	execonlywhenprevsuspended_multiwrkr.sh \
	execonlywhenprevsuspended-queue.sh \
	execonlywhenprevsuspended-nonsusp.sh \
	execonlywhenprevsuspended-nonsusp-queue.sh \
	pipe_noreader.sh \
	dircreate_dflt.sh \
	dircreate_off.sh \
	imuxsock_logger.sh \
	imuxsock_logger_err.sh \
	imuxsock_logger_parserchain.sh \
	imuxsock_traillf.sh \
	imuxsock_ccmiddle.sh \
	imuxsock_logger_root.sh \
	imuxsock_traillf_root.sh \
	imuxsock_ccmiddle_root.sh \
	discard-rptdmsg.sh \
	discard-allmark.sh \
	discard.sh \
	stop.sh \
	failover-async.sh \
	failover-double.sh \
	failover-basic.sh \
	failover-rptd.sh \
	failover-no-rptd.sh \
	failover-no-basic.sh \
	rcvr_fail_restore.sh \
	rscript_contains.sh \
	rscript_field.sh \
	rscript_stop.sh \
	rscript_stop2.sh \
	rscript_prifilt.sh \
	rscript_optimizer1.sh \
	rscript_ruleset_call.sh \
	rscript_set_modify.sh \
	rscript_unaffected_reset.sh \
	rscript_replace_complex.sh \
	rscript_wrap2.sh \
	rscript_wrap3.sh \
	rscript_re_extract.sh \
	rscript_re_match.sh \
	rscript_eq.sh \
	rscript_eq_var.sh \
	rscript_ge.sh \
	rscript_ge_var.sh \
	rscript_gt.sh \
	rscript_gt_var.sh \
	rscript_le.sh \
	rscript_le_var.sh \
	rscript_lt.sh \
	rscript_lt_var.sh \
	rscript_ne.sh \
	rscript_ne_var.sh \
	rs_optimizer_pri.sh \
	cee_simple.sh \
	cee_diskqueue.sh \
	incltest.sh \
	incltest_dir.sh \
	incltest_dir_wildcard.sh \
	incltest_dir_empty_wildcard.sh \
	linkedlistqueue.sh \
	lookup_table.sh \
	key_dereference_on_uninitialized_variable_space.sh


if HAVE_VALGRIND
TESTS +=  \
	discard-rptdmsg-vg.sh \
	discard-allmark-vg.sh \
	failover-basic-vg.sh \
	failover-rptd-vg.sh \
	failover-no-basic-vg.sh \
	failover-no-rptd-vg.sh \
	udp-msgreduc-vg.sh \
	udp-msgreduc-orgmsg-vg.sh \
	tcp-msgreduc-vg.sh
endif # HAVE_VALGRIND


if ENABLE_MYSQL_TESTS
TESTS +=  \
	mysql-basic.sh \
	mysql-basic-cnf6.sh \
	mysql-asyn.sh \
	mysql-actq-mt.sh \
	mysql-actq-mt-withpause.sh
if HAVE_VALGRIND
TESTS +=  \
	mysql-basic-vg.sh \
	mysql-asyn-vg.sh \
	mysql-actq-mt-withpause-vg.sh 
endif
if ENABLE_OMLIBDBI
TESTS +=  \
	libdbi-basic.sh \
	libdbi-asyn.sh
if HAVE_VALGRIND
TESTS +=  \
	libdbi-basic-vg.sh
endif
endif
endif

if ENABLE_IMPTCP
# note that some tests simply USE imptcp, but they also
# need to be disabled if we do not have this module
TESTS +=  \
	manyptcp.sh \
	imptcp_large.sh \
	imptcp_addtlframedelim.sh \
	imptcp_conndrop.sh \
	imptcp_no_octet_counted.sh \
	imptcp_spframingfix.sh \
	imptcp_nonProcessingPoller.sh \
	imptcp_veryLargeOctateCountedMessages.sh \
	rscript_random.sh \
	rscript_replace.sh
if HAVE_VALGRIND
TESTS +=  \
	imptcp_conndrop-vg.sh
endif
endif

if ENABLE_ELASTICSEARCH_TESTS
TESTS +=  \
	es-basic.sh \
	es-basic-bulk.sh \
	es-basic-errfile-empty.sh \
	es-basic-errfile-popul.sh \
	es-bulk-errfile-empty.sh \
	es-bulk-errfile-popul.sh 
if ENABLE_IMFILE
TESTS +=  \
	es-bulk-errfile-popul-def-format.sh \
	es-bulk-errfile-popul-erronly.sh \
	es-bulk-errfile-popul-erronly-interleaved.sh \
	es-bulk-errfile-popul-def-interleaved.sh
endif
endif

if ENABLE_MMPSTRUCDATA
TESTS +=  \
	mmpstrucdata.sh
if HAVE_VALGRIND
TESTS +=  \
	mmpstrucdata-vg.sh \
	mmpstrucdata-invalid-vg.sh
endif
endif

if ENABLE_MMNORMALIZE
if ENABLE_IMPTCP
TESTS +=  \
	mmnormalize_regex_defaulted.sh \
	mmnormalize_regex_disabled.sh \
	mmnormalize_variable.sh \
	mmnormalize_tokenized.sh
endif
if LOGNORM_REGEX_SUPPORTED
TESTS += \
	mmnormalize_regex.sh
endif
endif

if ENABLE_MMJSONPARSE
if ENABLE_IMPTCP
TESTS +=  \
	mmjsonparse_simple.sh \
	mmjsonparse_cim.sh \
	json_array_subscripting.sh \
	json_array_looping.sh \
	json_nonarray_looping.sh
endif
if HAVE_VALGRIND
TESTS +=  \
	json_null_array-vg.sh \
	json_null-vg.sh
endif
TESTS +=  \
	stop_when_array_has_element.sh \
	json_null_array.sh \
	json_null.sh \
	json_var_cmpr.sh
endif

if ENABLE_GNUTLS
# TODO: re-enable in newer version
#TESTS +=  \
#sndrcv_tls_anon.sh \
#sndrcv_tls_anon_rebind.sh \
imtcp-tls-basic.sh
if HAVE_VALGRIND
TESTS += \
	imtcp-tls-basic-vg.sh \
	imtcp_conndrop_tls-vg.sh
if !ENABLE_DISTCHECK_WORKAROUND
	manytcp-too-few-tls-vg.sh
endif
endif
endif

if ENABLE_OMUXSOCK
TESTS += uxsock_simple.sh
endif

if ENABLE_RELP
TESTS += sndrcv_relp.sh
endif

if ENABLE_OMUDPSPOOF
TESTS += \
	sndrcv_omudpspoof.sh \
	sndrcv_omudpspoof_nonstdpt.sh
endif

if ENABLE_OMSTDOUT
TESTS += \
	omod-if-array.sh \
	threadingmq.sh \
	threadingmqaq.sh \
	badqi.sh
if ENABLE_IMPTCP
TESTS += \
	tabescape_dflt.sh \
	tabescape_off.sh \
	timestamp.sh \
	inputname.sh \
	proprepltest.sh \
	parsertest.sh \
	fieldtest.sh
endif
endif

if ENABLE_OMRULESET
TESTS += \
	omruleset.sh \
	omruleset-queue.sh
endif

if ENABLE_EXTENDED_TESTS
# random.sh is temporarily disabled as it needs some work
# to rsyslog core to complete in reasonable time
#TESTS += random.sh 
endif

if ENABLE_IMFILE
TESTS += \
	imfile-basic.sh \
	imfile-readmode2.sh \
	imfile-readmode2-with-persists-data-during-stop.sh \
	imfile-readmode2-with-persists.sh \
	imfile-endregex.sh
if HAVE_VALGRIND
TESTS += \
	imfile-basic-vg.sh \
	imfile-endregex-vg.sh \
	imfile-readmode2-vg.sh
endif
endif

endif # if ENABLE_TESTBENCH

TESTS_ENVIRONMENT = RSYSLOG_MODDIR='$(abs_top_builddir)'/runtime/.libs/
DISTCLEANFILES=rsyslog.pid
test_files = testbench.h runtime-dummy.c

EXTRA_DIST= \
	1.rstest 2.rstest 3.rstest err1.rstest \
	validation-run.sh \
	tls-certs/ca-key.pem \
	tls-certs/ca.pem \
	tls-certs/cert.pem \
	tls-certs/key.pem \
	testsuites/x.509/ca.pem \
	testsuites/x.509/ca-key.pem \
	testsuites/x.509/client-cert.pem \
	testsuites/x.509/client-key.pem \
	testsuites/x.509/machine-cert.pem \
	testsuites/x.509/machine-key.pem \
	testsuites/invalid.conf \
	testsuites/valid.conf \
	cfg.sh \
	cfg1.cfgtest \
	cfg1.testin \
	cfg2.cfgtest \
	cfg2.testin \
	cfg3.cfgtest \
	cfg3.testin \
	cfg4.cfgtest \
	cfg4.testin \
	DevNull.cfgtest \
	err1.rstest \
	NoExistFile.cfgtest \
	timestamp.sh \
	testsuites/ts3164.conf \
	testsuites/mon1digit.ts3164 \
	testsuites/mon2digit.ts3164 \
	testsuites/Jan.ts3164 \
	testsuites/Feb.ts3164 \
	testsuites/Mar.ts3164 \
	testsuites/Apr.ts3164 \
	testsuites/May.ts3164 \
	testsuites/Jun.ts3164 \
	testsuites/Jul.ts3164 \
	testsuites/Aug.ts3164 \
	testsuites/Sep.ts3164 \
	testsuites/Oct.ts3164 \
	testsuites/Nov.ts3164 \
	testsuites/Dec.ts3164 \
	testsuites/ts3339.conf \
	testsuites/master.ts3339 \
	testsuites/tsmysql.conf \
	testsuites/master.tsmysql \
	testsuites/tspgsql.conf \
	testsuites/master.tspgsql \
	testsuites/subsecond.conf \
	testsuites/master.subsecond \
	testsuites/parse_8bit_escape.conf \
	testsuites/8bit.parse_8bit_escape \
	testsuites/parse1.conf \
	testsuites/field1.conf \
	testsuites/1.parse1 \
	testsuites/2.parse1 \
	testsuites/3.parse1 \
	testsuites/4.parse1 \
	testsuites/mark.parse1 \
	testsuites/8bit.parse1 \
	testsuites/empty.parse1 \
	testsuites/snare.parse1 \
	testsuites/oversizeTag-1.parse1 \
	testsuites/weird.parse1 \
	testsuites/date1.parse1 \
	testsuites/date2.parse1 \
	testsuites/date3.parse1 \
	testsuites/date4.parse1 \
	testsuites/date5.parse1 \
	testsuites/rfc3164.parse1 \
	testsuites/rfc5424-1.parse1 \
	testsuites/rfc5424-2.parse1 \
	testsuites/rfc5424-3.parse1 \
	testsuites/rfc5424-4.parse1 \
	testsuites/malformed1.parse1 \
	testsuites/reallife.parse1 \
	testsuites/parse2.conf \
	testsuites/reallife.parse2 \
	testsuites/parse3.conf \
	testsuites/reallife.parse3 \
	testsuites/parse-nodate.conf \
	testsuites/samples.parse-nodate \
	testsuites/parse_invld_regex.conf \
	testsuites/samples.parse_invld_regex \
	testsuites/parse-3164-buggyday.conf \
	testsuites/samples.parse-3164-buggyday \
	testsuites/snare_ccoff_udp.conf \
	testsuites/samples.snare_ccoff_udp \
	testsuites/snare_ccoff_udp2.conf \
	testsuites/samples.snare_ccoff_udp2 \
	testsuites/omod-if-array.conf \
	testsuites/1.omod-if-array \
	testsuites/1.field1 \
	tcp_forwarding_tpl.sh \
	testsuites/tcp_forwarding_tpl.conf \
	tcp_forwarding_dflt_tpl.sh \
	testsuites/tcp_forwarding_dflt_tpl.conf \
	killrsyslog.sh \
	parsertest.sh \
	fieldtest.sh \
	rsf_getenv.sh \
	testsuites/rsf_getenv.conf \
	diskqueue.sh \
	testsuites/diskqueue.conf \
	arrayqueue.sh \
	testsuites/arrayqueue.conf \
	rscript_contains.sh \
	testsuites/rscript_contains.conf \
	rscript_field.sh \
	testsuites/rscript_field.conf \
	rscript_stop.sh \
	testsuites/rscript_stop.conf \
	rscript_stop2.sh \
	testsuites/rscript_stop2.conf \
	stop.sh \
	testsuites/stop.conf \
	rscript_le.sh \
	testsuites/rscript_le.conf \
	rscript_le_var.sh \
	testsuites/rscript_le_var.conf \
	rscript_ge.sh \
	testsuites/rscript_ge.conf \
	rscript_ge_var.sh \
	testsuites/rscript_ge_var.conf \
	rscript_lt.sh \
	testsuites/rscript_lt.conf \
	rscript_lt_var.sh \
	testsuites/rscript_lt_var.conf \
	rscript_gt.sh \
	testsuites/rscript_gt.conf \
	rscript_gt_var.sh \
	testsuites/rscript_gt_var.conf \
	rscript_ne.sh \
	testsuites/rscript_ne.conf \
	rscript_ne_var.sh \
	testsuites/rscript_ne_var.conf \
	rscript_eq.sh \
	testsuites/rscript_eq.conf \
	rscript_eq_var.sh \
	testsuites/rscript_eq_var.conf \
	rscript_set_modify.sh \
	testsuites/rscript_set_modify.conf \
	testsuites/rscript_unaffected_reset.conf \
	stop-localvar.sh \
	testsuites/stop-localvar.conf \
	stop-msgvar.sh \
	testsuites/stop-msgvar.conf \
	msgvar-concurrency.sh \
	testsuites/msgvar-concurrency.conf \
	localvar-concurrency.sh \
	testsuites/localvar-concurrency.conf \
	exec_tpl-concurrency.sh \
	testsuites/exec_tpl-concurrency.conf \
	global_vars.sh \
	testsuites/global_vars.conf \
	rfc5424parser.sh \
	testsuites/rfc5424parser.conf \
	fac_authpriv.sh \
	testsuites/fac_authpriv.conf \
	fac_local0.sh \
	testsuites/fac_local0.conf \
	fac_local7.sh \
	testsuites/fac_local7.conf \
	fac_mail.sh \
	testsuites/fac_mail.conf \
	fac_news.sh \
	testsuites/fac_news.conf \
	fac_ftp.sh \
	testsuites/fac_ftp.conf \
	fac_ntp.sh \
	testsuites/fac_ntp.conf \
	fac_uucp.sh \
	testsuites/fac_uucp.conf \
	fac_invld1.sh \
	testsuites/fac_invld1.conf \
	fac_invld2.sh \
	testsuites/fac_invld2.conf \
	fac_invld3.sh \
	testsuites/fac_invld3.conf \
	fac_invld4_rfc5424.sh \
	testsuites/fac_invld4_rfc5424.conf \
	now_family_utc.sh \
	testsuites/now_family_utc.conf \
	rawmsg-after-pri.sh \
	testsuites/rawmsg-after-pri.conf \
	rs_optimizer_pri.sh \
	testsuites/rs_optimizer_pri.conf \
	rscript_prifilt.sh \
	testsuites/rscript_prifilt.conf \
	rscript_optimizer1.sh \
	testsuites/rscript_optimizer1.conf \
	rscript_ruleset_call.sh \
	testsuites/rscript_ruleset_call.conf \
	cee_simple.sh \
	testsuites/cee_simple.conf \
	cee_diskqueue.sh \
	testsuites/cee_diskqueue.conf \
	mmjsonparse_simple.sh \
	testsuites/mmjsonparse_simple.conf \
	mmjsonparse_cim.sh \
	testsuites/mmjsonparse_cim.conf \
	incltest.sh \
	testsuites/incltest.conf \
	incltest_dir.sh \
	testsuites/incltest_dir.conf \
	incltest_dir_empty_wildcard.sh \
	testsuites/incltest_dir_empty_wildcard.conf \
	incltest_dir_wildcard.sh \
	testsuites/incltest_dir_wildcard.conf \
	testsuites/incltest.d/include.conf \
	es-basic.sh \
	testsuites/es-basic.conf \
	es-basic-bulk.sh \
	testsuites/es-basic-bulk.conf \
	es-basic-errfile-empty.sh \
	testsuites/es-basic-errfile-empty.conf \
	es-basic-errfile-popul.sh \
	testsuites/es-basic-errfile-popul.conf \
	es-bulk-errfile-empty.sh \
	testsuites/es-bulk-errfile-empty.conf \
	es-bulk-errfile-popul.sh \
	testsuites/es-bulk-errfile-popul.conf \
	es-bulk-errfile-popul-def-format.sh \
	testsuites/es-bulk-errfile-popul-def-format.conf \
	es-bulk-errfile-popul-erronly.sh \
	testsuites/es-bulk-errfile-popul-erronly.conf \
	es-bulk-errfile-popul-erronly-interleaved.sh \
	testsuites/es-bulk-errfile-popul-erronly-interleaved.conf \
	es-bulk-errfile-popul-def-interleaved.sh \
	testsuites/es-bulk-errfile-popul-def-interleaved.conf \
	linkedlistqueue.sh \
	testsuites/linkedlistqueue.conf \
	da-mainmsg-q.sh \
	testsuites/da-mainmsg-q.conf \
	diskqueue-fsync.sh \
	testsuites/diskqueue-fsync.conf \
	empty-ruleset.sh \
	testsuites/empty-ruleset.conf \
	imtcp-tls-basic.sh \
	imtcp-tls-basic-vg.sh \
	testsuites/imtcp-tls-basic.conf \
	imtcp-multiport.sh \
	testsuites/imtcp-multiport.conf \
	udp-msgreduc-orgmsg-vg.sh \
	testsuites/udp-msgreduc-orgmsg-vg.conf \
	udp-msgreduc-vg.sh \
	testsuites/udp-msgreduc-vg.conf \
	manytcp-too-few-tls-vg.sh \
	testsuites/manytcp-too-few-tls.conf \
	manytcp.sh \
	testsuites/manytcp.conf \
	manyptcp.sh \
	testsuites/manyptcp.conf \
	imptcp_large.sh \
	testsuites/imptcp_large.conf \
	imptcp_addtlframedelim.sh \
	testsuites/imptcp_addtlframedelim.conf \
	imptcp_conndrop-vg.sh \
	imptcp_conndrop.sh \
	testsuites/imptcp_conndrop.conf \
	imptcp_no_octet_counted.sh \
	testsuites/imptcp_no_octet_counted.conf \
	testsuites/no_octet_counted.testdata \
	imtcp_no_octet_counted.sh \
	testsuites/imtcp_no_octet_counted.conf \
	testsuites/spframingfix.testdata \
	imtcp_spframingfix.sh \
	testsuites/imtcp_spframingfix.conf \
	imptcp_spframingfix.sh \
	testsuites/imptcp_spframingfix.conf \
	imtcp_conndrop.sh \
	testsuites/imtcp_conndrop.conf \
	imtcp_conndrop_tls.sh \
	testsuites/imtcp_conndrop_tls.conf \
	imtcp_conndrop_tls-vg.sh \
	testsuites/imtcp_conndrop.conf \
	imtcp_addtlframedelim.sh \
	testsuites/imtcp_addtlframedelim.conf \
	tcp-msgreduc-vg.sh \
	testsuites/./tcp-msgreduc-vg.conf \
	inputname.sh \
	testsuites/inputname_imtcp.conf \
	testsuites/1.inputname_imtcp_12514 \
	testsuites/1.inputname_imtcp_12515 \
	testsuites/1.inputname_imtcp_12516 \
	omod-if-array.sh \
	discard.sh \
	testsuites/discard.conf \
	failover-no-rptd.sh \
	failover-no-rptd-vg.sh \
	testsuites/failover-no-rptd.conf \
	failover-no-basic.sh \
	failover-no-basic-vg.sh \
	testsuites/failover-no-basic.conf \
	failover-rptd.sh \
	failover-rptd-vg.sh \
	testsuites/failover-rptd.conf \
	failover-basic.sh \
	failover-basic-vg.sh \
	testsuites/failover-basic.conf \
	failover-async.sh \
	testsuites/failover-async.conf \
	failover-double.sh \
	testsuites/failover-double.conf \
	discard-rptdmsg.sh \
	discard-rptdmsg-vg.sh \
	testsuites/discard-rptdmsg.conf \
	discard-allmark.sh \
	discard-allmark-vg.sh \
	testsuites/discard-allmark.conf \
	diag.sh \
	testsuites/diag-common.conf \
	testsuites/diag-common2.conf \
	rcvr_fail_restore.sh \
	testsuites/rcvr_fail_restore_rcvr.conf \
	testsuites/rcvr_fail_restore_sender.conf \
	daqueue-persist.sh \
	daqueue-persist-drvr.sh \
	queue-persist.sh \
	queue-persist-drvr.sh \
	testsuites/queue-persist.conf \
	threadingmq.sh \
	testsuites/threadingmq.conf \
	threadingmqaq.sh \
	testsuites/threadingmqaq.conf \
	sndrcv_drvr.sh \
	sndrcv_drvr_noexit.sh \
	sndrcv_failover.sh \
	testsuites/sndrcv_failover_sender.conf \
	testsuites/sndrcv_failover_rcvr.conf \
	sndrcv.sh \
	testsuites/sndrcv_sender.conf \
	testsuites/sndrcv_rcvr.conf \
	sndrcv_relp.sh \
	testsuites/sndrcv_relp_sender.conf \
	testsuites/sndrcv_relp_rcvr.conf \
	sndrcv_udp.sh \
	testsuites/sndrcv_udp_sender.conf \
	testsuites/sndrcv_udp_rcvr.conf \
	imudp_thread_hang.sh \
	testsuites/imudp_thread_hang.conf \
	sndrcv_udp_nonstdpt.sh \
	testsuites/sndrcv_udp_nonstdpt_sender.conf \
	testsuites/sndrcv_udp_nonstdpt_rcvr.conf \
	sndrcv_udp_nonstdpt_v6.sh \
	testsuites/sndrcv_udp_nonstdpt_v6_sender.conf \
	testsuites/sndrcv_udp_nonstdpt_v6_rcvr.conf \
	sndrcv_omudpspoof.sh \
	testsuites/sndrcv_omudpspoof_sender.conf \
	testsuites/sndrcv_omudpspoof_rcvr.conf \
	sndrcv_omudpspoof_nonstdpt.sh \
	testsuites/sndrcv_omudpspoof_nonstdpt_sender.conf \
	testsuites/sndrcv_omudpspoof_nonstdpt_rcvr.conf \
	sndrcv_gzip.sh \
	testsuites/sndrcv_gzip_sender.conf \
	testsuites/sndrcv_gzip_rcvr.conf \
	pipeaction.sh \
	testsuites/pipeaction.conf \
	pipe_noreader.sh \
	testsuites/pipe_noreader.conf \
	uxsock_simple.sh \
	testsuites/uxsock_simple.conf \
	asynwr_simple.sh \
	testsuites/asynwr_simple.conf \
	asynwr_simple_2.sh \
	testsuites/asynwr_simple_2.conf \
	asynwr_timeout.sh \
	testsuites/asynwr_timeout.conf \
	asynwr_timeout_2.sh \
	testsuites/asynwr_timeout_2.conf \
	asynwr_small.sh \
	testsuites/asynwr_small.conf \
	asynwr_tinybuf.sh \
	testsuites/asynwr_tinybuf.conf \
	wr_large_async.sh \
	wr_large_sync.sh \
	wr_large.sh \
	testsuites/wr_large.conf \
	asynwr_deadlock.sh \
	testsuites/asynwr_deadlock.conf \
	asynwr_deadlock_2.sh \
	testsuites/asynwr_deadlock_2.conf \
	asynwr_deadlock2.sh \
	testsuites/asynwr_deadlock2.conf \
	asynwr_deadlock4.sh \
	testsuites/asynwr_deadlock4.conf \
	abort-uncleancfg-goodcfg.sh \
	testsuites/abort-uncleancfg-goodcfg.conf \
	abort-uncleancfg-goodcfg-check.sh \
	testsuites/abort-uncleancfg-goodcfg.conf \
	abort-uncleancfg-badcfg-check.sh \
	testsuites/abort-uncleancfg-badcfg.conf \
	abort-uncleancfg-badcfg-check_1.sh \
	testsuites/abort-uncleancfg-badcfg_1.conf \
	gzipwr_large.sh \
	testsuites/gzipwr_large.conf \
	gzipwr_large_dynfile.sh \
	testsuites/gzipwr_large_dynfile.conf \
	complex1.sh \
	testsuites/complex1.conf \
	random.sh \
	testsuites/random.conf \
	imfile-readmode2.sh \
	imfile-readmode2-vg.sh \
	imfile-readmode2-with-persists-data-during-stop.sh \
	imfile-readmode2-with-persists.sh \
	testsuites/imfile-readmode2.conf \
	testsuites/imfile-readmode2-with-persists.conf \
	testsuites/imfile-readmode2-with-persists-data-during-stop.conf \
	imfile-endregex.sh \
	imfile-endregex-vg.sh \
	testsuites/imfile-endregex.conf \
	imfile-basic.sh \
	imfile-basic-vg.sh \
	testsuites/imfile-basic.conf \
	dynfile_invld_async.sh \
	dynfile_invld_sync.sh \
	dynfile_cachemiss.sh \
	testsuites/dynfile_cachemiss.conf \
	dynfile_invalid2.sh \
	testsuites/dynfile_invalid2.conf \
	proprepltest.sh \
	testsuites/rfctag.conf \
	testsuites/master.rfctag \
	testsuites/nolimittag.conf \
	testsuites/master.nolimittag \
	rulesetmultiqueue.sh \
	testsuites/rulesetmultiqueue.conf \
	rulesetmultiqueue-v6.sh \
	testsuites/rulesetmultiqueue-v6.conf \
	omruleset.sh \
	testsuites/omruleset.conf \
	omruleset-queue.sh \
	testsuites/omruleset-queue.conf \
	badqi.sh \
	testsuites/badqi.conf \
	bad_qi/dbq.qi \
	execonlyonce.sh \
	testsuites/execonlyonce.conf \
	testsuites/execonlyonce.data \
	execonlywhenprevsuspended.sh \
	testsuites/execonlywhenprevsuspended.conf \
	execonlywhenprevsuspended2.sh \
	testsuites/execonlywhenprevsuspended2.conf \
	execonlywhenprevsuspended3.sh \
	testsuites/execonlywhenprevsuspended3.conf \
	execonlywhenprevsuspended4.sh \
	testsuites/execonlywhenprevsuspended4.conf \
	execonlywhenprevsuspended_multiwrkr.sh \
	testsuites/execonlywhenprevsuspended_multiwrkr.conf \
	execonlywhenprevsuspended-queue.sh \
	testsuites/execonlywhenprevsuspended-queue.conf \
	execonlywhenprevsuspended-nonsusp.sh \
	testsuites/execonlywhenprevsuspended-nonsusp.conf \
	execonlywhenprevsuspended-nonsusp-queue.sh \
	testsuites/execonlywhenprevsuspended-nonsusp-queue.conf \
	tabescape_dflt.sh \
	testsuites/tabescape_dflt.conf \
	testsuites/1.tabescape_dflt \
	tabescape_off.sh \
	testsuites/tabescape_off.conf \
	testsuites/1.tabescape_off \
	dircreate_dflt.sh \
	testsuites/dircreate_dflt.conf \
	dircreate_off.sh \
	testsuites/dircreate_off.conf \
	imuxsock_logger_parserchain.sh \
	testsuites/imuxsock_logger_parserchain.conf \
	imuxsock_logger.sh \
	testsuites/imuxsock_logger.conf \
	imuxsock_logger_err.sh \
	imuxsock_logger_root.sh \
	testsuites/imuxsock_logger_root.conf \
	resultdata/imuxsock_logger.log \
	imuxsock_traillf.sh \
	testsuites/imuxsock_traillf.conf \
	imuxsock_traillf_root.sh \
	testsuites/imuxsock_traillf_root.conf \
	resultdata/imuxsock_traillf.log \
	imuxsock_ccmiddle.sh \
	testsuites/imuxsock_ccmiddle.conf \
	imuxsock_ccmiddle_root.sh \
	testsuites/imuxsock_ccmiddle_root.conf \
	resultdata/imuxsock_ccmiddle.log \
	imuxsock_hostname.sh \
	testsuites/imuxsock_hostname.conf \
	resultdata/imuxsock_hostname.log \
	testsuites/mysql-truncate.sql \
	testsuites/mysql-select-msg.sql \
	libdbi-basic.sh \
	testsuites/libdbi-basic.conf \
	libdbi-asyn.sh \
	testsuites/libdbi-asyn.conf \
	mysql-basic.sh \
	mysql-basic-cnf6.sh \
	mysql-basic-vg.sh \
	testsuites/mysql-basic.conf \
	testsuites/mysql-basic-cnf6.conf \
	mysql-asyn.sh \
	mysql-asyn-vg.sh \
	testsuites/mysql-asyn.conf \
	mysql-actq-mt.sh \
	mysql-actq-mt-withpause.sh \
	mysql-actq-mt-withpause-vg.sh \
	testsuites/mysql-actq-mt.conf \
	mmpstrucdata.sh \
	mmpstrucdata-vg.sh \
	testsuites/mmpstrucdata.conf \
	mmpstrucdata-invalid-vg.sh \
	testsuites/mmpstrucdata-invalid.conf \
	libdbi-basic-vg.sh \
	mmnormalize_variable.sh \
	mmnormalize_tokenized.sh \
	testsuites/mmnormalize_variable.conf \
	testsuites/mmnormalize_variable.rulebase \
	testsuites/date_time_msg \
	testsuites/mmnormalize_tokenized.conf \
	testsuites/mmnormalize_tokenized.rulebase \
	testsuites/tokenized_input \
	rscript_random.sh \
	testsuites/rscript_random.conf \
	rscript_replace.sh \
	testsuites/rscript_replace.conf \
	rscript_replace_complex.sh \
	testsuites/rscript_replace_complex.conf \
	testsuites/complex_replace_input \
	rscript_unaffected_reset.sh \
	rscript_wrap2.sh \
	testsuites/rscript_wrap2.conf \
	rscript_wrap3.sh \
	testsuites/rscript_wrap3.conf \
	testsuites/wrap3_input\
	testsuites/gethostname.conf \
	json_array_subscripting.sh \
	testsuites/json_array_subscripting.conf \
	testsuites/json_array_input \
	testsuites/json_nonarray_input \
	json_array_looping.sh \
	json_nonarray_looping.sh \
	testsuites/json_array_looping.conf \
	json_null.sh \
	json_null-vg.sh \
	testsuites/json_null.conf \
	json_null_array.sh \
	json_null_array-vg.sh \
	testsuites/json_null_array.conf \
	mmnormalize_regex.sh \
	testsuites/mmnormalize_regex.conf \
	testsuites/mmnormalize_regex.rulebase \
	testsuites/regex_input \
	mmnormalize_regex_disabled.sh \
	testsuites/mmnormalize_regex_disabled.conf \
	mmnormalize_regex_defaulted.sh \
	testsuites/mmnormalize_regex_defaulted.conf \
	stop_when_array_has_element.sh \
	testsuites/stop_when_array_has_elem_input \
	testsuites/stop_when_array_has_element.conf \
	key_dereference_on_uninitialized_variable_space.sh \
	testsuites/key_dereference_on_uninitialized_variable_space.conf \
	rscript_re_extract.sh \
	testsuites/rscript_re_extract.conf \
	rscript_re_match.sh \
	testsuites/rscript_re_match.conf \
	lookup_table.sh \
	testsuites/lookup_table.conf \
	testsuites/xlate.lkp_tbl \
	testsuites/xlate_more.lkp_tbl \
<<<<<<< HEAD
	json_var_cmpr.sh \
	testsuites/json_var_cmpr.conf \
=======
	imptcp_nonProcessingPoller.sh \
	imptcp_veryLargeOctateCountedMessages.sh \
	testsuites/imptcp_nonProcessingPoller.conf \
>>>>>>> 3e9320b3
	cfg.sh

# TODO: re-enable
#sndrcv_tls_anon_rebind.sh \
#testsuites/sndrcv_tls_anon_rebind_sender.conf \
#testsuites/sndrcv_tls_anon_rebind_rcvr.conf \
#sndrcv_tls_anon.sh \
#testsuites/sndrcv_tls_anon_sender.conf \
#testsuites/sndrcv_tls_anon_rcvr.conf \
#

ourtail_SOURCES = ourtail.c
msleep_SOURCES = msleep.c
chkseq_SOURCES = chkseq.c

uxsockrcvr_SOURCES = uxsockrcvr.c
uxsockrcvr_LDADD = $(SOL_LIBS)

tcpflood_SOURCES = tcpflood.c
tcpflood_CPPFLAGS = $(PTHREADS_CFLAGS) $(GNUTLS_CFLAGS)
tcpflood_LDADD = $(SOL_LIBS) $(PTHREADS_LIBS) $(GNUTLS_LIBS)
if ENABLE_GNUTLS
tcpflood_LDADD += -lgcrypt
endif

minitcpsrv_SOURCES = minitcpsrvr.c
minitcpsrv_LDADD = $(SOL_LIBS)

syslog_caller_SOURCES = syslog_caller.c
syslog_caller_CPPFLAGS = $(LIBLOGGING_STDLOG_CFLAGS)
syslog_caller_LDADD = $(SOL_LIBS) $(LIBLOGGING_STDLOG_LIBS)

diagtalker_SOURCES = diagtalker.c
diagtalker_LDADD = $(SOL_LIBS)

randomgen_SOURCES = randomgen.c
randomgen_LDADD = $(SOL_LIBS)

inputfilegen_SOURCES = inputfilegen.c
inputfilegen_LDADD = $(SOL_LIBS)

nettester_SOURCES = nettester.c getline.c
nettester_LDADD = $(SOL_LIBS)

# rtinit tests disabled for the moment - also questionable if they
# really provide value (after all, everything fails if rtinit fails...)
#rt_init_SOURCES = rt-init.c $(test_files)
#rt_init_CPPFLAGS =  -I$(top_srcdir) $(PTHREADS_CFLAGS) $(RSRT_CFLAGS)
#rt_init_LDADD = $(RSRT_LIBS) $(ZLIB_LIBS) $(PTHREADS_LIBS) $(SOL_LIBS)
#rt_init_LDFLAGS = -export-dynamic

# same for basic rscript tests
#rscript_SOURCES = rscript.c getline.c $(test_files)
#rscript_CPPFLAGS =  -I$(top_srcdir) $(PTHREADS_CFLAGS) $(RSRT_CFLAGS)
#rscript_LDADD = $(RSRT_LIBS) $(ZLIB_LIBS) $(PTHREADS_LIBS) $(SOL_LIBS)
#rscript_LDFLAGS = -export-dynamic<|MERGE_RESOLUTION|>--- conflicted
+++ resolved
@@ -919,14 +919,11 @@
 	testsuites/lookup_table.conf \
 	testsuites/xlate.lkp_tbl \
 	testsuites/xlate_more.lkp_tbl \
-<<<<<<< HEAD
 	json_var_cmpr.sh \
 	testsuites/json_var_cmpr.conf \
-=======
 	imptcp_nonProcessingPoller.sh \
 	imptcp_veryLargeOctateCountedMessages.sh \
 	testsuites/imptcp_nonProcessingPoller.conf \
->>>>>>> 3e9320b3
 	cfg.sh
 
 # TODO: re-enable
