--- conflicted
+++ resolved
@@ -298,13 +298,10 @@
 	   testsuites/stop.conf \
 	   stop-localvar.sh \
 	   testsuites/stop-localvar.conf \
-<<<<<<< HEAD
 	   global_vars.sh \
 	   testsuites/global_vars.conf \
-=======
 	   rs_optimizer_pri.sh \
 	   testsuites/rs_optimizer_pr.conf \
->>>>>>> 2c3bce4e
 	   rscript_prifilt.sh \
 	   testsuites/rscript_prifilt.conf \
 	   rscript_optimizer1.sh \
