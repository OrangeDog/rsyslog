--- conflicted
+++ resolved
@@ -10,11 +10,7 @@
 #valgrind="valgrind --tool=helgrind --log-fd=1"
 #valgrind="valgrind --tool=exp-ptrcheck --log-fd=1"
 #set -o xtrace
-<<<<<<< HEAD
 #export RSYSLOG_DEBUG="debug nostdout"
-=======
-#export RSYSLOG_DEBUG="debug nostdout noprintmutexaction"
->>>>>>> 9039fad4
 #export RSYSLOG_DEBUGLOG="log"
 case $1 in
    'init')	$srcdir/killrsyslog.sh # kill rsyslogd if it runs for some reason
@@ -24,27 +20,18 @@
 		rm -f rsyslogd.started work-*.conf rsyslog.random.data
 		rm -f rsyslogd2.started work-*.conf
 		rm -f work rsyslog.out.log rsyslog.out.log.save # common work files
-<<<<<<< HEAD
 		rm -rf test-spool test-logdir
 		rm -f rsyslog.out.*.log work-presort
-=======
 		rm -f rsyslog.out.*.log work-presort
-		rm -rf test-spool
->>>>>>> 9039fad4
 		rm -f core.* vgcore.*
 		mkdir test-spool
 		;;
    'exit')	rm -f rsyslogd.started work-*.conf diag-common.conf
    		rm -f rsyslogd2.started diag-common2.conf rsyslog.action.*.include
 		rm -f work rsyslog.out.log rsyslog.out.log.save # common work files
-<<<<<<< HEAD
 		rm -rf test-spool test-logdir 
 		rm -f rsyslog.out.*.log rsyslog.random.data work-presort
 		echo  -------------------------------------------------------------------------------
-=======
-		rm -f rsyslog.out.*.log rsyslog.random.data work-presort
-		rm -rf test-spool
->>>>>>> 9039fad4
 		;;
    'startup')   # start rsyslogd with default params. $2 is the config file name to use
    		# returns only after successful startup, $3 is the instance (blank or 2!)
