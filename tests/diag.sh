--- conflicted
+++ resolved
@@ -19,34 +19,20 @@
 		rm -f rsyslog.action.*.include
 		rm -f rsyslogd.started work-*.conf rsyslog.random.data
 		rm -f rsyslogd2.started work-*.conf
-<<<<<<< HEAD
 		rm -f work rsyslog.out.log rsyslog2.out.log rsyslog.out.log.save # common work files
-		rm -rf test-spool test-logdir
+		rm -rf test-spool test-logdir stat-file1
 		rm -f rsyslog.out.*.log work-presort rsyslog.pipe
 		rm -f rsyslog.input rsyslog.empty
-=======
-		rm -f work rsyslog.out.log rsyslog.out.log.save # common work files
-		rm -f rsyslog.out.*.log work-presort
-		rm -rf test-spool stat-file1
-		rm -f rsyslog.input
->>>>>>> dc1dd284
 		rm -f core.* vgcore.*
 		mkdir test-spool
 		;;
    'exit')	rm -f rsyslogd.started work-*.conf diag-common.conf
    		rm -f rsyslogd2.started diag-common2.conf rsyslog.action.*.include
-<<<<<<< HEAD
 		rm -f work rsyslog.out.log rsyslog2.out.log rsyslog.out.log.save # common work files
-		rm -rf test-spool test-logdir 
+		rm -rf test-spool test-logdir stat-file1
 		rm -f rsyslog.out.*.log rsyslog.random.data work-presort rsyslog.pipe
 		rm -f rsyslog.input stat-file1 #rsyslog.empty
 		echo  -------------------------------------------------------------------------------
-=======
-		rm -f work rsyslog.out.log rsyslog.out.log.save # common work files
-		rm -f rsyslog.out.*.log rsyslog.random.data work-presort
-		rm -rf test-spool stat-file1
-		rm -f rsyslog.input
->>>>>>> dc1dd284
 		;;
    'startup')   # start rsyslogd with default params. $2 is the config file name to use
    		# returns only after successful startup, $3 is the instance (blank or 2!)
