# Test for multiple ports in imtcp
# This test checks if multiple tcp listener ports are correctly
# handled by imtcp
#
# NOTE: this test must (and can) be enhanced when we merge in the
#       upgraded tcpflood program
#
# added 2009-05-22 by Rgerhards
# This file is part of the rsyslog project, released  under GPLv3
echo testing imtcp multiple listeners
<<<<<<< HEAD
rm -f work rsyslog.out.log rsyslog.out.log.save # work files
../tools/rsyslogd -c4 -u2 -n -irsyslog.pid -M../runtime/.libs:../.libs -f$srcdir/testsuites/imtcp-multiport.conf &
sleep 1
echo "rsyslogd started with pid " `cat rsyslog.pid`
./tcpflood 127.0.0.1 13514 1 10000
if [ "$?" -ne "0" ]; then
  echo "error during tcpflood! see rsyslog.out.log.save for what was written"
  cp rsyslog.out.log rsyslog.out.log.save
fi
$srcdir/waitqueueempty.sh # wait until rsyslogd is done processing messages
kill `cat rsyslog.pid`
rm -f work
sort < rsyslog.out.log > work
./chkseq -fwork -e9999
if [ "$?" -ne "0" ]; then
 # rm -f work rsyslog.out.log
  echo "sequence error detected"
  exit 1
fi
rm -f work rsyslog.out.log
=======
source $srcdir/diag.sh init
source $srcdir/diag.sh startup imtcp-multiport.conf
source $srcdir/diag.sh tcpflood 127.0.0.1 13514 1 10000
source $srcdir/diag.sh shutdown-when-empty # shut down rsyslogd when done processing messages
source $srcdir/diag.sh seq-check 0 9999
source $srcdir/diag.sh exit
>>>>>>> 35ea061f
#
#
# ### now complete new cycle with other port ###
#
#
<<<<<<< HEAD
rm -f work rsyslog.out.log rsyslog.out.log.save # work files
../tools/rsyslogd -c4 -u2 -n -irsyslog.pid -M../runtime/.libs:../.libs -f$srcdir/testsuites/imtcp-multiport.conf &
sleep 1
echo "rsyslogd started with pid " `cat rsyslog.pid`
./tcpflood 127.0.0.1 13515 1 10000
if [ "$?" -ne "0" ]; then
  echo "error during tcpflood! see rsyslog.out.log.save for what was written"
  cp rsyslog.out.log rsyslog.out.log.save
fi
$srcdir/waitqueueempty.sh # wait until rsyslogd is done processing messages
kill `cat rsyslog.pid`
rm -f work
sort < rsyslog.out.log > work
./chkseq -fwork -e9999
if [ "$?" -ne "0" ]; then
 # rm -f work rsyslog.out.log
  echo "sequence error detected"
  exit 1
fi
rm -f work rsyslog.out.log
=======
source $srcdir/diag.sh init
source $srcdir/diag.sh startup imtcp-multiport.conf
source $srcdir/diag.sh tcpflood 127.0.0.1 13515 1 10000
source $srcdir/diag.sh shutdown-when-empty # shut down rsyslogd when done processing messages
source $srcdir/diag.sh seq-check 0 9999
source $srcdir/diag.sh exit
>>>>>>> 35ea061f
#
#
# ### now complete new cycle with other port ###
#
#
<<<<<<< HEAD
rm -f work rsyslog.out.log rsyslog.out.log.save # work files
../tools/rsyslogd -c4 -u2 -n -irsyslog.pid -M../runtime/.libs:../.libs -f$srcdir/testsuites/imtcp-multiport.conf &
sleep 1
echo "rsyslogd started with pid " `cat rsyslog.pid`
./tcpflood 127.0.0.1 13516 1 10000
if [ "$?" -ne "0" ]; then
  echo "error during tcpflood! see rsyslog.out.log.save for what was written"
  cp rsyslog.out.log rsyslog.out.log.save
fi
$srcdir/waitqueueempty.sh # wait until rsyslogd is done processing messages
kill `cat rsyslog.pid`
rm -f work
sort < rsyslog.out.log > work
./chkseq -fwork -e9999
if [ "$?" -ne "0" ]; then
 # rm -f work rsyslog.out.log
  echo "sequence error detected"
  exit 1
fi
rm -f work rsyslog.out.log
=======
source $srcdir/diag.sh init
source $srcdir/diag.sh startup imtcp-multiport.conf
source $srcdir/diag.sh tcpflood 127.0.0.1 13516 1 10000
source $srcdir/diag.sh shutdown-when-empty # shut down rsyslogd when done processing messages
source $srcdir/diag.sh seq-check 0 9999
source $srcdir/diag.sh exit
>>>>>>> 35ea061f
<|MERGE_RESOLUTION|>--- conflicted
+++ resolved
@@ -8,100 +8,31 @@
 # added 2009-05-22 by Rgerhards
 # This file is part of the rsyslog project, released  under GPLv3
 echo testing imtcp multiple listeners
-<<<<<<< HEAD
-rm -f work rsyslog.out.log rsyslog.out.log.save # work files
-../tools/rsyslogd -c4 -u2 -n -irsyslog.pid -M../runtime/.libs:../.libs -f$srcdir/testsuites/imtcp-multiport.conf &
-sleep 1
-echo "rsyslogd started with pid " `cat rsyslog.pid`
-./tcpflood 127.0.0.1 13514 1 10000
-if [ "$?" -ne "0" ]; then
-  echo "error during tcpflood! see rsyslog.out.log.save for what was written"
-  cp rsyslog.out.log rsyslog.out.log.save
-fi
-$srcdir/waitqueueempty.sh # wait until rsyslogd is done processing messages
-kill `cat rsyslog.pid`
-rm -f work
-sort < rsyslog.out.log > work
-./chkseq -fwork -e9999
-if [ "$?" -ne "0" ]; then
- # rm -f work rsyslog.out.log
-  echo "sequence error detected"
-  exit 1
-fi
-rm -f work rsyslog.out.log
-=======
 source $srcdir/diag.sh init
 source $srcdir/diag.sh startup imtcp-multiport.conf
 source $srcdir/diag.sh tcpflood 127.0.0.1 13514 1 10000
 source $srcdir/diag.sh shutdown-when-empty # shut down rsyslogd when done processing messages
 source $srcdir/diag.sh seq-check 0 9999
 source $srcdir/diag.sh exit
->>>>>>> 35ea061f
 #
 #
 # ### now complete new cycle with other port ###
 #
 #
-<<<<<<< HEAD
-rm -f work rsyslog.out.log rsyslog.out.log.save # work files
-../tools/rsyslogd -c4 -u2 -n -irsyslog.pid -M../runtime/.libs:../.libs -f$srcdir/testsuites/imtcp-multiport.conf &
-sleep 1
-echo "rsyslogd started with pid " `cat rsyslog.pid`
-./tcpflood 127.0.0.1 13515 1 10000
-if [ "$?" -ne "0" ]; then
-  echo "error during tcpflood! see rsyslog.out.log.save for what was written"
-  cp rsyslog.out.log rsyslog.out.log.save
-fi
-$srcdir/waitqueueempty.sh # wait until rsyslogd is done processing messages
-kill `cat rsyslog.pid`
-rm -f work
-sort < rsyslog.out.log > work
-./chkseq -fwork -e9999
-if [ "$?" -ne "0" ]; then
- # rm -f work rsyslog.out.log
-  echo "sequence error detected"
-  exit 1
-fi
-rm -f work rsyslog.out.log
-=======
 source $srcdir/diag.sh init
 source $srcdir/diag.sh startup imtcp-multiport.conf
 source $srcdir/diag.sh tcpflood 127.0.0.1 13515 1 10000
 source $srcdir/diag.sh shutdown-when-empty # shut down rsyslogd when done processing messages
 source $srcdir/diag.sh seq-check 0 9999
 source $srcdir/diag.sh exit
->>>>>>> 35ea061f
 #
 #
 # ### now complete new cycle with other port ###
 #
 #
-<<<<<<< HEAD
-rm -f work rsyslog.out.log rsyslog.out.log.save # work files
-../tools/rsyslogd -c4 -u2 -n -irsyslog.pid -M../runtime/.libs:../.libs -f$srcdir/testsuites/imtcp-multiport.conf &
-sleep 1
-echo "rsyslogd started with pid " `cat rsyslog.pid`
-./tcpflood 127.0.0.1 13516 1 10000
-if [ "$?" -ne "0" ]; then
-  echo "error during tcpflood! see rsyslog.out.log.save for what was written"
-  cp rsyslog.out.log rsyslog.out.log.save
-fi
-$srcdir/waitqueueempty.sh # wait until rsyslogd is done processing messages
-kill `cat rsyslog.pid`
-rm -f work
-sort < rsyslog.out.log > work
-./chkseq -fwork -e9999
-if [ "$?" -ne "0" ]; then
- # rm -f work rsyslog.out.log
-  echo "sequence error detected"
-  exit 1
-fi
-rm -f work rsyslog.out.log
-=======
 source $srcdir/diag.sh init
 source $srcdir/diag.sh startup imtcp-multiport.conf
 source $srcdir/diag.sh tcpflood 127.0.0.1 13516 1 10000
 source $srcdir/diag.sh shutdown-when-empty # shut down rsyslogd when done processing messages
 source $srcdir/diag.sh seq-check 0 9999
-source $srcdir/diag.sh exit
->>>>>>> 35ea061f
+source $srcdir/diag.sh exit