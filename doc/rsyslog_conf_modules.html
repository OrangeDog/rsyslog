--- conflicted
+++ resolved
@@ -123,12 +123,9 @@
 <li><a href="mmsnmptrapd.html">mmsnmptrapd</a> - uses information provided by snmptrapd inside
 the tag to correct the original sender system and priority of messages. Implemented via
 the output module interface.
-<<<<<<< HEAD
 <li><a href="mmutf8fix.html">mmutf8fix</a> - used to fix invalid UTF-8 character sequences
-=======
 <li><a href="mmrfc5424addhmac.html">mmrfc5424addhmac</a> - custom module for adding HMACs to
 rfc5424-formatted messages if not already present
->>>>>>> 5fd3d8e5
 </ul>
 
 <a name="lm"></a><h2>String Generator Modules</h2>
